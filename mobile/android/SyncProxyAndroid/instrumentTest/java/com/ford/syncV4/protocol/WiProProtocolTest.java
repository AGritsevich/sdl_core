--- conflicted
+++ resolved
@@ -474,25 +474,17 @@
                 assertEquals("Session ID should be same", id, header.getSessionID());
             }
         };
-<<<<<<< HEAD
-        protocol.startProtocolSession(SessionType.Mobile_Nav, id);
-=======
         Session session = new Session();
         session.setSessionId(id);
         protocol.StartProtocolService(ServiceType.Mobile_Nav, session);
->>>>>>> 7581e81e
     }
 
     public void testStartSessionNavigationWith0SessionIDThrowsExp() throws Exception {
         WiProProtocol protocol = new WiProProtocol(mock(IProtocolListener.class));
         try {
-<<<<<<< HEAD
-            protocol.startProtocolSession(SessionType.Mobile_Nav);
-=======
             Session session = new Session();
             session.setSessionId((byte) 0);
             protocol.StartProtocolService(ServiceType.Mobile_Nav, session);
->>>>>>> 7581e81e
             assertTrue("Should not get here", false);
         } catch (IllegalArgumentException exp) {
             assertNotNull("Should get and exception", exp);
