--- conflicted
+++ resolved
@@ -21,12 +21,7 @@
         _protocol = protocol;
     }
 
-<<<<<<< HEAD
-    public void startSession(byte sessionID) {
-        _protocol.startProtocolSession(SessionType.Mobile_Nav, sessionID);
-=======
     public void startSession(Session session) {
         _protocol.StartProtocolService(ServiceType.Mobile_Nav, session);
->>>>>>> 7581e81e
     }
 }