package com.ford.syncV4.protocol;

import android.os.Environment;
import android.util.Log;

import com.ford.syncV4.protocol.WiProProtocol.MessageFrameAssembler;
import com.ford.syncV4.protocol.enums.FrameType;
import com.ford.syncV4.protocol.enums.ServiceType;
import com.ford.syncV4.session.Session;
import com.ford.syncV4.streaming.AbstractPacketizer;
import com.ford.syncV4.trace.SyncTrace;
import com.ford.syncV4.trace.enums.InterfaceActivityDirection;

import java.io.File;
import java.io.FileNotFoundException;
import java.io.FileOutputStream;
import java.io.IOException;

public abstract class AbstractProtocol {
    private static final String SYNC_LIB_TRACE_KEY = "42baba60-eb57-11df-98cf-0800200c9a66";
    protected IProtocolListener _protocolListener = null;
    private FileOutputStream fos;
    //protected IProtocolListener ProtocolListener() { return _protocolListener; }
    // Lock to ensure all frames are sent uninterupted
    private Object _frameLock = new Object();
    private File file;

    // Caller must provide a non-null IProtocolListener interface reference.
    public AbstractProtocol(IProtocolListener protocolListener) {
        if (protocolListener == null) {
            throw new IllegalArgumentException("Provided protocol listener interface reference is null");
        } // end-if


        _protocolListener = protocolListener;
    }// end-ctor


    // This method receives raw bytes as they arrive from transport.  Those bytes
    // are then collected by the protocol and assembled into complete messages and
    // handled internally by the protocol or propagated to the protocol listener.

    public abstract void HandleReceivedBytes(byte[] receivedBytes, int length);

    // This method receives a protocol message (e.g. RPC, BULK, etc.) and processes
    // it for transmission over the transport.  The results of this processing will
    // be sent to the onProtocolMessageBytesToSend() method on protocol listener
    // interface.  Note that the ProtocolMessage itself contains information
    // about the type of message (e.g. RPC, BULK, etc.) and the protocol currentSession
    // over which to send the message, etc.
    public abstract void SendMessage(ProtocolMessage msg);

    // This method starts a protocol currentSession.  A corresponding call to the protocol
    // listener onProtocolSessionStarted() method will be made when the protocol
<<<<<<< HEAD
    // session has been established.
    public abstract void startProtocolSession(SessionType sessionType);

    public abstract void startProtocolSession(SessionType sessionType, byte sessionID);
=======
    // currentSession has been established.
    public abstract void StartProtocolSession();

    public abstract void StartProtocolService(ServiceType serviceType, Session session);
>>>>>>> 7581e81e

    // This method ends a protocol currentSession.  A corresponding call to the protocol
    // listener onProtocolServiceEnded() method will be made when the protocol
    // currentSession has ended.
    public abstract void EndProtocolService(ServiceType serviceType, byte sessionID);

    // TODO REMOVE
    // This method sets the interval at which heartbeat protocol messages will be
    // sent to SYNC.
    public abstract void SetHeartbeatSendInterval(int heartbeatSendInterval_ms);

    // This method sets the interval at which heartbeat protocol messages are
    // expected to be received from SYNC.
    public abstract void SetHeartbeatReceiveInterval(int heartbeatReceiveInterval_ms);

    // This method is called whenever the protocol receives a complete frame
    protected void handleProtocolFrameReceived(ProtocolFrameHeader header, byte[] data, MessageFrameAssembler assembler) {
        SyncTrace.logProtocolEvent(InterfaceActivityDirection.Receive, header, data,
                0, data.length, SYNC_LIB_TRACE_KEY);

        assembler.handleFrame(header, data);
    }

    // This method is called whenever a protocol has an entire frame to send
    protected void handleProtocolFrameToSend(ProtocolFrameHeader header, byte[] data, int offset, int length) {
        SyncTrace.logProtocolEvent(InterfaceActivityDirection.Transmit, header, data,
                offset, length, SYNC_LIB_TRACE_KEY);

        synchronized (_frameLock) {

            byte[] frameHeader = header.assembleHeaderBytes();
            handleProtocolMessageBytesToSend(frameHeader, 0, frameHeader.length);

            if (data != null) {
                handleProtocolMessageBytesToSend(data, offset, length);
            }

        } // end-if
    }

    private void logMobileNaviMessages(ProtocolFrameHeader header, byte[] data) {
        if (header.getServiceType().equals(ServiceType.Mobile_Nav)) {
            Log.d("MobileNaviSession", "ProtocolFrameHeader: " + header.toString());
            if (data != null && data.length > 0) {
                Log.d("MobileNaviSession", "Hex Data frame: " + AbstractPacketizer.printBuffer(data, 0, data.length));
            }
        }
    }

    private void initVideoDumpStream() {
        String filename = "ford_video.mp4";
        file = new File(Environment.getExternalStorageDirectory(), filename);

        try {
            fos = new FileOutputStream(file);
        } catch (FileNotFoundException e) {
            // handle exception
        }
    }

    private void writeToSdCard(ProtocolFrameHeader header, byte[] data) {
        if (header.getServiceType().equals(ServiceType.Mobile_Nav)) {
            if (header.getFrameType().equals(FrameType.Single)) {
                try {
                    if (fos != null) {
                        fos.write(data);
                        fos.flush();
                    }
                } catch (IOException e) {
                    Log.w("SyncProxyTester", e.toString());
                }
            } else {
                Log.w("SyncProxyTester", "wrong frame type for video streaming");
            }
        }
    }

    // This method handles protocol message bytes that are ready to send.
    // A callback is sent to the protocol listener.
    protected void handleProtocolMessageBytesToSend(byte[] bytesToSend,
                                                    int offset, int length) {
        _protocolListener.onProtocolMessageBytesToSend(bytesToSend, offset, length);
    }

    // This method handles received protocol messages.
    protected void handleProtocolMessageReceived(ProtocolMessage message) {
        _protocolListener.onProtocolMessageReceived(message);
    }

    // This method handles the end of a protocol currentSession. A callback is
    // sent to the protocol listener.
    protected void handleProtocolServiceEnded(ServiceType serviceType,
                                              byte sessionID, String correlationID) {
        _protocolListener.onProtocolServiceEnded(serviceType, sessionID, correlationID);
    }

    // This method handles the startup of a protocol currentSession. A callback is sent
    // to the protocol listener.
    protected void handleProtocolSessionStarted(ServiceType serviceType,
                                                byte sessionID, byte version, String correlationID) {
        Session session = Session.createSession(serviceType, sessionID);
        _protocolListener.onProtocolSessionStarted(session, version, correlationID);
    }

    protected void handleProtocolServiceStarted(ServiceType serviceType,
                                                byte sessionID, byte version, String correlationID) {
        if (serviceType.equals(ServiceType.RPC)) {
            throw new IllegalArgumentException("Can't create RPC service without creating currentSession. serviceType" + serviceType + ";sessionID " + sessionID);
        }
        if (sessionID == 0) {
            throw new IllegalArgumentException("Can't create service with id 0. serviceType" + serviceType + ";sessionID " + sessionID);
        }
        _protocolListener.onProtocolServiceStarted(serviceType, sessionID , version, correlationID);
    }

    // This method handles protocol errors. A callback is sent to the protocol
    // listener.
    protected void handleProtocolError(String string, Exception ex) {
        _protocolListener.onProtocolError(string, ex);
    }

    protected void handleAppUnregistered() {
        _protocolListener.onProtocolAppUnregistered();
    }

    protected void handleProtocolHeartbeatACK() {
        _protocolListener.onProtocolHeartbeatACK();
    }
} // end-class
<|MERGE_RESOLUTION|>--- conflicted
+++ resolved
@@ -1,194 +1,187 @@
-package com.ford.syncV4.protocol;
-
-import android.os.Environment;
-import android.util.Log;
-
-import com.ford.syncV4.protocol.WiProProtocol.MessageFrameAssembler;
-import com.ford.syncV4.protocol.enums.FrameType;
-import com.ford.syncV4.protocol.enums.ServiceType;
-import com.ford.syncV4.session.Session;
-import com.ford.syncV4.streaming.AbstractPacketizer;
-import com.ford.syncV4.trace.SyncTrace;
-import com.ford.syncV4.trace.enums.InterfaceActivityDirection;
-
-import java.io.File;
-import java.io.FileNotFoundException;
-import java.io.FileOutputStream;
-import java.io.IOException;
-
-public abstract class AbstractProtocol {
-    private static final String SYNC_LIB_TRACE_KEY = "42baba60-eb57-11df-98cf-0800200c9a66";
-    protected IProtocolListener _protocolListener = null;
-    private FileOutputStream fos;
-    //protected IProtocolListener ProtocolListener() { return _protocolListener; }
-    // Lock to ensure all frames are sent uninterupted
-    private Object _frameLock = new Object();
-    private File file;
-
-    // Caller must provide a non-null IProtocolListener interface reference.
-    public AbstractProtocol(IProtocolListener protocolListener) {
-        if (protocolListener == null) {
-            throw new IllegalArgumentException("Provided protocol listener interface reference is null");
-        } // end-if
-
-
-        _protocolListener = protocolListener;
-    }// end-ctor
-
-
-    // This method receives raw bytes as they arrive from transport.  Those bytes
-    // are then collected by the protocol and assembled into complete messages and
-    // handled internally by the protocol or propagated to the protocol listener.
-
-    public abstract void HandleReceivedBytes(byte[] receivedBytes, int length);
-
-    // This method receives a protocol message (e.g. RPC, BULK, etc.) and processes
-    // it for transmission over the transport.  The results of this processing will
-    // be sent to the onProtocolMessageBytesToSend() method on protocol listener
-    // interface.  Note that the ProtocolMessage itself contains information
-    // about the type of message (e.g. RPC, BULK, etc.) and the protocol currentSession
-    // over which to send the message, etc.
-    public abstract void SendMessage(ProtocolMessage msg);
-
-    // This method starts a protocol currentSession.  A corresponding call to the protocol
-    // listener onProtocolSessionStarted() method will be made when the protocol
-<<<<<<< HEAD
-    // session has been established.
-    public abstract void startProtocolSession(SessionType sessionType);
-
-    public abstract void startProtocolSession(SessionType sessionType, byte sessionID);
-=======
-    // currentSession has been established.
-    public abstract void StartProtocolSession();
-
-    public abstract void StartProtocolService(ServiceType serviceType, Session session);
->>>>>>> 7581e81e
-
-    // This method ends a protocol currentSession.  A corresponding call to the protocol
-    // listener onProtocolServiceEnded() method will be made when the protocol
-    // currentSession has ended.
-    public abstract void EndProtocolService(ServiceType serviceType, byte sessionID);
-
-    // TODO REMOVE
-    // This method sets the interval at which heartbeat protocol messages will be
-    // sent to SYNC.
-    public abstract void SetHeartbeatSendInterval(int heartbeatSendInterval_ms);
-
-    // This method sets the interval at which heartbeat protocol messages are
-    // expected to be received from SYNC.
-    public abstract void SetHeartbeatReceiveInterval(int heartbeatReceiveInterval_ms);
-
-    // This method is called whenever the protocol receives a complete frame
-    protected void handleProtocolFrameReceived(ProtocolFrameHeader header, byte[] data, MessageFrameAssembler assembler) {
-        SyncTrace.logProtocolEvent(InterfaceActivityDirection.Receive, header, data,
-                0, data.length, SYNC_LIB_TRACE_KEY);
-
-        assembler.handleFrame(header, data);
-    }
-
-    // This method is called whenever a protocol has an entire frame to send
-    protected void handleProtocolFrameToSend(ProtocolFrameHeader header, byte[] data, int offset, int length) {
-        SyncTrace.logProtocolEvent(InterfaceActivityDirection.Transmit, header, data,
-                offset, length, SYNC_LIB_TRACE_KEY);
-
-        synchronized (_frameLock) {
-
-            byte[] frameHeader = header.assembleHeaderBytes();
-            handleProtocolMessageBytesToSend(frameHeader, 0, frameHeader.length);
-
-            if (data != null) {
-                handleProtocolMessageBytesToSend(data, offset, length);
-            }
-
-        } // end-if
-    }
-
-    private void logMobileNaviMessages(ProtocolFrameHeader header, byte[] data) {
-        if (header.getServiceType().equals(ServiceType.Mobile_Nav)) {
-            Log.d("MobileNaviSession", "ProtocolFrameHeader: " + header.toString());
-            if (data != null && data.length > 0) {
-                Log.d("MobileNaviSession", "Hex Data frame: " + AbstractPacketizer.printBuffer(data, 0, data.length));
-            }
-        }
-    }
-
-    private void initVideoDumpStream() {
-        String filename = "ford_video.mp4";
-        file = new File(Environment.getExternalStorageDirectory(), filename);
-
-        try {
-            fos = new FileOutputStream(file);
-        } catch (FileNotFoundException e) {
-            // handle exception
-        }
-    }
-
-    private void writeToSdCard(ProtocolFrameHeader header, byte[] data) {
-        if (header.getServiceType().equals(ServiceType.Mobile_Nav)) {
-            if (header.getFrameType().equals(FrameType.Single)) {
-                try {
-                    if (fos != null) {
-                        fos.write(data);
-                        fos.flush();
-                    }
-                } catch (IOException e) {
-                    Log.w("SyncProxyTester", e.toString());
-                }
-            } else {
-                Log.w("SyncProxyTester", "wrong frame type for video streaming");
-            }
-        }
-    }
-
-    // This method handles protocol message bytes that are ready to send.
-    // A callback is sent to the protocol listener.
-    protected void handleProtocolMessageBytesToSend(byte[] bytesToSend,
-                                                    int offset, int length) {
-        _protocolListener.onProtocolMessageBytesToSend(bytesToSend, offset, length);
-    }
-
-    // This method handles received protocol messages.
-    protected void handleProtocolMessageReceived(ProtocolMessage message) {
-        _protocolListener.onProtocolMessageReceived(message);
-    }
-
-    // This method handles the end of a protocol currentSession. A callback is
-    // sent to the protocol listener.
-    protected void handleProtocolServiceEnded(ServiceType serviceType,
-                                              byte sessionID, String correlationID) {
-        _protocolListener.onProtocolServiceEnded(serviceType, sessionID, correlationID);
-    }
-
-    // This method handles the startup of a protocol currentSession. A callback is sent
-    // to the protocol listener.
-    protected void handleProtocolSessionStarted(ServiceType serviceType,
-                                                byte sessionID, byte version, String correlationID) {
-        Session session = Session.createSession(serviceType, sessionID);
-        _protocolListener.onProtocolSessionStarted(session, version, correlationID);
-    }
-
-    protected void handleProtocolServiceStarted(ServiceType serviceType,
-                                                byte sessionID, byte version, String correlationID) {
-        if (serviceType.equals(ServiceType.RPC)) {
-            throw new IllegalArgumentException("Can't create RPC service without creating currentSession. serviceType" + serviceType + ";sessionID " + sessionID);
-        }
-        if (sessionID == 0) {
-            throw new IllegalArgumentException("Can't create service with id 0. serviceType" + serviceType + ";sessionID " + sessionID);
-        }
-        _protocolListener.onProtocolServiceStarted(serviceType, sessionID , version, correlationID);
-    }
-
-    // This method handles protocol errors. A callback is sent to the protocol
-    // listener.
-    protected void handleProtocolError(String string, Exception ex) {
-        _protocolListener.onProtocolError(string, ex);
-    }
-
-    protected void handleAppUnregistered() {
-        _protocolListener.onProtocolAppUnregistered();
-    }
-
-    protected void handleProtocolHeartbeatACK() {
-        _protocolListener.onProtocolHeartbeatACK();
-    }
-} // end-class
+package com.ford.syncV4.protocol;
+
+import android.os.Environment;
+import android.util.Log;
+
+import com.ford.syncV4.protocol.WiProProtocol.MessageFrameAssembler;
+import com.ford.syncV4.protocol.enums.FrameType;
+import com.ford.syncV4.protocol.enums.ServiceType;
+import com.ford.syncV4.session.Session;
+import com.ford.syncV4.streaming.AbstractPacketizer;
+import com.ford.syncV4.trace.SyncTrace;
+import com.ford.syncV4.trace.enums.InterfaceActivityDirection;
+
+import java.io.File;
+import java.io.FileNotFoundException;
+import java.io.FileOutputStream;
+import java.io.IOException;
+
+public abstract class AbstractProtocol {
+    private static final String SYNC_LIB_TRACE_KEY = "42baba60-eb57-11df-98cf-0800200c9a66";
+    protected IProtocolListener _protocolListener = null;
+    private FileOutputStream fos;
+    //protected IProtocolListener ProtocolListener() { return _protocolListener; }
+    // Lock to ensure all frames are sent uninterupted
+    private Object _frameLock = new Object();
+    private File file;
+
+    // Caller must provide a non-null IProtocolListener interface reference.
+    public AbstractProtocol(IProtocolListener protocolListener) {
+        if (protocolListener == null) {
+            throw new IllegalArgumentException("Provided protocol listener interface reference is null");
+        } // end-if
+
+
+        _protocolListener = protocolListener;
+    }// end-ctor
+
+
+    // This method receives raw bytes as they arrive from transport.  Those bytes
+    // are then collected by the protocol and assembled into complete messages and
+    // handled internally by the protocol or propagated to the protocol listener.
+
+    public abstract void HandleReceivedBytes(byte[] receivedBytes, int length);
+
+    // This method receives a protocol message (e.g. RPC, BULK, etc.) and processes
+    // it for transmission over the transport.  The results of this processing will
+    // be sent to the onProtocolMessageBytesToSend() method on protocol listener
+    // interface.  Note that the ProtocolMessage itself contains information
+    // about the type of message (e.g. RPC, BULK, etc.) and the protocol currentSession
+    // over which to send the message, etc.
+    public abstract void SendMessage(ProtocolMessage msg);
+
+    // This method starts a protocol currentSession.  A corresponding call to the protocol
+    // listener onProtocolSessionStarted() method will be made when the protocol
+    // currentSession has been established.
+    public abstract void StartProtocolSession();
+
+    public abstract void StartProtocolService(ServiceType serviceType, Session session);
+
+    // This method ends a protocol currentSession.  A corresponding call to the protocol
+    // listener onProtocolServiceEnded() method will be made when the protocol
+    // currentSession has ended.
+    public abstract void EndProtocolService(ServiceType serviceType, byte sessionID);
+
+    // TODO REMOVE
+    // This method sets the interval at which heartbeat protocol messages will be
+    // sent to SYNC.
+    public abstract void SetHeartbeatSendInterval(int heartbeatSendInterval_ms);
+
+    // This method sets the interval at which heartbeat protocol messages are
+    // expected to be received from SYNC.
+    public abstract void SetHeartbeatReceiveInterval(int heartbeatReceiveInterval_ms);
+
+    // This method is called whenever the protocol receives a complete frame
+    protected void handleProtocolFrameReceived(ProtocolFrameHeader header, byte[] data, MessageFrameAssembler assembler) {
+        SyncTrace.logProtocolEvent(InterfaceActivityDirection.Receive, header, data,
+                0, data.length, SYNC_LIB_TRACE_KEY);
+
+        assembler.handleFrame(header, data);
+    }
+
+    // This method is called whenever a protocol has an entire frame to send
+    protected void handleProtocolFrameToSend(ProtocolFrameHeader header, byte[] data, int offset, int length) {
+        SyncTrace.logProtocolEvent(InterfaceActivityDirection.Transmit, header, data,
+                offset, length, SYNC_LIB_TRACE_KEY);
+
+        synchronized (_frameLock) {
+
+            byte[] frameHeader = header.assembleHeaderBytes();
+            handleProtocolMessageBytesToSend(frameHeader, 0, frameHeader.length);
+
+            if (data != null) {
+                handleProtocolMessageBytesToSend(data, offset, length);
+            }
+
+        } // end-if
+    }
+
+    private void logMobileNaviMessages(ProtocolFrameHeader header, byte[] data) {
+        if (header.getServiceType().equals(ServiceType.Mobile_Nav)) {
+            Log.d("MobileNaviSession", "ProtocolFrameHeader: " + header.toString());
+            if (data != null && data.length > 0) {
+                Log.d("MobileNaviSession", "Hex Data frame: " + AbstractPacketizer.printBuffer(data, 0, data.length));
+            }
+        }
+    }
+
+    private void initVideoDumpStream() {
+        String filename = "ford_video.mp4";
+        file = new File(Environment.getExternalStorageDirectory(), filename);
+
+        try {
+            fos = new FileOutputStream(file);
+        } catch (FileNotFoundException e) {
+            // handle exception
+        }
+    }
+
+    private void writeToSdCard(ProtocolFrameHeader header, byte[] data) {
+        if (header.getServiceType().equals(ServiceType.Mobile_Nav)) {
+            if (header.getFrameType().equals(FrameType.Single)) {
+                try {
+                    if (fos != null) {
+                        fos.write(data);
+                        fos.flush();
+                    }
+                } catch (IOException e) {
+                    Log.w("SyncProxyTester", e.toString());
+                }
+            } else {
+                Log.w("SyncProxyTester", "wrong frame type for video streaming");
+            }
+        }
+    }
+
+    // This method handles protocol message bytes that are ready to send.
+    // A callback is sent to the protocol listener.
+    protected void handleProtocolMessageBytesToSend(byte[] bytesToSend,
+                                                    int offset, int length) {
+        _protocolListener.onProtocolMessageBytesToSend(bytesToSend, offset, length);
+    }
+
+    // This method handles received protocol messages.
+    protected void handleProtocolMessageReceived(ProtocolMessage message) {
+        _protocolListener.onProtocolMessageReceived(message);
+    }
+
+    // This method handles the end of a protocol currentSession. A callback is
+    // sent to the protocol listener.
+    protected void handleProtocolServiceEnded(ServiceType serviceType,
+                                              byte sessionID, String correlationID) {
+        _protocolListener.onProtocolServiceEnded(serviceType, sessionID, correlationID);
+    }
+
+    // This method handles the startup of a protocol currentSession. A callback is sent
+    // to the protocol listener.
+    protected void handleProtocolSessionStarted(ServiceType serviceType,
+                                                byte sessionID, byte version, String correlationID) {
+        Session session = Session.createSession(serviceType, sessionID);
+        _protocolListener.onProtocolSessionStarted(session, version, correlationID);
+    }
+
+    protected void handleProtocolServiceStarted(ServiceType serviceType,
+                                                byte sessionID, byte version, String correlationID) {
+        if (serviceType.equals(ServiceType.RPC)) {
+            throw new IllegalArgumentException("Can't create RPC service without creating currentSession. serviceType" + serviceType + ";sessionID " + sessionID);
+        }
+        if (sessionID == 0) {
+            throw new IllegalArgumentException("Can't create service with id 0. serviceType" + serviceType + ";sessionID " + sessionID);
+        }
+        _protocolListener.onProtocolServiceStarted(serviceType, sessionID , version, correlationID);
+    }
+
+    // This method handles protocol errors. A callback is sent to the protocol
+    // listener.
+    protected void handleProtocolError(String string, Exception ex) {
+        _protocolListener.onProtocolError(string, ex);
+    }
+
+    protected void handleAppUnregistered() {
+        _protocolListener.onProtocolAppUnregistered();
+    }
+
+    protected void handleProtocolHeartbeatACK() {
+        _protocolListener.onProtocolHeartbeatACK();
+    }
+} // end-class