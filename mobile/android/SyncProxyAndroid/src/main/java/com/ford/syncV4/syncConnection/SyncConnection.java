package com.ford.syncV4.syncConnection;

import android.util.Log;

import com.ford.syncV4.exception.SyncException;
import com.ford.syncV4.exception.SyncExceptionCause;
import com.ford.syncV4.marshal.IJsonRPCMarshaller;
import com.ford.syncV4.marshal.JsonRPCMarshaller;
import com.ford.syncV4.protocol.AbstractProtocol;
import com.ford.syncV4.protocol.IProtocolListener;
import com.ford.syncV4.protocol.ProtocolFrameHeader;
import com.ford.syncV4.protocol.ProtocolFrameHeaderFactory;
import com.ford.syncV4.protocol.ProtocolMessage;
import com.ford.syncV4.protocol.WiProProtocol;
import com.ford.syncV4.protocol.enums.FunctionID;
import com.ford.syncV4.protocol.enums.ServiceType;
import com.ford.syncV4.protocol.heartbeat.IHeartbeatMonitor;
import com.ford.syncV4.protocol.heartbeat.IHeartbeatMonitorListener;
import com.ford.syncV4.proxy.constants.Names;
import com.ford.syncV4.proxy.rpc.enums.AppInterfaceUnregisteredReason;
import com.ford.syncV4.session.Session;
import com.ford.syncV4.streaming.AbstractPacketizer;
import com.ford.syncV4.streaming.H264Packetizer;
import com.ford.syncV4.streaming.IStreamListener;
import com.ford.syncV4.transport.BTTransport;
import com.ford.syncV4.transport.BaseTransportConfig;
import com.ford.syncV4.transport.ITransportListener;
import com.ford.syncV4.transport.SyncTransport;
import com.ford.syncV4.transport.TCPTransport;
import com.ford.syncV4.transport.TCPTransportConfig;
import com.ford.syncV4.transport.TransportType;
import com.ford.syncV4.transport.nsd.NSDHelper;
import com.ford.syncV4.transport.usb.USBTransport;
import com.ford.syncV4.transport.usb.USBTransportConfig;

import java.io.IOException;
import java.io.InputStream;
import java.io.OutputStream;
import java.io.PipedInputStream;
import java.io.PipedOutputStream;
import java.util.Hashtable;

/**
 * This class is responsible for the transport connection (Bluetooth, USB, WiFi), provide Services
 * and Session management methods.
 *
 * When use this class, it is <b>necessary</b> to call 'init( ... )' method to initialize transport
 * connection
 */
public class SyncConnection implements IProtocolListener, ITransportListener, IStreamListener,
        IHeartbeatMonitorListener {
    private static final String TAG = "SyncConnection";

    public SyncTransport getTransport() {
        return _transport;
    }

    SyncTransport _transport = null;
    AbstractProtocol _protocol = null;
    ISyncConnectionListener mConnectionListener = null;
    AbstractPacketizer mVideoPacketizer = null;
    AbstractPacketizer mAudioPacketizer = null;
    // Thread safety locks
    private static final Object TRANSPORT_REFERENCE_LOCK = new Object();
    private static final Object PROTOCOL_REFERENCE_LOCK = new Object();
    IHeartbeatMonitor _heartbeatMonitor;
    private boolean _isHeartbeatTimedout = false;
    private NSDHelper mNSDHelper;

    // Id of the current active session
    private byte mSessionId = Session.DEFAULT_SESSION_ID;
    static final Object END_PROTOCOL_SERVICE_AUDIO_LOCK = new Object();
    static final Object END_PROTOCOL_SERVICE_VIDEO_LOCK = new Object();
    static final Object END_PROTOCOL_SERVICE_RPC_LOCK = new Object();

    private boolean mIsInit = false;

    /**
     * Constructor.
     *
     * @param listener Sync connection listener.
     */
    public SyncConnection(ISyncConnectionListener listener) {
        mConnectionListener = listener;
        mIsInit = false;
    }

    /**
     * Initialize transport with provided configuration
     *
     * @param transportConfig configuration of the transport to be used, refer to
     * {@link com.ford.syncV4.transport.BaseTransportConfig}
     */
    public void init(BaseTransportConfig transportConfig) {
        init(transportConfig, null);
    }

    /**
     * Initialize transport with provided configuration and transport instance
     *
     * @param transportConfig configuration of the transport to be used, refer to
     * {@link com.ford.syncV4.transport.BaseTransportConfig}
     * @param transport an instance of transport (Bluetooth, USB, WiFi)
     */
    public void init(BaseTransportConfig transportConfig, SyncTransport transport) {
        init(transportConfig, transport, null);
    }

    /**
     * Initialize transport with provided configuration and transport instance
     *
     * @param transportConfig configuration of the transport to be used, refer to
     * {@link com.ford.syncV4.transport.BaseTransportConfig}
     * @param transport an instance of transport (Bluetooth, USB, WiFi)
     * @param protocol an instance of {@link com.ford.syncV4.protocol.AbstractProtocol}
     *                 implementation
     */
    public void init(BaseTransportConfig transportConfig, SyncTransport transport,
                     AbstractProtocol protocol) {
        // Initialize the transport
        synchronized (TRANSPORT_REFERENCE_LOCK) {
            // Ensure transport is null
            if (_transport != null) {
                if (_transport.getIsConnected()) {
                    _transport.disconnect();
                }
                _transport = null;
            }

            if (transport != null) {
                _transport = transport;
            } else {
                switch (transportConfig.getTransportType()) {
                    case BLUETOOTH:
                        _transport = new BTTransport(this);
                        break;

                    case TCP:
                        TCPTransportConfig tcpTransportConfig = (TCPTransportConfig) transportConfig;
                        _transport = new TCPTransport(tcpTransportConfig, this);
                        if (tcpTransportConfig.getIsNSD()) {
                            mNSDHelper = new NSDHelper(tcpTransportConfig.getApplicationContext());
                            mNSDHelper.initializeNsd();
                        }
                        break;

                    case USB:
                        _transport = new USBTransport((USBTransportConfig) transportConfig, this);
                        break;
                }
            }
        }

        // Initialize the protocol
        synchronized (PROTOCOL_REFERENCE_LOCK) {
            // Ensure protocol is null
            if (_protocol != null) {
                _protocol = null;
            }
            _protocol = new WiProProtocol(this);
        }

        mIsInit = true;
    }

    public AbstractProtocol getWiProProtocol() {
        return _protocol;
    }

    public IHeartbeatMonitor getHeartbeatMonitor() {
        return _heartbeatMonitor;
    }

    public void setHeartbeatMonitor(IHeartbeatMonitor heartbeatMonitor) {
        this._heartbeatMonitor = heartbeatMonitor;
        _heartbeatMonitor.setListener(this);
    }

    private void stopTransportReading() {
        if (_transport != null) {
            _transport.stopReading();
        }
    }

    public void closeConnection(byte rpcSessionID, boolean keepConnection) {
        closeConnection(rpcSessionID, keepConnection, true);
    }

    public void closeConnection(byte rpcSessionID, boolean keepConnection,
                                boolean sendFinishMessages) {
        if (rpcSessionID != 0) {
            synchronized (PROTOCOL_REFERENCE_LOCK) {
                if (_protocol != null) {
                    // If transport is still connected, sent EndProtocolSessionMessage
                    if (sendFinishMessages && (_transport != null) && _transport.getIsConnected()) {
                        _protocol.EndProtocolService(ServiceType.RPC, rpcSessionID);
                    }
                }
            }

            waitForRpcEndServiceACK();
        }

        synchronized (PROTOCOL_REFERENCE_LOCK) {
            if (!keepConnection) {
                _protocol = null;
            }
        }
        if (!keepConnection) {
            stopHeartbeatMonitor();
        }
        synchronized (TRANSPORT_REFERENCE_LOCK) {

            stopH264();
            stopAudioDataTransfer();

            if (!keepConnection) {

                if (mNSDHelper != null) {
                    mNSDHelper.stopDiscovery();
                    mNSDHelper.tearDown();
                }

                if (_transport != null) {
                    _transport.disconnect();
                }
                _transport = null;
            }
        }
    }

    private void stopHeartbeatMonitor() {
        if (_heartbeatMonitor != null) {
            Log.d(TAG, "Stop HeartBeat");
            _heartbeatMonitor.stop();
        }
    }

    private void waitForRpcEndServiceACK() {
        synchronized (END_PROTOCOL_SERVICE_RPC_LOCK) {
            try {
                END_PROTOCOL_SERVICE_RPC_LOCK.wait(1000);
            } catch (InterruptedException e) {
                // Do nothing
            }
        }
    }

    public void closeMobileNaviService(byte mobileNavSessionId) {
        synchronized (PROTOCOL_REFERENCE_LOCK) {
            if (_protocol != null) {
                // If transport is still connected, sent EndProtocolSessionMessage
                if (_transport != null && _transport.getIsConnected()) {
                    _protocol.EndProtocolService(ServiceType.Mobile_Nav, mobileNavSessionId);
                }
            } // end-if
        }
        waitForVideoEndServiceACK();
    }

    private void waitForVideoEndServiceACK() {
        synchronized (END_PROTOCOL_SERVICE_VIDEO_LOCK) {
            try {
                END_PROTOCOL_SERVICE_VIDEO_LOCK.wait(1000);
            } catch (InterruptedException e) {
                // Do nothing
            }
        }
    }

    public void closeAudioService(byte sessionID) {
        synchronized (PROTOCOL_REFERENCE_LOCK) {
            if (_protocol != null) {
                // If transport is still connected, sent EndProtocolSessionMessage
                if (_transport != null && _transport.getIsConnected()) {
                    _protocol.EndProtocolService(ServiceType.Audio_Service, sessionID);
                }
            } // end-if
        }
        waitForAudioEndServiceACK();
    }

    private void waitForAudioEndServiceACK() {
        synchronized (END_PROTOCOL_SERVICE_AUDIO_LOCK) {
            try {
                END_PROTOCOL_SERVICE_AUDIO_LOCK.wait(1000);
            } catch (InterruptedException e) {
                // Do nothing
            }
        }
    }

    public OutputStream startH264(byte rpcSessionID, boolean encrypt) {
        try {
            OutputStream os = new PipedOutputStream();
            InputStream is = new PipedInputStream((PipedOutputStream) os);
            mVideoPacketizer = new H264Packetizer(this, is, rpcSessionID, ServiceType.Mobile_Nav, encrypt);
            mVideoPacketizer.start();
            return os;
        } catch (Exception e) {
            Log.e(TAG, "Unable to start H.264 streaming:" + e.toString());
        }
        return null;
    }

    public void stopH264() {
        if (mVideoPacketizer != null) {
            mVideoPacketizer.stop();
        }
    }

    public OutputStream startAudioDataTransfer(byte rpcSessionID, boolean encrypt) {
        try {
            OutputStream os = new PipedOutputStream();
            InputStream is = new PipedInputStream((PipedOutputStream) os);
            mAudioPacketizer = new H264Packetizer(this, is, rpcSessionID, ServiceType.Audio_Service, encrypt);
            mAudioPacketizer.start();
            return os;
        } catch (IOException e) {
            Log.e(TAG, "Unable to start audio streaming:" + e.toString());
        }
        return null;
    }

    public void stopAudioDataTransfer() {
        if (mAudioPacketizer != null) {
            mAudioPacketizer.stop();
        }
    }

    /**
     * Start a connection of the provided or specified transport
     * @throws SyncException
     */
    public void startTransport() throws SyncException {
        if (!mIsInit) {
            throw new SyncException("You must call 'init( ... )' method before start transport",
                    SyncExceptionCause.SYNC_CONNECTION_INIT_EXCEPTION);
        }
        _transport.openConnection();
    }

    public Boolean getIsConnected() {
        if (_transport == null) {
            return false;
        }
        return _transport.getIsConnected();
    }

    public void sendMessage(ProtocolMessage msg) {
        if (msg != null && _protocol != null) {
            _protocol.SendMessage(msg);
        }
    }

    public void startMobileNavService(Session session, boolean isCyphered) {
        synchronized (PROTOCOL_REFERENCE_LOCK) {
            if (_protocol != null) {
                _protocol.StartProtocolService(ServiceType.Mobile_Nav, session, isCyphered);
            }
        }
    }

    public void startAudioService(Session session, boolean isCyphered) {
        synchronized (PROTOCOL_REFERENCE_LOCK) {
            if (_protocol != null) {
                _protocol.StartProtocolService(ServiceType.Audio_Service, session, isCyphered);
            }
        }
    }

    public void startRpcService(Session session, boolean isCyphered) {
        synchronized (PROTOCOL_REFERENCE_LOCK) {
            if (_protocol != null) {
                _protocol.StartProtocolService(ServiceType.RPC, session, isCyphered);
            }
        }
    }

    @Override
    public void onTransportBytesReceived(byte[] receivedBytes, int receivedBytesLength) {
        // Send bytes to protocol to be interpreted
        synchronized (PROTOCOL_REFERENCE_LOCK) {
            if (_protocol != null) {
                try {
                    _protocol.HandleReceivedBytes(receivedBytes, receivedBytesLength);
                } catch (OutOfMemoryError e) {
<<<<<<< HEAD
                    final String info = "Out of memory while handling incoming message";
                    if (_connectionListener != null) {
                        _connectionListener.onProtocolError(info, e);
=======
                    final String info =
                            "Out of memory while handling incoming message";
                    if (mConnectionListener != null) {
                        mConnectionListener.onProtocolError(info, e);
>>>>>>> 53ac10f6
                    } else {
                        Log.e(TAG, info, e);
                    }
                }
            }
        }
    }

    @Override
    public void onTransportConnected() {
        if (mConnectionListener != null) {
            mConnectionListener.onTransportConnected();
        }
    }

    public void initialiseSession() {
        if (_heartbeatMonitor != null) {
            _heartbeatMonitor.start();
<<<<<<< HEAD
=======
        } else {
            // TODO :
>>>>>>> 53ac10f6
        }

        startProtocolSession();
    }

    private void startProtocolSession() {
        synchronized (PROTOCOL_REFERENCE_LOCK) {
            if (_protocol != null) {
                Log.d(TAG, "StartProtocolSession, session id:" + mSessionId);
                _protocol.StartProtocolSession(mSessionId);
            }
        }
    }

    @Override
    public void onTransportDisconnected(String info) {
        if (!_isHeartbeatTimedout) {
            // Pass directly to connection listener
            mConnectionListener.onTransportDisconnected(info);
        }
        _isHeartbeatTimedout = false;
    }

    @Override
    public void onTransportError(String info, Exception e) {
        if (!_isHeartbeatTimedout) {
            // Pass directly to connection listener
            mConnectionListener.onTransportError(info, e);
        }
        _isHeartbeatTimedout = false;
    }

    @Override
    public void onServerSocketInit(int serverSocketPort) {
        Log.d("SyncConnection", "ServerSocket init: " + serverSocketPort);
        mNSDHelper.registerService(serverSocketPort);
        mNSDHelper.discoverServices();
    }

    @Override
    public void onProtocolMessageBytesToSend(byte[] msgBytes, int offset,
                                             int length) {
        // Protocol has packaged bytes to send, pass to transport for transmission
        synchronized (TRANSPORT_REFERENCE_LOCK) {
            if (_transport != null) {
<<<<<<< HEAD
=======
                Log.d(TAG, "<- Bytes:" + BitConverter.bytesToHex(msgBytes));
>>>>>>> 53ac10f6
                _transport.sendBytes(msgBytes, offset, length);
            }
        }
    }

    @Override
    public void onProtocolMessageReceived(ProtocolMessage msg) {
        mConnectionListener.onProtocolMessageReceived(msg);

        // Unblock USB reader thread by this method
        FunctionID functionID = new FunctionID();
        String functionName = functionID.getFunctionName(msg.getFunctionID());
        if (functionName != null && functionName.equals(Names.OnAppInterfaceUnregistered)) {
            IJsonRPCMarshaller marshaller = new JsonRPCMarshaller();
            Hashtable<String, Object> hashtable = marshaller.unmarshall(msg.getData());
            if (hashtable.containsKey(Names.reason)) {
                String reason = hashtable.get(Names.reason).toString();
                if (reason == null) {
                    return;
                }
                if (reason.equals(AppInterfaceUnregisteredReason.IGNITION_OFF.toString()) ||
                        reason.equals(AppInterfaceUnregisteredReason.MASTER_RESET.toString()) ||
                        reason.equals(AppInterfaceUnregisteredReason.FACTORY_DEFAULTS.toString())) {
                    if (_transport != null) {
                        _transport.stopReading();
                    }
                }
            }
        }
    }

    @Override
    public void onProtocolSessionStarted(Session session,
                                         byte version, String correlationID) {

        mConnectionListener.onProtocolSessionStarted(session, version, correlationID);
    }


    @Override
    public void onProtocolServiceEnded(ServiceType serviceType, byte sessionID,
                                       String correlationID) {
        mConnectionListener.onProtocolServiceEnded(serviceType, sessionID, correlationID);
        processEndService(serviceType);
    }

    private void processEndService(ServiceType serviceType) {
        if (_transport != null && serviceType.equals(ServiceType.RPC)) {
            synchronized (END_PROTOCOL_SERVICE_RPC_LOCK) {
                END_PROTOCOL_SERVICE_RPC_LOCK.notifyAll();
            }
            _transport.stopReading();
        } else if (_transport != null && serviceType.equals(ServiceType.Mobile_Nav)) {
            synchronized (END_PROTOCOL_SERVICE_VIDEO_LOCK) {
                END_PROTOCOL_SERVICE_VIDEO_LOCK.notifyAll();
            }
        } else if (_transport != null && serviceType.equals(ServiceType.Audio_Service)) {
            synchronized (END_PROTOCOL_SERVICE_AUDIO_LOCK) {
                END_PROTOCOL_SERVICE_AUDIO_LOCK.notifyAll();
            }
        }
    }

    @Override
    public void onProtocolHeartbeatACK() {
        if (_heartbeatMonitor != null) {
            _heartbeatMonitor.heartbeatACKReceived();
        }
    }

    @Override
    public void onResetHeartbeat(){
        if (_heartbeatMonitor != null) {
            _heartbeatMonitor.notifyTransportActivity();
        }
    }

    @Override
    public void onProtocolError(String info, Exception e) {
        mConnectionListener.onProtocolError(info, e);
    }

    @Override
    public void onProtocolAppUnregistered() {
        Log.d(TAG, "onProtocolAppUnregistered");
    }

    @Override
<<<<<<< HEAD
    public void onProtocolServiceStarted(ServiceType serviceType, byte sessionID, boolean encrypted, byte version,
                                         String correlationID) {
        _connectionListener.onProtocolServiceStarted(serviceType, sessionID,encrypted, version, correlationID);
=======
    public void onProtocolServiceStarted(ServiceType serviceType, byte sessionID, byte version, String correlationID) {
        mConnectionListener.onProtocolServiceStarted(serviceType, sessionID, version, correlationID);
>>>>>>> 53ac10f6
    }

    @Override
    public void onMobileNavAckReceived(int frameReceivedNumber) {
        mConnectionListener.onMobileNavAckReceived(frameReceivedNumber);
    }

    @Override
    public void onStartServiceNackReceived(ServiceType serviceType) {
<<<<<<< HEAD
        _connectionListener.onStartServiceNackReceived(serviceType);

        /*if (serviceType == ServiceType.Secure_Service) {
            startProtocolSession();
        }*/
=======
        mConnectionListener.onStartServiceNackReceived(serviceType);
>>>>>>> 53ac10f6
    }

    /**
     * Gets type of transport currently used by this connection.
     *
     * @return One of TransportType enumeration values.
     * @see TransportType
     */
    public TransportType getCurrentTransportType() {
        return _transport.getTransportType();
    }

    @Override
    public void sendH264(ProtocolMessage pm) {
        if (pm != null) {
            //_connectionListener.onPacketCreated(pm);
            sendMessage(pm);
        }
    }

    @Override
    public void sendHeartbeat(IHeartbeatMonitor monitor) {
        Log.d(TAG, "Asked to send heartbeat");
        final ProtocolFrameHeader heartbeat =
                ProtocolFrameHeaderFactory.createHeartbeat(ServiceType.Heartbeat,
                        (byte) 2);
        final byte[] bytes = heartbeat.assembleHeaderBytes();
        onProtocolMessageBytesToSend(bytes, 0, bytes.length);
    }

    @Override
    public void heartbeatTimedOut(IHeartbeatMonitor monitor) {
        Log.d(TAG, "Heartbeat timeout; closing connection");
        _isHeartbeatTimedout = true;
        closeConnection((byte) 0, false, false);
        mConnectionListener.onHeartbeatTimedOut();
    }

    public byte getSessionId() {
        return mSessionId;
    }

    /**
     * Set ID of the current active session
     *
     * @param sessionId
     */
    public void setSessionId(byte sessionId) {
        mSessionId = sessionId;
        Log.d(TAG, "SetSessionId:" + mSessionId);
    }


}<|MERGE_RESOLUTION|>--- conflicted
+++ resolved
@@ -385,16 +385,10 @@
                 try {
                     _protocol.HandleReceivedBytes(receivedBytes, receivedBytesLength);
                 } catch (OutOfMemoryError e) {
-<<<<<<< HEAD
-                    final String info = "Out of memory while handling incoming message";
-                    if (_connectionListener != null) {
-                        _connectionListener.onProtocolError(info, e);
-=======
                     final String info =
                             "Out of memory while handling incoming message";
                     if (mConnectionListener != null) {
                         mConnectionListener.onProtocolError(info, e);
->>>>>>> 53ac10f6
                     } else {
                         Log.e(TAG, info, e);
                     }
@@ -413,13 +407,9 @@
     public void initialiseSession() {
         if (_heartbeatMonitor != null) {
             _heartbeatMonitor.start();
-<<<<<<< HEAD
-=======
         } else {
             // TODO :
->>>>>>> 53ac10f6
-        }
-
+        }
         startProtocolSession();
     }
 
@@ -463,10 +453,6 @@
         // Protocol has packaged bytes to send, pass to transport for transmission
         synchronized (TRANSPORT_REFERENCE_LOCK) {
             if (_transport != null) {
-<<<<<<< HEAD
-=======
-                Log.d(TAG, "<- Bytes:" + BitConverter.bytesToHex(msgBytes));
->>>>>>> 53ac10f6
                 _transport.sendBytes(msgBytes, offset, length);
             }
         }
@@ -555,14 +541,9 @@
     }
 
     @Override
-<<<<<<< HEAD
     public void onProtocolServiceStarted(ServiceType serviceType, byte sessionID, boolean encrypted, byte version,
                                          String correlationID) {
         _connectionListener.onProtocolServiceStarted(serviceType, sessionID,encrypted, version, correlationID);
-=======
-    public void onProtocolServiceStarted(ServiceType serviceType, byte sessionID, byte version, String correlationID) {
-        mConnectionListener.onProtocolServiceStarted(serviceType, sessionID, version, correlationID);
->>>>>>> 53ac10f6
     }
 
     @Override
@@ -572,15 +553,11 @@
 
     @Override
     public void onStartServiceNackReceived(ServiceType serviceType) {
-<<<<<<< HEAD
         _connectionListener.onStartServiceNackReceived(serviceType);
 
         /*if (serviceType == ServiceType.Secure_Service) {
             startProtocolSession();
         }*/
-=======
-        mConnectionListener.onStartServiceNackReceived(serviceType);
->>>>>>> 53ac10f6
     }
 
     /**
