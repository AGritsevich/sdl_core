package com.ford.syncV4.protocol;

import com.ford.syncV4.protocol.enums.MessageType;
import com.ford.syncV4.protocol.enums.ServiceType;
<<<<<<< HEAD
import com.ford.syncV4.util.BitConverter;

public class ProtocolMessage {
    private byte version = 1;
    private ServiceType _serviceType = ServiceType.RPC;
    private MessageType _messageType = MessageType.UNDEFINED;
    private byte _sessionID = 0;
    private byte _rpcType;
    private int _functionID;
    private int _correlationID;
    private int _dataSize;
    private boolean isEncrypted = false;
    private byte[] _data = null;
    private byte[] _bulkData = null;
=======
import com.ford.syncV4.proxy.constants.ProtocolConstants;

public class ProtocolMessage {
	private byte version = ProtocolConstants.PROTOCOL_VERSION_MIN;
	private ServiceType _serviceType = ServiceType.RPC;
	private MessageType _messageType = MessageType.UNDEFINED;
	private byte _sessionID = 0;
	private byte _rpcType;
	private int _functionID;
	private int _correlationID;
	private int _jsonSize;
	
	private byte[] _data = null;
	private byte[] _bulkData = null;
>>>>>>> 8e89a829

    public static byte RPCTYPE_REQUEST = 0x00;
    public static byte RPCTYPE_RESPONSE = 0x01;
    public static byte RPCTYPE_NOTIFICATION = 0x02;

    public boolean isEncrypted() {
        return isEncrypted;
    }

    public void setEncrypted(boolean encrypted) {
        this.isEncrypted = encrypted;
    }


    public ProtocolMessage() {
    }

    /**
     * Copy constructor. Makes a deep copy of the given ProtocolMessage object.
     *
     * @param that object to copy
     */
    public ProtocolMessage(ProtocolMessage that) {
        this.version = that.version;
        this._serviceType = that._serviceType;
        this._messageType = that._messageType;
        this._sessionID = that._sessionID;
        this._rpcType = that._rpcType;
        this._functionID = that._functionID;
        this._correlationID = that._correlationID;
        this._dataSize = that._dataSize;
        this.isEncrypted = that.isEncrypted;
        if (null != that._data) {
            this._data = that._data.clone();
        }
        if (null != that._bulkData) {
            this._bulkData = that._bulkData.clone();
        }
    }

    public byte getVersion() {
        return version;
    }

    public void setVersion(byte version) {
        this.version = version;
    }

    public byte getSessionID() {
        return _sessionID;
    }

    public void setSessionID(byte sessionID) {
        this._sessionID = sessionID;
    }

    public byte[] getData() {
        return _data;
    }

    public void setData(byte[] data) {

        this._data = new byte[data.length];
        System.arraycopy(data, 0, this._data, 0, _data.length);
        this._dataSize = data.length;

    }

    public void setData(byte[] data, int length) {
        if (this._data != null)
            this._data = null;
        this._data = new byte[length];
        System.arraycopy(data, 0, this._data, 0, length);
        this._dataSize = 0;
    }

    public byte[] getBulkData() {
        return _bulkData;
    }

    public void setBulkData(byte[] bulkData) {
        if (bulkData == null) {
            return;
        }
        if (this._bulkData != null)
            this._bulkData = null;
        this._bulkData = new byte[bulkData.length];
        System.arraycopy(bulkData, 0, this._bulkData, 0, bulkData.length);
        //this._bulkData = bulkData;
    }

    public ServiceType getServiceType() {
        return _serviceType;
    }

    public void setSessionType(ServiceType serviceType) {
        this._serviceType = serviceType;
    }

    public MessageType getMessageType() {
        return _messageType;
    }

    public void setMessageType(MessageType messageType) {
        this._messageType = messageType;
    }

    public byte getRPCType() {
        return _rpcType;
    }

    public void setRPCType(byte _rpcType) {
        this._rpcType = _rpcType;
    }

    public int getFunctionID() {
        return _functionID;
    }

    public void setFunctionID(int _functionID) {
        this._functionID = _functionID;
    }

    public int getCorrID() {
        return _correlationID;
    }

    public void setCorrID(int _correlationID) {
        this._correlationID = _correlationID;
    }

    public int getJsonSize() {
        return _dataSize;
    }

    public void setJsonSize(int _jsonSize) {
        this._dataSize = _jsonSize;
    }

    @Override
    public String toString() {
        return "ProtocolMessage{" +
                "version=" + version +
                ", _serviceType=" + _serviceType +
                ", _messageType=" + _messageType +
                ", isEncrypted=" + isEncrypted +
                ", _sessionID=" + _sessionID +
                ", _rpcType=" + _rpcType +
                ", _functionID=" + _functionID +
                ", _correlationID=" + _correlationID +
                ", _dataSize=" + _dataSize +
                ", _data=" + BitConverter.bytesToHex(_data) +
                ", _bulkData=" + BitConverter.bytesToHex(_bulkData) +
                '}';
    }
} // end-class<|MERGE_RESOLUTION|>--- conflicted
+++ resolved
@@ -2,11 +2,11 @@
 
 import com.ford.syncV4.protocol.enums.MessageType;
 import com.ford.syncV4.protocol.enums.ServiceType;
-<<<<<<< HEAD
+import com.ford.syncV4.proxy.constants.ProtocolConstants;
 import com.ford.syncV4.util.BitConverter;
 
 public class ProtocolMessage {
-    private byte version = 1;
+    private byte version = ProtocolConstants.PROTOCOL_VERSION_MIN;
     private ServiceType _serviceType = ServiceType.RPC;
     private MessageType _messageType = MessageType.UNDEFINED;
     private byte _sessionID = 0;
@@ -17,22 +17,8 @@
     private boolean isEncrypted = false;
     private byte[] _data = null;
     private byte[] _bulkData = null;
-=======
-import com.ford.syncV4.proxy.constants.ProtocolConstants;
 
-public class ProtocolMessage {
-	private byte version = ProtocolConstants.PROTOCOL_VERSION_MIN;
-	private ServiceType _serviceType = ServiceType.RPC;
-	private MessageType _messageType = MessageType.UNDEFINED;
-	private byte _sessionID = 0;
-	private byte _rpcType;
-	private int _functionID;
-	private int _correlationID;
-	private int _jsonSize;
-	
-	private byte[] _data = null;
-	private byte[] _bulkData = null;
->>>>>>> 8e89a829
+
 
     public static byte RPCTYPE_REQUEST = 0x00;
     public static byte RPCTYPE_RESPONSE = 0x01;
