package com.ford.syncV4.protocol;

import com.ford.syncV4.protocol.enums.FrameDataControlFrameType;
import com.ford.syncV4.protocol.enums.FrameType;
import com.ford.syncV4.protocol.enums.FunctionID;
import com.ford.syncV4.protocol.enums.MessageType;
import com.ford.syncV4.protocol.enums.ServiceType;
import com.ford.syncV4.protocol.secure.secureproxy.IProtocolSecureManager;
import com.ford.syncV4.proxy.constants.Names;
import com.ford.syncV4.proxy.constants.ProtocolConstants;
import com.ford.syncV4.util.BitConverter;
import com.ford.syncV4.util.logger.Logger;

import java.io.ByteArrayOutputStream;
import java.io.IOException;

/**
 * Created with Android Studio.
 * Author: Chernyshov Yuriy - Mobile Development
 * Date: 18.06.14
 * Time: 13:06
 */

/**
 * This class provides methods to assemble message frames from bytes array, received from the
 * transport
 */
public class MessageFrameAssembler {

    private static final String CLASS_NAME = MessageFrameAssembler.class.getSimpleName();
    private final IProtocolSecureManager mProtocolSecureManager;
    protected boolean hasFirstFrame = false;
    protected boolean hasSecondFrame = false;
    /**
     * Listener, to provide callbacks of the assemble message logic
     */
    private MessageFrameAssemblerListener mMessageFrameAssemblerListener;

    private ByteArrayOutputStream accumulator = null;

    /**
     * Constructor
     *
     * @param listener {@link com.ford.syncV4.protocol.MessageFrameAssemblerListener}
     */
    public MessageFrameAssembler(MessageFrameAssemblerListener listener, IProtocolSecureManager protocolSecureManager) {
        if (listener == null) {
            throw new NullPointerException("MessageFrameAssemblerListener can not be null");
        }
        mMessageFrameAssemblerListener = listener;
        mProtocolSecureManager = protocolSecureManager;
    }

    /**
     * Handle incoming bytes array
     *
     * @param header {@link com.ford.syncV4.protocol.ProtocolFrameHeader}
     * @param data   bytes array
     */
    protected void handleFrame(ProtocolFrameHeader header, byte[] data, int frameHeaderSize) {
        if (header.getFrameType().equals(FrameType.Control)) {
            handleControlFrame(header);
        } else {
            // Must be a form of data frame (single, first, consecutive, etc.)
            if (header.getFrameType() == FrameType.First
                    || header.getFrameType() == FrameType.Consecutive
                    ) {
                handleMultiFrameMessageFrame(header, data, frameHeaderSize);
            } else {
                if (mProtocolSecureManager != null) {
                    try {
                        byte[] decipheredData = mProtocolSecureManager.sendDataToProxyServerByteByByte(header.isEncrypted(), data);
                        handleSingleFrameMessageFrame(header, decipheredData);
                    } catch (IOException e) {
                        Logger.i("Decipher error", e);
                    } catch (InterruptedException e) {
                        Logger.i("Decipher error", e);
                    }

                } else {
                    handleSingleFrameMessageFrame(header, data);
                }
            }
        } // end-if
    }

    /**
     * Handle first frame of the message
     *
     * @param data bytes array
     */
    private void handleFirstDataFrame(byte[] data, int frameHeaderSize) {
        //The message is new, so let's figure out how big it is.
        final int size = BitConverter.intFromByteArray(data, 0);
        Logger.d("TRACE size:" + size + " hSize:" + frameHeaderSize + " dSize:" + data.length);
        accumulator = new ByteArrayOutputStream(size - frameHeaderSize);
    }

    /**
     * Handle remaining frames
     *
     * @param header {@link com.ford.syncV4.protocol.ProtocolFrameHeader}
     * @param data   bytes array
     */
    private void handleRemainingFrame(ProtocolFrameHeader header, byte[] data) {
        accumulator.write(data, 0, header.getDataSize());
        notifyIfFinished(header);
    }

    protected void notifyIfFinished(ProtocolFrameHeader header) {
        //if (framesRemaining == 0) {
        if (header.getFrameType() == FrameType.Consecutive && header.getFrameData() == 0x0) {

            final byte[] data = accumulator.toByteArray();
            createBigFrame(header, data);
            hasFirstFrame = false;
            hasSecondFrame = false;
            accumulator = null;
        } // end-if
    } // end-method

    private void createBigFrame(ProtocolFrameHeader header, byte[] data) {
        if (header.getFrameType() == FrameType.Consecutive && header.getFrameData() == 0x0) {
            ProtocolMessage message = new ProtocolMessage();
            message.setServiceType(header.getServiceType());
            message.setSessionID(header.getSessionId());
            //If it is WiPro 2.0 it must have binary header
            if (header.getVersion() >= ProtocolConstants.PROTOCOL_VERSION_TWO) {
                BinaryFrameHeader binFrameHeader = BinaryFrameHeader.
                        parseBinaryHeader(accumulator.toByteArray());
                message.setVersion(header.getVersion());
                message.setRPCType(binFrameHeader.getRPCType());
                message.setFunctionID(binFrameHeader.getFunctionID());
                message.setCorrID(binFrameHeader.getCorrID());
                if (binFrameHeader.getJsonSize() > 0)
                    message.setData(binFrameHeader.getJsonData());
                if (binFrameHeader.getBulkData() != null) {
                    message.setBulkData(binFrameHeader.getBulkData());
                }
            } else {
                message.setData(accumulator.toByteArray());
            }

            mMessageFrameAssemblerListener.onHandleProtocolMessageReceived(header.getMessageID(),
                    message);

            hasFirstFrame = false;
            hasSecondFrame = false;
            accumulator = null;
        }
    } // end-if

    /**
     * Handle multi-frame message
     *
     * @param header {@link com.ford.syncV4.protocol.ProtocolFrameHeader}
     * @param data   bytes array
     */
    protected void handleMultiFrameMessageFrame(ProtocolFrameHeader header, byte[] data,
                                                int frameHeaderSize) {
        if (header.getFrameType() == FrameType.First) {
<<<<<<< HEAD
=======

            //handleFirstDataFrame(data, frameHeaderSize);

            // TODO : Temporary solution
>>>>>>> 7851c533
            if (mProtocolSecureManager != null) {
                try {
                    byte[] decipheredData = mProtocolSecureManager.sendDataToProxyServerByChunk(header.isEncrypted(), data);
                    handleFirstDataFrame(decipheredData, decipheredData.length);
                } catch (IOException e) {
                    Logger.i("Decipher error", e);
                } catch (InterruptedException e) {
                    Logger.i("Decipher error", e);
                }
            } else {
<<<<<<< HEAD
                handleFirstDataFrame(data, frameHeaderSize);
            }
=======
                handleFirstDataFrame(data, data.length);
            }

>>>>>>> 7851c533
        } else {
            if (mProtocolSecureManager != null) {
                try {
                    byte[] decipheredData = mProtocolSecureManager.sendDataToProxyServerByChunk(header.isEncrypted(), data);
                    header.setDataSize(decipheredData.length);
                    handleRemainingFrame(header, decipheredData);
                } catch (IOException e) {
                    Logger.i("Decipher error", e);
                } catch (InterruptedException e) {
                    Logger.i("Decipher error", e);
                }
            } else {
                handleRemainingFrame(header, data);
            }
        }
    } // end-method

    /**
     * Handle control frame
     *
     * @param header {@link com.ford.syncV4.protocol.ProtocolFrameHeader}
     */
    private void handleControlFrame(ProtocolFrameHeader header) {
        byte frameData = header.getFrameData();
        byte sessionId = header.getSessionId();
        int messageId = header.getMessageID();
        boolean encrypted = header.isEncrypted();
        ServiceType serviceType = header.getServiceType();
        //Logger.d(CLASS_NAME + " incoming control frame:" + header.toString());

        // TODO : Implement getServiceType check point for Heartbeat and other non RPC's

        if (frameData == FrameDataControlFrameType.HeartbeatACK.getValue()) {
            mMessageFrameAssemblerListener.onHeartbeatACK(sessionId);
        } else if (frameData == FrameDataControlFrameType.Heartbeat.getValue()) {
            mMessageFrameAssemblerListener.onHeartbeat(sessionId);
        } else if (frameData == FrameDataControlFrameType.StartService.getValue()) {
            mMessageFrameAssemblerListener.onStartService(sessionId, serviceType);
        } else if (frameData == FrameDataControlFrameType.StartServiceACK.getValue()) {
            mMessageFrameAssemblerListener.onStartServiceACK(sessionId, messageId, serviceType,
                    header.getVersion(), encrypted);
        } else if (frameData == FrameDataControlFrameType.StartServiceNACK.getValue()) {
            mMessageFrameAssemblerListener.onStartServiceNACK(sessionId, serviceType);
        } else if (frameData == FrameDataControlFrameType.EndService.getValue()) {
            mMessageFrameAssemblerListener.onEndService(sessionId, messageId, serviceType);
        } else if (frameData == FrameDataControlFrameType.EndServiceNACK.getValue()) {
            mMessageFrameAssemblerListener.onEndServiceNACK(sessionId);
        } else if (header.getServiceType().getValue() == ServiceType.Mobile_Nav.getValue() &&
                frameData == FrameDataControlFrameType.MobileNaviACK.getValue()) {
            mMessageFrameAssemblerListener.onMobileNaviACK(sessionId, messageId);
        } else if (frameData == FrameDataControlFrameType.EndServiceACK.getValue()) {
            mMessageFrameAssemblerListener.onEndServiceACK(sessionId, messageId, serviceType);
        }
    }

    /**
     * Handle single frame message frame
     *
     * @param header {@link com.ford.syncV4.protocol.ProtocolFrameHeader}
     * @param data   bytes array
     */
    private void handleSingleFrameMessageFrame(ProtocolFrameHeader header, byte[] data) {
        ProtocolMessage message = new ProtocolMessage();
        if (header.getServiceType() == ServiceType.RPC) {
            message.setMessageType(MessageType.RPC);
        } else if (header.getServiceType() == ServiceType.Bulk_Data) {
            message.setMessageType(MessageType.BULK);
        }
        message.setServiceType(header.getServiceType());
        message.setSessionID(header.getSessionId());
        message.setEncrypted(header.isEncrypted());
        //If it is WiPro 2.0 it must have binary header
        if (header.getVersion() >= ProtocolConstants.PROTOCOL_VERSION_TWO) {
            if (message.getServiceType().equals(ServiceType.Heartbeat)) {
                message.setData(data);
            } else {
                BinaryFrameHeader binFrameHeader = BinaryFrameHeader.parseBinaryHeader(data);
                message.setVersion(header.getVersion());
                message.setRPCType(binFrameHeader.getRPCType());
                message.setFunctionID(binFrameHeader.getFunctionID());
                message.setCorrID(binFrameHeader.getCorrID());
                if (binFrameHeader.getJsonSize() > 0) message.setData(binFrameHeader.getJsonData());
                if (binFrameHeader.getBulkData() != null) {
                    message.setBulkData(binFrameHeader.getBulkData());
                }
            }
        } else {
            message.setData(data);
        }

        if (isAppUnregistered(message)) {
            mMessageFrameAssemblerListener.onHandleAppUnregistered();
        }

        mMessageFrameAssemblerListener.onHandleProtocolMessageReceived(header.getMessageID(),
                message);
    }

    private boolean isAppUnregistered(ProtocolMessage message) {
        return (message.getRPCType() == ProtocolMessage.RPCTYPE_RESPONSE) &&
                (message.getFunctionID() == FunctionID.getFunctionID(Names.UnregisterAppInterface));
    }
}<|MERGE_RESOLUTION|>--- conflicted
+++ resolved
@@ -159,13 +159,6 @@
     protected void handleMultiFrameMessageFrame(ProtocolFrameHeader header, byte[] data,
                                                 int frameHeaderSize) {
         if (header.getFrameType() == FrameType.First) {
-<<<<<<< HEAD
-=======
-
-            //handleFirstDataFrame(data, frameHeaderSize);
-
-            // TODO : Temporary solution
->>>>>>> 7851c533
             if (mProtocolSecureManager != null) {
                 try {
                     byte[] decipheredData = mProtocolSecureManager.sendDataToProxyServerByChunk(header.isEncrypted(), data);
@@ -176,14 +169,8 @@
                     Logger.i("Decipher error", e);
                 }
             } else {
-<<<<<<< HEAD
                 handleFirstDataFrame(data, frameHeaderSize);
             }
-=======
-                handleFirstDataFrame(data, data.length);
-            }
-
->>>>>>> 7851c533
         } else {
             if (mProtocolSecureManager != null) {
                 try {
