package com.ford.syncV4.proxy;

import android.os.Handler;
import android.os.Looper;
import android.telephony.TelephonyManager;

import com.ford.syncV4.exception.SyncException;
import com.ford.syncV4.exception.SyncExceptionCause;
import com.ford.syncV4.marshal.IJsonRPCMarshaller;
import com.ford.syncV4.marshal.JsonRPCMarshaller;
import com.ford.syncV4.messageDispatcher.IDispatchingStrategy;
import com.ford.syncV4.messageDispatcher.IncomingProtocolMessageComparator;
import com.ford.syncV4.messageDispatcher.InternalProxyMessageComparator;
import com.ford.syncV4.messageDispatcher.OutgoingProtocolMessageComparator;
import com.ford.syncV4.messageDispatcher.ProxyMessageDispatcher;
import com.ford.syncV4.net.SyncPDataSender;
import com.ford.syncV4.protocol.ProtocolMessage;
import com.ford.syncV4.protocol.enums.FunctionID;
import com.ford.syncV4.protocol.enums.ServiceType;
import com.ford.syncV4.protocol.heartbeat.HeartbeatBuilder;
import com.ford.syncV4.proxy.callbacks.InternalProxyMessage;
import com.ford.syncV4.proxy.callbacks.OnError;
import com.ford.syncV4.proxy.callbacks.OnProxyClosed;
import com.ford.syncV4.proxy.constants.Names;
import com.ford.syncV4.proxy.constants.ProtocolConstants;
import com.ford.syncV4.proxy.converter.IRPCRequestConverter;
import com.ford.syncV4.proxy.converter.IRPCRequestConverterFactory;
import com.ford.syncV4.proxy.converter.SyncRPCRequestConverterFactory;
import com.ford.syncV4.proxy.interfaces.IProxyListenerALMTesting;
import com.ford.syncV4.proxy.interfaces.IProxyListenerBase;
import com.ford.syncV4.proxy.rpc.AddCommand;
import com.ford.syncV4.proxy.rpc.AddSubMenu;
import com.ford.syncV4.proxy.rpc.Alert;
import com.ford.syncV4.proxy.rpc.ButtonCapabilities;
import com.ford.syncV4.proxy.rpc.Choice;
import com.ford.syncV4.proxy.rpc.CreateInteractionChoiceSet;
import com.ford.syncV4.proxy.rpc.DeleteCommand;
import com.ford.syncV4.proxy.rpc.DeleteInteractionChoiceSet;
import com.ford.syncV4.proxy.rpc.DeleteSubMenu;
import com.ford.syncV4.proxy.rpc.DeviceInfo;
import com.ford.syncV4.proxy.rpc.DisplayCapabilities;
import com.ford.syncV4.proxy.rpc.EncodedSyncPData;
import com.ford.syncV4.proxy.rpc.ListFiles;
import com.ford.syncV4.proxy.rpc.OnAppInterfaceUnregistered;
import com.ford.syncV4.proxy.rpc.OnLanguageChange;
import com.ford.syncV4.proxy.rpc.OnSystemRequest;
import com.ford.syncV4.proxy.rpc.PerformInteraction;
import com.ford.syncV4.proxy.rpc.PresetBankCapabilities;
import com.ford.syncV4.proxy.rpc.PutFile;
import com.ford.syncV4.proxy.rpc.PutFileResponse;
import com.ford.syncV4.proxy.rpc.RegisterAppInterface;
import com.ford.syncV4.proxy.rpc.RegisterAppInterfaceResponse;
import com.ford.syncV4.proxy.rpc.ResetGlobalProperties;
import com.ford.syncV4.proxy.rpc.SetAppIcon;
import com.ford.syncV4.proxy.rpc.SetGlobalProperties;
import com.ford.syncV4.proxy.rpc.SetMediaClockTimer;
import com.ford.syncV4.proxy.rpc.Show;
import com.ford.syncV4.proxy.rpc.SoftButtonCapabilities;
import com.ford.syncV4.proxy.rpc.Speak;
import com.ford.syncV4.proxy.rpc.SubscribeButton;
import com.ford.syncV4.proxy.rpc.SyncMsgVersion;
import com.ford.syncV4.proxy.rpc.SyncPData;
import com.ford.syncV4.proxy.rpc.SystemRequest;
import com.ford.syncV4.proxy.rpc.TTSChunk;
import com.ford.syncV4.proxy.rpc.UnregisterAppInterface;
import com.ford.syncV4.proxy.rpc.UnregisterAppInterfaceResponse;
import com.ford.syncV4.proxy.rpc.UnsubscribeButton;
import com.ford.syncV4.proxy.rpc.VehicleType;
import com.ford.syncV4.proxy.rpc.enums.AppHMIType;
import com.ford.syncV4.proxy.rpc.enums.AppInterfaceUnregisteredReason;
import com.ford.syncV4.proxy.rpc.enums.AudioStreamingState;
import com.ford.syncV4.proxy.rpc.enums.ButtonName;
import com.ford.syncV4.proxy.rpc.enums.FileType;
import com.ford.syncV4.proxy.rpc.enums.GlobalProperty;
import com.ford.syncV4.proxy.rpc.enums.HMILevel;
import com.ford.syncV4.proxy.rpc.enums.HmiZoneCapabilities;
import com.ford.syncV4.proxy.rpc.enums.InteractionMode;
import com.ford.syncV4.proxy.rpc.enums.Language;
import com.ford.syncV4.proxy.rpc.enums.RequestType;
import com.ford.syncV4.proxy.rpc.enums.Result;
import com.ford.syncV4.proxy.rpc.enums.SpeechCapabilities;
import com.ford.syncV4.proxy.rpc.enums.SyncConnectionState;
import com.ford.syncV4.proxy.rpc.enums.SyncDisconnectedReason;
import com.ford.syncV4.proxy.rpc.enums.TextAlignment;
import com.ford.syncV4.proxy.rpc.enums.UpdateMode;
import com.ford.syncV4.proxy.rpc.enums.VrCapabilities;
import com.ford.syncV4.proxy.systemrequest.IOnSystemRequestHandler;
import com.ford.syncV4.proxy.systemrequest.ISystemRequestProxy;
import com.ford.syncV4.service.Service;
import com.ford.syncV4.session.Session;
import com.ford.syncV4.syncConnection.ISyncConnectionListener;
import com.ford.syncV4.syncConnection.SyncConnection;
import com.ford.syncV4.test.ITestConfigCallback;
import com.ford.syncV4.test.TestConfig;
import com.ford.syncV4.trace.TraceDeviceInfo;
import com.ford.syncV4.transport.BaseTransportConfig;
import com.ford.syncV4.transport.TransportType;
import com.ford.syncV4.util.CommonUtils;
import com.ford.syncV4.util.DeviceInfoManager;
import com.ford.syncV4.util.logger.Logger;

import java.io.OutputStream;
import java.util.HashSet;
import java.util.Hashtable;
import java.util.List;
import java.util.Set;
import java.util.Timer;
import java.util.TimerTask;
import java.util.Vector;

public abstract class SyncProxyBase<proxyListenerType extends IProxyListenerBase> implements
        ISystemRequestProxy {

    @SuppressWarnings("unused")
    private static final String LOG_TAG = SyncProxyBase.class.getSimpleName();

    // Synchronization Objects
    static final Object CONNECTION_REFERENCE_LOCK = new Object(),
            INCOMING_MESSAGE_QUEUE_THREAD_LOCK = new Object(),
            OUTGOING_MESSAGE_QUEUE_THREAD_LOCK = new Object(),
            INTERNAL_MESSAGE_QUEUE_THREAD_LOCK = new Object(),
            APP_INTERFACE_REGISTERED_LOCK = new Object();
    /**
     * Interval between heartbeat messages, in milliseconds.
     * NOTE: this value is not specified in the protocol, and thus must be
     * negotiated with the Sync.
     */
    static final int HEARTBEAT_INTERVAL = 5000;

    /** Delay between proxy disconnect (e.g., transport error) and another proxy
     * reconnect attempt.
     */
    private static final int PROXY_RECONNECT_DELAY = 5000;
    /**
     * Lock to access the _currentReconnectTimerTask member.
     */
    private static final Object RECONNECT_TIMER_TASK_LOCK = new Object();

    final int HEARTBEAT_CORRELATION_ID = 65531; // TODO: remove

    // Protected Correlation IDs
    private static final int REGISTER_APP_INTERFACE_CORRELATION_ID = 65529;
    private static final int UNREGISTER_APP_INTERFACE_CORRELATION_ID = 65530;
    private static final int POLICIES_CORRELATION_ID = 65535;

    private IRPCMessageHandler rpcMessageHandler;

    private int mRegisterAppInterfaceCorrelationId = REGISTER_APP_INTERFACE_CORRELATION_ID;
    private int mUnregisterAppInterfaceCorrelationId = UNREGISTER_APP_INTERFACE_CORRELATION_ID;
    private int mPoliciesCorrelationId = POLICIES_CORRELATION_ID;

    public Boolean getAdvancedLifecycleManagementEnabled() {
        return _advancedLifecycleManagementEnabled;
    }

    // SyncProxy Advanced Lifecycle Management
    protected Boolean _advancedLifecycleManagementEnabled = false;

    protected Hashtable<String, Boolean> mAppInterfaceRegistered = new Hashtable<String, Boolean>();

    // These variables are not used
    //protected Boolean _haveReceivedFirstFocusLevel = false;
    //protected Boolean _haveReceivedFirstFocusLevelFull = false;
    //protected SyncInterfaceAvailability _syncIntefaceAvailablity = null;
    //Boolean _haveReceivedFirstNonNoneHMILevel = false;

    protected Boolean _proxyDisposed = false;

    public SyncConnectionState getSyncConnectionState() {
        return _syncConnectionState;
    }

    public void setSyncConnectionState(SyncConnectionState syncConnectionState) {
        this._syncConnectionState = syncConnectionState;
    }

    protected SyncConnectionState _syncConnectionState = null;

    public SyncMsgVersion getSyncMsgVersion() throws SyncException {
        return _syncMsgVersion;
    }

    public void setSyncMsgVersion(SyncMsgVersion syncMsgVersion) {
        this._syncMsgVersion = syncMsgVersion;
    }

    // Variables set by RegisterAppInterfaceResponse
    protected SyncMsgVersion _syncMsgVersion = null;
    protected String _autoActivateIdReturned = null;

    public Language getSyncLanguage() throws SyncException {
        return _syncLanguage;
    }

    public void setSyncLanguage(Language syncLanguage) {
        this._syncLanguage = syncLanguage;
    }

    protected Language _syncLanguage = null;

    public Language getHmiDisplayLanguage() throws SyncException {
        return _hmiDisplayLanguage;
    }

    public void setHmiDisplayLanguage(Language hmiDisplayLanguage) {
        this._hmiDisplayLanguage = hmiDisplayLanguage;
    }

    protected Language _hmiDisplayLanguage = null;

    public DisplayCapabilities getDisplayCapabilities() throws SyncException {
        return _displayCapabilities;
    }

    public void setDisplayCapabilities(DisplayCapabilities displayCapabilities) {
        this._displayCapabilities = displayCapabilities;
    }

    protected DisplayCapabilities _displayCapabilities = null;

    public Vector<ButtonCapabilities> getButtonCapabilities() throws SyncException {
        return _buttonCapabilities;
    }

    public void setButtonCapabilities(Vector<ButtonCapabilities> buttonCapabilities) {
        this._buttonCapabilities = buttonCapabilities;
    }

    protected Vector<ButtonCapabilities> _buttonCapabilities = null;

    public Vector<SoftButtonCapabilities> getSoftButtonCapabilities() throws SyncException {
        return _softButtonCapabilities;
    }

    public void setSoftButtonCapabilities(Vector<SoftButtonCapabilities> softButtonCapabilities) {
        this._softButtonCapabilities = softButtonCapabilities;
    }

    protected Vector<SoftButtonCapabilities> _softButtonCapabilities = null;

    public PresetBankCapabilities getPresetBankCapabilities() throws SyncException {
        return _presetBankCapabilities;
    }

    public void setPresetBankCapabilities(PresetBankCapabilities presetBankCapabilities) {
        this._presetBankCapabilities = presetBankCapabilities;
    }

    protected PresetBankCapabilities _presetBankCapabilities = null;

    public Vector<HmiZoneCapabilities> getHmiZoneCapabilities() throws SyncException {
        return _hmiZoneCapabilities;
    }

    public void setHmiZoneCapabilities(Vector<HmiZoneCapabilities> hmiZoneCapabilities) {
        this._hmiZoneCapabilities = hmiZoneCapabilities;
    }

    protected Vector<HmiZoneCapabilities> _hmiZoneCapabilities = null;

    public Vector<SpeechCapabilities> getSpeechCapabilities() throws SyncException {
        return _speechCapabilities;
    }

    public void setSpeechCapabilities(Vector<SpeechCapabilities> speechCapabilities) {
        this._speechCapabilities = speechCapabilities;
    }

    protected Vector<SpeechCapabilities> _speechCapabilities = null;

    public Vector<VrCapabilities> getVrCapabilities() throws SyncException {
        return _vrCapabilities;
    }

    public void setVrCapabilities(Vector<VrCapabilities> vrCapabilities) {
        this._vrCapabilities = vrCapabilities;
    }

    protected Vector<VrCapabilities> _vrCapabilities = null;

    public VehicleType getVehicleType() throws SyncException {
        return _vehicleType;
    }

    public void setVehicleType(VehicleType vehicleType) {
        this._vehicleType = vehicleType;
    }

    protected VehicleType _vehicleType = null;

    public Boolean getFirstTimeFull() {
        return firstTimeFull;
    }

    public void setFirstTimeFull(Boolean firstTimeFull) {
        this.firstTimeFull = firstTimeFull;
    }

    protected Boolean firstTimeFull = true;

    SyncConnection mSyncConnection;

    /**
     * Keep track of all opened Sync Sessions. Need to be "protected" in order to support
     * UnitTesting
     */
    protected final Session syncSession = new Session();

    public proxyListenerType getProxyListener() {
        return _proxyListener;
    }

    private proxyListenerType _proxyListener = null;
    // Device Info for logging
    private TraceDeviceInfo mTraceDeviceInterrogator = null;
    // Declare Queuing Threads
    private ProxyMessageDispatcher<ProtocolMessage> _incomingProxyMessageDispatcher;
    private ProxyMessageDispatcher<ProtocolMessage> _outgoingProxyMessageDispatcher;
    private ProxyMessageDispatcher<InternalProxyMessage> _internalProxyMessageDispatcher;

    public boolean getCallbackToUIThread() {
        return _callbackToUIThread;
    }

    public void setCallbackToUIThread(boolean callbackToUIThread) {
        this._callbackToUIThread = callbackToUIThread;
    }

    // Flag indicating if callbacks should be called from UIThread
    private boolean _callbackToUIThread = false;

    public Handler getMainUIHandler() {
        return _mainUIHandler;
    }

    public void setMainUIHandler(Handler mainUIHandler) {
        this._mainUIHandler = mainUIHandler;
    }

    // UI Handler
    private Handler _mainUIHandler = null;
    // Parameters passed to the constructor from the app to register an app interface
    private Object _applicationName = null;
    private Vector<TTSChunk> _ttsName = null;
    private Object _ngnMediaScreenAppName = null;
    private Object _isMediaApp = null;
    private Language _syncLanguageDesired = null;
    private Language _hmiDisplayLanguageDesired = null;
    private Vector<AppHMIType> _appHMIType = null;
    private Object _appID = null;
    private String _autoActivateIdDesired = null;
    private SyncMsgVersion _syncMsgVersionRequest = null;
    private Vector<String> _vrSynonyms = null;

    // Updated hashID which can be used over connection cycles
    // (i.e. loss of connection, ignition cycles, etc.)
    // Key is AppId
    private final Hashtable<String, String> hashIdsTable = new Hashtable<String, String>();

    /**
     * Describes information about device
     */
    private DeviceInfo mDeviceInfo;

    /**
     * Test Cases fields
     */
    /**
     * This Config object stores all the necessary data for SDK testing
     */
    private TestConfig mTestConfig;
    /**
     * This is a callback interface for the SDK test cases usage
     */
    private ITestConfigCallback mTestConfigCallback;

    /**
     * Currently active SPT represented by AppId
     */
    private String mActiveAppId = "";

    /**
     * Set hashID which can be used over connection cycles
     *
     * @param appId Application identifier
     * @return value of the hashId
     */
    public String getHashId(String appId) {
        // For the Test Cases
        if (mTestConfig != null) {
            if (!mTestConfig.isUseHashId()) {
                return null;
            }
            if (mTestConfig.isUseCustomHashId()) {
                return mTestConfig.getCustomHashId();
            }
        }

        return hashIdsTable.get(appId);
    }

    public void setHashId(byte sessionId, String value) {
        String appId = syncSession.getAppIdBySessionId(sessionId);
        setHashId(appId, value);
    }

    /**
     * Get hashId which can be used over connection cycles
     *
     * @param appId Application identifier
     * @param value value of the hashId
     */
    public void setHashId(String appId, String value) {
        if (value == null) {
            if (hashIdsTable.containsKey(appId)) {
                hashIdsTable.remove(appId);
                return;
            }
            return;
        }
        hashIdsTable.put(appId, value);
    }

    public void setActiveAppId(String value) {
        Logger.i("Set active AppId:" + value);
        mActiveAppId = value;
    }

    protected DeviceInfo getDeviceInfo() {
        return mDeviceInfo;
    }

    private void setDeviceInfo(DeviceInfo deviceInfo) {
        mDeviceInfo = deviceInfo;
    }

    public OnLanguageChange getLastLanguageChange() {
        return _lastLanguageChange;
    }

    public void setLastLanguageChange(OnLanguageChange lastLanguageChange) {
        this._lastLanguageChange = lastLanguageChange;
    }

    private OnLanguageChange _lastLanguageChange = null;
    // JSON RPC Marshaller
    private IJsonRPCMarshaller _jsonRPCMarshaller = new JsonRPCMarshaller();
    /**
     * Contains current configuration for the transport that was selected during
     * construction of this object
     */
    private BaseTransportConfig _transportConfig = null;

    public HMILevel getPriorHmiLevel() {
        return _priorHmiLevel;
    }

    public void setPriorHmiLevel(HMILevel priorHmiLevel) {
        this._priorHmiLevel = priorHmiLevel;
    }

    private HMILevel _priorHmiLevel = null;

    public AudioStreamingState getPriorAudioStreamingState() {
        return _priorAudioStreamingState;
    }

    public void setPriorAudioStreamingState(AudioStreamingState priorAudioStreamingState) {
        this._priorAudioStreamingState = priorAudioStreamingState;
    }

    private AudioStreamingState _priorAudioStreamingState = null;
    // Interface broker
    private SyncInterfaceBroker _interfaceBroker = null;
    /**
     * Timer that is used to schedule proxy reconnect tasks.
     */
    private Timer _reconnectTimer = null;
    /**
     * Currently scheduled proxy reconnect task, if any.
     */
    private TimerTask _currentReconnectTimerTask = null;
    private static int heartBeatInterval = HEARTBEAT_INTERVAL;
    private static boolean heartBeatAck = true;
    private IRPCRequestConverterFactory rpcRequestConverterFactory =
            new SyncRPCRequestConverterFactory();
    private IProtocolMessageHolder protocolMessageHolder =
            new ProtocolMessageHolder();

    /**
     * Handler for OnSystemRequest notifications.
     */
    private IOnSystemRequestHandler onSystemRequestHandler;

    /**
     * A set of internal requests' correlation IDs that are currently in
     * progress.
     */
    private Set<Integer> internalRequestCorrelationIDs;

    /**
     * Correlation ID that was last used for messages created internally.
     */
    private int lastCorrelationId = 40000;

    public void setSyncConnection(SyncConnection syncConnection) {
        this.mSyncConnection = syncConnection;
    }

    /**
     * Constructor.
     *
     * @param listener                          Type of listener for this proxy base.
     * @param syncProxyConfigurationResources   Configuration resources for this proxy.
     * @param enableAdvancedLifecycleManagement Flag that ALM should be enabled or not.
     * @param appName                           Client application name.
     * @param ttsName                           TTS name.
     * @param ngnMediaScreenAppName             Media Screen Application name.
     * @param vrSynonyms                        List of synonyms.
     * @param isMediaApp                        Flag that indicates that client application if media application or not.
     * @param syncMsgVersion                    Version of Sync Message.
     * @param languageDesired                   Desired language.
     * @param hmiDisplayLanguageDesired         Desired language for HMI.
     * @param appHMIType                        Type of application.
     * @param appID                             Application identifier.
     * @param autoActivateID                    Auto activation identifier.
     * @param callbackToUIThread                Flag that indicates that this proxy should send callback to UI thread or not.
     * @param transportConfig                   Configuration of transport to be used by underlying connection.
     * @throws SyncException
     */
    protected SyncProxyBase(proxyListenerType listener, SyncProxyConfigurationResources syncProxyConfigurationResources,
                            boolean enableAdvancedLifecycleManagement, String appName, Vector<TTSChunk> ttsName,
                            String ngnMediaScreenAppName, Vector<String> vrSynonyms, Boolean isMediaApp, SyncMsgVersion syncMsgVersion,
                            Language languageDesired, Language hmiDisplayLanguageDesired, Vector<AppHMIType> appHMIType, String appID,
                            String autoActivateID, boolean callbackToUIThread, BaseTransportConfig transportConfig, TestConfig testConfig)
            throws SyncException {

        mTestConfig = testConfig;

        setupSyncProxyBaseComponents(callbackToUIThread);
        // Set variables for Advanced Lifecycle Management
        setAdvancedLifecycleManagementEnabled(enableAdvancedLifecycleManagement);
        updateRegisterAppInterfaceParameters(appName, ttsName, ngnMediaScreenAppName, vrSynonyms, isMediaApp, syncMsgVersion, languageDesired, hmiDisplayLanguageDesired, appHMIType, appID, autoActivateID);
        setTransportConfig(transportConfig);
        checkConditionsInvalidateProxy(listener);
        setProxyListener(listener);
        // Get information from syncProxyConfigurationResources
        setupTelephoneManager(syncProxyConfigurationResources);
        setupMessageDispatchers();
        tryInitialiseProxy();

        mDeviceInfo = DeviceInfoManager.getDeviceInfo(syncProxyConfigurationResources.getTelephonyManager());

        // Trace that ctor has fired
        Logger.i("SyncProxy Created, instanceID=" + this.toString());
    }

    /**
     * Constructor.
     *
     * @param listener                          Type of listener for this proxy base.
     * @param syncProxyConfigurationResources   Configuration resources for this proxy.
     * @param enableAdvancedLifecycleManagement Flag that ALM should be enabled or not.
     * @param appName                           Client application name.
     * @param ttsName                           TTS name.
     * @param ngnMediaScreenAppName             Media Screen Application name.
     * @param vrSynonyms                        List of synonyms.
     * @param isMediaApp                        Flag that indicates that client application if media application or not.
     * @param syncMsgVersion                    Version of Sync Message.
     * @param languageDesired                   Desired language.
     * @param hmiDisplayLanguageDesired         Desired language for HMI.
     * @param appHMIType                        Type of application.
     * @param appId                             Application identifier.
     * @param autoActivateID                    Auto activation identifier.
     * @param callbackToUIThread                Flag that indicates that this proxy should send callback to UI thread or not.
     * @param preRegister                       Flag that indicates that this proxy should be pre-registerd or not.
     * @param version                           Version of Sync protocol to be used by the underlying connection.
     * @param transportConfig                   Configuration of transport to be used by underlying connection.
     * @throws SyncException
     */
    protected SyncProxyBase(proxyListenerType listener, SyncProxyConfigurationResources syncProxyConfigurationResources,
                            boolean enableAdvancedLifecycleManagement, String appName, Vector<TTSChunk> ttsName,
                            String ngnMediaScreenAppName, Vector<String> vrSynonyms, Boolean isMediaApp, SyncMsgVersion syncMsgVersion,
                            Language languageDesired, Language hmiDisplayLanguageDesired, Vector<AppHMIType> appHMIType, String appId,
                            String autoActivateID, boolean callbackToUIThread, boolean preRegister, int version,
                            BaseTransportConfig transportConfig, SyncConnection connection, TestConfig testConfig)
            throws SyncException {

        mTestConfig = testConfig;

        setAppInterfacePreRegistered(appId, preRegister);

        setupSyncProxyBaseComponents(callbackToUIThread);

        // Set variables for Advanced Lifecycle Management
        setAdvancedLifecycleManagementEnabled(enableAdvancedLifecycleManagement);
        updateRegisterAppInterfaceParameters(appName, ttsName, ngnMediaScreenAppName, vrSynonyms,
                isMediaApp, syncMsgVersion, languageDesired, hmiDisplayLanguageDesired, appHMIType,
                appId, autoActivateID);
        setTransportConfig(transportConfig);

        // Test conditions to invalidate the proxy
        checkConditionsInvalidateProxy(listener);

        setProxyListener(listener);
        setSyncConnection(connection);

        setupTelephoneManager(syncProxyConfigurationResources);

        setupMessageDispatchers();
        tryInitialiseProxy();

        if (syncProxyConfigurationResources != null) {
            mDeviceInfo = DeviceInfoManager.getDeviceInfo(syncProxyConfigurationResources.getTelephonyManager());
        }

        // Trace that ctor has fired
        Logger.i("SyncProxy Created, instanceID=" + this.toString());
    }

    public void updateRegisterAppInterfaceParameters(RegisterAppInterface registerAppInterface) {
        _syncMsgVersionRequest = registerAppInterface.getSyncMsgVersion();
        _applicationName = registerAppInterface.getAppName();
        _ttsName = registerAppInterface.getTtsName();
        _ngnMediaScreenAppName = registerAppInterface.getNgnMediaScreenAppName();
        _vrSynonyms = registerAppInterface.getVrSynonyms();
        _isMediaApp = registerAppInterface.getIsMediaApplication();
        _syncLanguageDesired = registerAppInterface.getLanguageDesired();
        _hmiDisplayLanguageDesired = registerAppInterface.getHmiDisplayLanguageDesired();
        _appHMIType = registerAppInterface.getAppType();
        _appID = registerAppInterface.getAppID();
        if (registerAppInterface.getCorrelationID() != null) {
            setRegisterAppInterfaceCorrelationId(registerAppInterface.getCorrelationID());
        }
        if (registerAppInterface.getDeviceInfo() != null) {
            setDeviceInfo(registerAppInterface.getDeviceInfo());
            DeviceInfoManager.copyDeviceInfo(getDeviceInfo(), registerAppInterface.getDeviceInfo());
        }
    }

    private void updateRegisterAppInterfaceParameters(String appName, Vector<TTSChunk> ttsName,
                                                      String ngnMediaScreenAppName,
                                                      Vector<String> vrSynonyms, Boolean isMediaApp,
                                                      SyncMsgVersion syncMsgVersion,
                                                      Language languageDesired,
                                                      Language hmiDisplayLanguageDesired,
                                                      Vector<AppHMIType> appHMIType, String appID,
                                                      String autoActivateID) {
        _applicationName = appName;
        _ttsName = ttsName;
        _ngnMediaScreenAppName = ngnMediaScreenAppName;
        _isMediaApp = isMediaApp;
        _syncMsgVersionRequest = syncMsgVersion;
        _vrSynonyms = vrSynonyms;
        _syncLanguageDesired = languageDesired;
        _hmiDisplayLanguageDesired = hmiDisplayLanguageDesired;
        _appHMIType = appHMIType;
        _appID = appID;
        _autoActivateIdDesired = autoActivateID;
    }

    private void setupMessageDispatchers() {
        setupInternalProxyMessageDispatcher();
        setupIncomingProxyMessageDispatcher();
        setupOutgoingMessageDispatcher();
    }

    private void setTransportConfig(BaseTransportConfig transportConfig) {
        _transportConfig = transportConfig;
    }

    private void setAdvancedLifecycleManagementEnabled(boolean enableAdvancedLifecycleManagement) {
        _advancedLifecycleManagementEnabled = enableAdvancedLifecycleManagement;
    }

    private void setProxyListener(proxyListenerType listener) {
        _proxyListener = listener;
    }

    protected void setAppInterfacePreRegistered(String appId, boolean preRegister) {
        if (preRegister) {
            mAppInterfaceRegistered.put(appId, preRegister);
        }
    }

    protected void setAppInterfaceRegistered(byte sessionId, boolean registered) {
        String appId = syncSession.getAppIdBySessionId(sessionId);
        mAppInterfaceRegistered.put(appId, registered);
    }

    private void setupSyncProxyBaseComponents(boolean callbackToUIThread) {
        _interfaceBroker = new SyncInterfaceBroker();

        _callbackToUIThread = callbackToUIThread;

        if (_callbackToUIThread) {
            _mainUIHandler = new Handler(Looper.getMainLooper());
        }

        rpcMessageHandler = new RPCMessageHandler(this);

    }

    private void checkConditionsInvalidateProxy(proxyListenerType listener) {
        // Test conditions to invalidate the proxy
        if (listener == null) {
            throw new IllegalArgumentException("IProxyListener listener must be provided to instantiate SyncProxy object.");
        }
        if (_advancedLifecycleManagementEnabled) {
            if (_applicationName == null) {
                throw new IllegalArgumentException("To use SyncProxyALM, an application name, appName, must be provided");
            }
            //if (_applicationName.length() < 1 || _applicationName.length() > 100) {
            //    throw new IllegalArgumentException("A provided application name, appName, must be between 1 and 100 characters in length.");
            //}
            if (_isMediaApp == null) {
                throw new IllegalArgumentException("isMediaApp must not be null when using SyncProxyALM.");
            }
        }
    }

    private void setupOutgoingMessageDispatcher() {
        // Setup Outgoing ProxyMessage Dispatcher
        //synchronized (OUTGOING_MESSAGE_QUEUE_THREAD_LOCK) {
            // Ensure outgoingProxyMessageDispatcher is null
            if (_outgoingProxyMessageDispatcher != null) {
                _outgoingProxyMessageDispatcher.dispose();
                _outgoingProxyMessageDispatcher = null;
            }

            _outgoingProxyMessageDispatcher = new ProxyMessageDispatcher<ProtocolMessage>("OUTGOING_MESSAGE_DISPATCHER",
                    new OutgoingProtocolMessageComparator(),
                    new IDispatchingStrategy<ProtocolMessage>() {
                        @Override
                        public void dispatch(ProtocolMessage message) {
                            dispatchOutgoingMessage(message);
                        }

                        @Override
                        public void handleDispatchingError(String info, Exception ex) {
                            handleErrorsFromOutgoingMessageDispatcher(info, ex);
                        }

                        @Override
                        public void handleQueueingError(String info, Exception ex) {
                            handleErrorsFromOutgoingMessageDispatcher(info, ex);
                        }
                    });
        //}
    }

    private void setupInternalProxyMessageDispatcher() {
        // Setup Internal ProxyMessage Dispatcher
        synchronized (INTERNAL_MESSAGE_QUEUE_THREAD_LOCK) {
            // Ensure internalProxyMessageDispatcher is null
            if (_internalProxyMessageDispatcher != null) {
                _internalProxyMessageDispatcher.dispose();
                _internalProxyMessageDispatcher = null;
            }

            _internalProxyMessageDispatcher = new ProxyMessageDispatcher<InternalProxyMessage>("INTERNAL_MESSAGE_DISPATCHER",
                    new InternalProxyMessageComparator(),
                    new IDispatchingStrategy<InternalProxyMessage>() {

                        @Override
                        public void dispatch(InternalProxyMessage message) {
                            dispatchInternalMessage(message);
                        }

                        @Override
                        public void handleDispatchingError(String info, Exception ex) {
                            handleErrorsFromInternalMessageDispatcher(info, ex);
                        }

                        @Override
                        public void handleQueueingError(String info, Exception ex) {
                            handleErrorsFromInternalMessageDispatcher(info, ex);
                        }
                    });
        }
    }

    private void setupTelephoneManager(SyncProxyConfigurationResources syncProxyConfigurationResources) {
        // Get information from syncProxyConfigurationResources
        TelephonyManager telephonyManager = null;
        if (syncProxyConfigurationResources != null) {
            telephonyManager = syncProxyConfigurationResources.getTelephonyManager();
        }

        // Use the telephonyManager to get and log phone info
        if (telephonyManager != null) {
            // Following is not quite thread-safe (because m_traceLogger could notifyOnAppInterfaceUnregistered null twice),
            // so we need to fix this, but vulnerability (i.e. two instances of listener) is
            // likely harmless.
            if (mTraceDeviceInterrogator == null) {
                mTraceDeviceInterrogator = new TraceDeviceInfo(telephonyManager);
            }
        }
    }

    private void tryInitialiseProxy() throws SyncException {
        // Initialize the proxy
        try {
            initializeProxy();
        } catch (SyncException e) {
            // Couldn't initialize the proxy
            // Dispose threads and then rethrow exception

            if (_internalProxyMessageDispatcher != null) {
                _internalProxyMessageDispatcher.dispose();
                _internalProxyMessageDispatcher = null;
            }
            if (_incomingProxyMessageDispatcher != null) {
                _incomingProxyMessageDispatcher.dispose();
                _incomingProxyMessageDispatcher = null;
            }
            if (_outgoingProxyMessageDispatcher != null) {
                _outgoingProxyMessageDispatcher.dispose();
                _outgoingProxyMessageDispatcher = null;
            }
            throw e;
        }
    }

    private void setupIncomingProxyMessageDispatcher() {
        // Setup Incoming ProxyMessage Dispatcher
        synchronized (INCOMING_MESSAGE_QUEUE_THREAD_LOCK) {
            // Ensure incomingProxyMessageDispatcher is null
            if (_incomingProxyMessageDispatcher != null) {
                _incomingProxyMessageDispatcher.dispose();
                _incomingProxyMessageDispatcher = null;
            }

            _incomingProxyMessageDispatcher = new ProxyMessageDispatcher<ProtocolMessage>("INCOMING_MESSAGE_DISPATCHER",
                    new IncomingProtocolMessageComparator(),
                    new IDispatchingStrategy<ProtocolMessage>() {
                        @Override
                        public void dispatch(ProtocolMessage message) {
                            dispatchIncomingMessage((ProtocolMessage) message);
                        }

                        @Override
                        public void handleDispatchingError(String info, Exception ex) {
                            handleErrorsFromIncomingMessageDispatcher(info, ex);
                        }

                        @Override
                        public void handleQueueingError(String info, Exception ex) {
                            handleErrorsFromIncomingMessageDispatcher(info, ex);
                        }
                    });
        }
    }

    // Public method to enable the siphon transport
    /*public static void enableSiphonDebug() {
        SiphonServer.enableSiphonServer();
    }*/

    // Public method to disable the Siphon Trace Server
    /*public static void disableSiphonDebug() {
        SiphonServer.disableSiphonServer();
    }*/

    public static void setHeartBeatInterval(int heartBeatInterval) {
        SyncProxyBase.heartBeatInterval = heartBeatInterval;
    }

    public static int getHeartBeatInterval() {
        return heartBeatInterval;
    }

    public SyncConnection getSyncConnection() {
        return mSyncConnection;
    }

    public ProxyMessageDispatcher<ProtocolMessage> getIncomingProxyMessageDispatcher() {
        return _incomingProxyMessageDispatcher;
    }

    public SyncInterfaceBroker getInterfaceBroker() {
        return _interfaceBroker;
    }

    public void sendEncodedSyncPDataToUrl(String urlString, Vector<String> encodedSyncPData, Integer timeout) {
        SyncPDataSender syncPDataSender = new SyncPDataSender(getPoliciesCorrelationId());
        syncPDataSender.sendEncodedPData(urlString, encodedSyncPData, timeout,
                new SyncPDataSender.SyncPDataSenderCallback() {
                    @Override
                    public void onComplete(RPCRequest rpcRequest) {
                        if (getIsConnected()) {
                            try {
                                sendRPCRequestPrivate(rpcRequest);
                                Logger.i("Encoded SyncPData sent to SDL");
                            } catch (SyncException e) {
                                Logger.i("Error sending Encoded SyncPData to SDL:" + e.getMessage());
                            }
                        }
                    }

                    @Override
                    public void onError(String message) {
                        Logger.i("Error send Encoded SyncPData to SDL:" + message);
                    }
                });
    }

    public void sendSyncPDataToUrl(String urlString, byte[] bytes, Integer timeout) {
        SyncPDataSender syncPDataSender = new SyncPDataSender(getPoliciesCorrelationId());
        syncPDataSender.sendPData(urlString, bytes, timeout, new SyncPDataSender.SyncPDataSenderCallback() {
            @Override
            public void onComplete(RPCRequest rpcRequest) {
                if (getIsConnected()) {
                    try {
                        sendRPCRequestPrivate(rpcRequest);
                        Logger.i("SyncPData sent to SDL");
                    } catch (SyncException e) {
                        Logger.i("Error sending SyncPData to SDL:" + e.getMessage());
                    }
                }
            }

            @Override
            public void onError(String message) {
                Logger.i("Error sending SyncPData to SDL:" + message);
            }
        });
    }

    // Test correlationID
    protected boolean isCorrelationIDProtected(Integer correlationID) {
        return correlationID != null &&
                (HEARTBEAT_CORRELATION_ID == correlationID
                        || getRegisterAppInterfaceCorrelationId() == correlationID
                        || getUnregisterAppInterfaceCorrelationId() == correlationID
                        || getPoliciesCorrelationId() == correlationID);

    }

    private int getRegisterAppInterfaceCorrelationId() {
        return mRegisterAppInterfaceCorrelationId;
    }

    private void setRegisterAppInterfaceCorrelationId(int registerAppInterfaceCorrelationId) {
        mRegisterAppInterfaceCorrelationId = registerAppInterfaceCorrelationId;
    }

    private int getUnregisterAppInterfaceCorrelationId() {
        return mUnregisterAppInterfaceCorrelationId;
    }

    private void setUnregisterAppInterfaceCorrelationId(int unregisterAppInterfaceCorrelationId) {
        mUnregisterAppInterfaceCorrelationId = unregisterAppInterfaceCorrelationId;
    }

    private int getPoliciesCorrelationId() {
        return mPoliciesCorrelationId;
    }

    private void setPoliciesCorrelationId(int policiesCorrelationId) {
        mPoliciesCorrelationId = policiesCorrelationId;
    }

    public boolean isRegisterAppInterfaceCorrelationIdProtected(int correlationId) {
        return mRegisterAppInterfaceCorrelationId == correlationId;
    }

    public boolean isUnregisterAppInterfaceCorrelationIdProtected(int correlationId) {
        return mUnregisterAppInterfaceCorrelationId == correlationId;
    }

    public boolean isPolicyCorrelationIdProtected(int correlationId) {
        return mPoliciesCorrelationId == correlationId;
    }

    // Protected isConnected method to allow legacy proxy to poll isConnected state
    public boolean getIsConnected() {
        if (mSyncConnection == null) {
            return false;
        }
        return mSyncConnection.getIsConnected();
    }

    /**
     * Returns whether the application is registered in SYNC. Note: for testing
     * purposes, it's possible that the connection is established, but the
     * application is not registered.
     *
     * @return true if the application is registered in SYNC
     */
    public boolean getAppInterfaceRegistered(String appId) {
        if (mAppInterfaceRegistered.get(appId) != null) {
            return mAppInterfaceRegistered.get(appId);
        }
        return false;
    }

    // This method is not used
    /*private void initState() throws SyncException {
        // Reset all of the flags and state variables
        //_haveReceivedFirstNonNoneHMILevel = false;
        //_haveReceivedFirstFocusLevel = false;
        //_haveReceivedFirstFocusLevelFull = false;
        //_syncIntefaceAvailablity = SyncInterfaceAvailability.SYNC_INTERFACE_UNAVAILABLE;
    }*/

    // Function to initialize new proxy connection
    public void initializeProxy() throws SyncException {
        //initState();

        internalRequestCorrelationIDs = new HashSet<Integer>();

        // Setup SyncConnection
        synchronized (CONNECTION_REFERENCE_LOCK) {
            if (mSyncConnection == null) {
<<<<<<< HEAD
                mSyncConnection = new SyncConnection(_interfaceBroker);
                final HeartbeatMonitor heartbeatMonitor =
                        new HeartbeatMonitor();
                heartbeatMonitor.setInterval(heartBeatInterval);
                heartbeatMonitor.isSendHeartbeatAck(heartBeatAck);
                mSyncConnection.setHeartbeatMonitor(heartbeatMonitor);

                currentSession.setSessionId((byte) 0);
                mSyncConnection.setSessionId(currentSession.getSessionId());

                //mSyncConnection.setSessionId(currentSession.getSessionId());
=======
                mSyncConnection = new SyncConnection(syncSession, _interfaceBroker);
>>>>>>> 4eb2e4c6

                /**
                 * TODO : Set TestConfig for the Connection
                 */
                mSyncConnection.setTestConfig(mTestConfig);

                mSyncConnection.init(_transportConfig);
            }

            /**
             * TODO : Set TestConfig for the Connection in case we need to update it.
             * probably there is better way to do it, but as soon as this is test config
             * leave it like it is
             */
            mSyncConnection.setTestConfig(mTestConfig);

            mSyncConnection.startTransport();
        }
    }

    private synchronized void closeSyncConnection(byte sessionId, boolean keepConnection) {
        if (mSyncConnection != null) {

            //Logger.d("Close Sync connection:" + syncSession.getSessionId() + ", " +
            //        "N:" + syncSession.getServicesNumber() + ", keep:" + keepConnection);

            mSyncConnection.closeConnection(sessionId, keepConnection);

            if (!keepConnection) {
                setSyncConnection(null);
            }
        }
    }

    private void stopSession(String appId) {
        syncSession.stopSession(appId);
    }

    @Deprecated
    public void close() throws SyncException {
        dispose();
    }

    private void cleanProxy(SyncDisconnectedReason disconnectedReason,
                            boolean keepConnection, boolean keepServices) throws SyncException {
        try {
            // ALM Specific Cleanup
            if (_advancedLifecycleManagementEnabled) {
                _syncConnectionState = SyncConnectionState.SYNC_DISCONNECTED;

                firstTimeFull = true;

                Set<String> appIdToBeRemoved = new HashSet<String>(syncSession.getSessionIdsKeys());
                int counter = appIdToBeRemoved.size();
                Logger.d("Keys to remove number:" + counter);
                for (String appId: appIdToBeRemoved) {
                    closeSession(appId, keepServices);
                    if (--counter == 0) {
                        closeSyncConnection(syncSession.getSessionIdByAppId(appId), keepConnection);
                    }
                }
            }
        } finally {
            Logger.i("SyncProxy cleaned.");
        }
    }

    private void stopAllServicesByAppId(String appId) {
        stopMobileNaviService(syncSession.getSessionIdByAppId(appId));
        stopAudioService(syncSession.getSessionIdByAppId(appId));
    }

    private void stopAllServices() {
        for (String appId: syncSession.getSessionIdsKeys()) {
            stopAllServicesByAppId(appId);
        }
    }

    /**
     * Terminates the App's Interface Registration, closes the transport connection, ends the protocol syncSession, and frees any resources used by the proxy.
     */
    public void dispose() throws SyncException {
        if (_proxyDisposed) {
            throw new SyncException("This object has been disposed, it is no long capable of executing methods.", SyncExceptionCause.SYNC_PROXY_DISPOSED);
        }

        _proxyDisposed = true;

        Logger.i("Application called dispose() method.");

        try {
            // Clean the proxy
            cleanProxy(SyncDisconnectedReason.APPLICATION_REQUESTED_DISCONNECT, false, false);

            clearReconnectTimer();

            // Close IncomingProxyMessageDispatcher thread
            synchronized (INCOMING_MESSAGE_QUEUE_THREAD_LOCK) {
                if (_incomingProxyMessageDispatcher != null) {
                    _incomingProxyMessageDispatcher.dispose();
                    _incomingProxyMessageDispatcher = null;
                }
            }

            // Close OutgoingProxyMessageDispatcher thread
            //synchronized (OUTGOING_MESSAGE_QUEUE_THREAD_LOCK) {
                if (_outgoingProxyMessageDispatcher != null) {
                    _outgoingProxyMessageDispatcher.dispose();
                    _outgoingProxyMessageDispatcher = null;
                }
            //}

            // Close InternalProxyMessageDispatcher thread
            synchronized (INTERNAL_MESSAGE_QUEUE_THREAD_LOCK) {
                if (_internalProxyMessageDispatcher != null) {
                    _internalProxyMessageDispatcher.dispose();
                    _internalProxyMessageDispatcher = null;
                }
            }

            mTraceDeviceInterrogator = null;
        } finally {
            Logger.i("SyncProxy disposed.");
        }
    } // end-method

    // Method to cycle the proxy, only called in ALM
    protected void cycleProxy(SyncDisconnectedReason disconnectedReason) {
        Logger.d("CycleProxy, disconnectedReason:" + disconnectedReason);
        try {
            cleanProxy(disconnectedReason, true, true);
            scheduleInitializeProxy();
            notifyProxyClosed("Sync Proxy Cycled", new SyncException("Sync Proxy Cycled",
                    SyncExceptionCause.SYNC_PROXY_CYCLED));
        } catch (SyncException e) {
            handleCyclingSyncException(e);
        } catch (Exception e) {
            notifyProxyClosed("Cycling the proxy failed.", e);
        }
    }

    public void closeSession(String appId, boolean keepServices) throws SyncException {
        Logger.d("Close appId:" + appId);

        final byte sessionId = syncSession.getSessionIdByAppId(appId);

        // Should we wait for the interface to be unregistered?
        boolean waitForInterfaceUnregistered = false;
        synchronized (CONNECTION_REFERENCE_LOCK) {
            Boolean isAppInterfaceRegistered = mAppInterfaceRegistered.get(appId);
            if (isAppInterfaceRegistered == null) {
                isAppInterfaceRegistered = false;
            }
            if (isAppInterfaceRegistered && mSyncConnection != null &&
                    mSyncConnection.getIsConnected()) {
                waitForInterfaceUnregistered = true;

                UnregisterAppInterface unregisterAppInterface =
                        RPCRequestFactory.buildUnregisterAppInterface(
                                getUnregisterAppInterfaceCorrelationId());

                sendRPCRequestPrivate(sessionId, unregisterAppInterface);
            }
            // Wait for the app interface to be unregistered
            if (waitForInterfaceUnregistered) {
                synchronized (APP_INTERFACE_REGISTERED_LOCK) {
                    try {
                        APP_INTERFACE_REGISTERED_LOCK.wait(1000);
                    } catch (InterruptedException e) {
                        // Do nothing
                    }
                }
            }
            if (!keepServices) {
                stopAllServicesByAppId(appId);
                stopSession(appId);
            }
            //Logger.d("Close appId:" + appId + " complete");
        }
    }

    private void handleCyclingSyncException(SyncException e) {
        switch (e.getSyncExceptionCause()) {
            case BLUETOOTH_DISABLED:
                notifyProxyClosed("Bluetooth is disabled. Bluetooth must be enabled to connect to SYNC. Reattempt a connection once Bluetooth is enabled.",
                        new SyncException("Bluetooth is disabled. Bluetooth must be enabled to connect to SYNC. Reattempt a connection once Bluetooth is enabled.", SyncExceptionCause.BLUETOOTH_DISABLED));
                break;
            case BLUETOOTH_ADAPTER_NULL:
                notifyProxyClosed("Cannot locate a Bluetooth adapater. A SYNC connection is impossible on this device until a Bluetooth adapter is added.",
                        new SyncException("Cannot locate a Bluetooth adapater. A SYNC connection is impossible on this device until a Bluetooth adapter is added.", SyncExceptionCause.HEARTBEAT_PAST_DUE));
                break;
            default:
                notifyProxyClosed("Cycling the proxy failed.", e);
                break;
        }
    }

    protected void scheduleInitializeProxy() {
        Logger.d("Scheduling proxy init, services count:" + syncSession.getServicesList().size());

        if (getCurrentReconnectTimerTask() != null) {
            Logger.d("Current reconnect task is already scheduled, canceling it first");
            clearCurrentReconnectTimerTask();
        }

        TimerTask reconnectTask = new TimerTask() {
            @Override
            public void run() {
                try {
                    Logger.d("Reconnect task is running, clearing reference");
                    setCurrentReconnectTimerTask(null);
                    initializeProxy();
                } catch (SyncException e) {
                    Logger.e("Cycling the proxy failed with SyncException.", e);
                    handleCyclingSyncException(e);
                } catch (Exception e) {
                    notifyProxyClosed("Cycling the proxy failed with Exception.", e);
                }
            }
        };
        setCurrentReconnectTimerTask(reconnectTask);

        Timer timer = getReconnectTimer();
        timer.schedule(reconnectTask, PROXY_RECONNECT_DELAY);
    }

    /**
     * Opens a syncSession, and registers the application. The connection must be
     * already opened.
     *
     * @throws SyncException if a transport connection is not opened
     */
    public void openSession() throws SyncException {
        if (!getIsConnected()) {
            throw new SyncException("Transport connection must be opened",
                    SyncExceptionCause.SYNC_CONNECTION_FAILED);
        }

        //initState();
        mSyncConnection.onTransportConnected();
    }

    /**
     * ********** Functions used by the Message Dispatching Queues ***************
     */
    protected void dispatchIncomingMessage(ProtocolMessage message) {
        try {

            //if (message.getSessionID() != syncSession.getSessionId()) {
            //    Logger.w("Message is not from current session");
            //    return;
            //}

            // Dispatching logic
            if (message.getServiceType().equals(ServiceType.RPC)) {
                try {
                    byte protocolVersion = message.getVersion();
                    Logger.i("Incoming protocol version:" + protocolVersion);
                    if (protocolVersion == ProtocolConstants.PROTOCOL_VERSION_ONE) {
                        Logger.w("Incorrect incoming protocol version, expected min 2 but was 1");
                    }

                    Hashtable hash = new Hashtable();
                    if (protocolVersion >= ProtocolConstants.PROTOCOL_VERSION_TWO) {
                        Hashtable hashTemp = new Hashtable();
                        hashTemp.put(Names.correlationID, message.getCorrID());

                        if (message.getJsonSize() > 0) {
                            final Hashtable<String, Object> mhash = _jsonRPCMarshaller.unmarshall(message.getData());
                            if (mhash != null) {
                                hashTemp.put(Names.parameters, mhash);
                            }
                        }
                        FunctionID functionID = new FunctionID();
                        String functionName = functionID.getFunctionName(message.getFunctionID());
                        if (functionName != null) {
                            hashTemp.put(Names.function_name, functionName);
                        } else {
                            Logger.e("Dispatch Incoming Message - function name is null");
                        }
                        if (message.getRPCType() == ProtocolMessage.RPCTYPE_REQUEST) {
                            hash.put(Names.request, hashTemp);
                        } else if (message.getRPCType() == ProtocolMessage.RPCTYPE_RESPONSE) {
                            hash.put(Names.response, hashTemp);
                        } else if (message.getRPCType() == ProtocolMessage.RPCTYPE_NOTIFICATION) {
                            hash.put(Names.notification, hashTemp);
                        }
                        if (message.getBulkData() != null)
                            hash.put(Names.bulkData, message.getBulkData());
                    } else {
                        final Hashtable<String, Object> mhash = _jsonRPCMarshaller.unmarshall(message.getData());
                        hash = mhash;
                    }
                    getRPCMessageHandler().handleRPCMessage(message.getSessionID(), hash);
                } catch (final Exception excp) {
                    Logger.e("Failure handling protocol message: " + excp.toString(), excp);
                    passErrorToProxyListener("Error handing incoming protocol message.", excp);
                } // end-catch
            } else {
                // Handle other protocol message types here
            }
        } catch (final Exception e) {
            // Pass error to application through listener
            Logger.e("Error handing proxy event.", e);
            passErrorToProxyListener("Error handing incoming protocol message.", e);
        }
    }

    protected void handleMobileNavMessage(ProtocolMessage message) {
        Logger.i("Mobile Nav Session message received" + message.toString());
        // TODO handle incoming mobile nav sessions
    }

    private void handleErrorsFromIncomingMessageDispatcher(String info, Exception e) {
        passErrorToProxyListener(info, e);
    }

    private void dispatchOutgoingMessage(ProtocolMessage message) {
        Logger.i(LOG_TAG + " Sending Protocol Msg, name:" +
                FunctionID.getFunctionName(message.getFunctionID()) +
                " type:" + message.getRPCType());
        mSyncConnection.sendMessage(message);
    }

    private void handleErrorsFromOutgoingMessageDispatcher(String info, Exception e) {
        passErrorToProxyListener(info, e);
    }

    void dispatchInternalMessage(final InternalProxyMessage message) {
        try {
            if (message.getFunctionName().equals(Names.OnProxyError)) {
                final OnError msg = (OnError) message;
                if (_callbackToUIThread) {
                    // Run in UI thread
                    _mainUIHandler.post(new Runnable() {
                        @Override
                        public void run() {
                            _proxyListener.onError(msg.getInfo(), msg.getThrowable());
                        }
                    });
                } else {
                    Logger.d("Error info:" + msg.getThrowable().toString());
                    _proxyListener.onError(msg.getInfo(), msg.getThrowable());
                }
                /**************Start Legacy Specific Call-backs************/
            } else if (message.getFunctionName().equals(Names.OnProxyOpened)) {
                if (_callbackToUIThread) {
                    // Run in UI thread
                    _mainUIHandler.post(new Runnable() {
                        @Override
                        public void run() {
                            ((IProxyListener) _proxyListener).onProxyOpened();
                        }
                    });
                } else {
                    ((IProxyListener) _proxyListener).onProxyOpened();
                }
            } else if (message.getFunctionName().equals(Names.OnProxyClosed)) {
                final OnProxyClosed msg = (OnProxyClosed) message;
                if (_callbackToUIThread) {
                    // Run in UI thread
                    _mainUIHandler.post(new Runnable() {
                        @Override
                        public void run() {
                            _proxyListener.onProxyClosed(msg.getInfo(), msg.getException());
                        }
                    });
                } else {
                    _proxyListener.onProxyClosed(msg.getInfo(), msg.getException());
                }
                /****************End Legacy Specific Call-backs************/
            } else {
                // Diagnostics
                Logger.i("Unknown RPC Message encountered. Check for an updated version of the SYNC Proxy.");
                Logger.e("Unknown RPC Message encountered. Check for an updated version of the SYNC Proxy.");
            }

            Logger.i("Proxy fired callback: " + message.getFunctionName());
        } catch (final Exception e) {
            // Pass error to application through listener
            Logger.e("Error handing proxy event.", e);
            if (_callbackToUIThread) {
                // Run in UI thread
                _mainUIHandler.post(new Runnable() {
                    @Override
                    public void run() {
                        _proxyListener.onError("Error handing proxy event.", e);
                    }
                });
            } else {
                _proxyListener.onError("Error handing proxy event.", e);
            }
        }
    }

    private void handleErrorsFromInternalMessageDispatcher(String info, Exception e) {
        // This error cannot be passed to the user, as it indicates an error
        // in the communication between the proxy and the application.

        Logger.e("InternalMessageDispatcher failed.", e);

        // Note, this is the only place where the _proxyListener should be referenced asynchronously,
        // with an error on the internalMessageDispatcher, we have no other reliable way of
        // communicating with the application.
        notifyProxyClosed("Proxy callback dispatcher is down. Proxy instance is invalid.", e);
        _proxyListener.onError(
                "Proxy callback dispatcher is down. Proxy instance is invalid.",
                e);
    }

    /**
     * ********** END Functions used by the Message Dispatching Queues ***************
     */

    // Private sendPRCRequest method. All RPCRequests are funneled through this method after
    // error checking.
    // FIXME: return to private?
    void sendRPCRequestPrivate(byte sessionId, RPCRequest request) throws SyncException {

        Logger.d(LOG_TAG + " Send RPC sesId:" + sessionId + " active appId:" + mActiveAppId +
                " _appId:" + _appID + " name:" + request.getFunctionName());

        try {
            final IRPCRequestConverter converter =
                    rpcRequestConverterFactory.getConverterForRequest(request);
            List<ProtocolMessage> protocolMessages =
                    converter.getProtocolMessages(request,
                            sessionId, _jsonRPCMarshaller,
                            mSyncConnection.getProtocolVersion());

            if (protocolMessages.size() > 0) {
                queueOutgoingMessage(protocolMessages.get(0));
                protocolMessages.remove(0);

                if (protocolMessages.size() > 0) {
                    protocolMessageHolder.saveMessages(protocolMessages);
                }
            }
        } catch (OutOfMemoryError e) {
            Logger.e("OutOfMemory exception while sending request " + request.getFunctionName());
            throw new SyncException("OutOfMemory exception while sending request " +
                    request.getFunctionName(), e, SyncExceptionCause.INVALID_ARGUMENT);
        }
    }

    // Private sendPRCRequest method. All RPCRequests are funneled through this method after
    // error checking.
    // FIXME: return to private?
    void sendRPCRequestPrivate(RPCRequest request) throws SyncException {
        // TODO : Modify it to get AppId as parameter
        byte sessionId = syncSession.getSessionIdByAppId(mActiveAppId);
        sendRPCRequestPrivate(sessionId, request);
    }

    private void queueOutgoingMessage(ProtocolMessage message) {
        //synchronized (OUTGOING_MESSAGE_QUEUE_THREAD_LOCK) {
            if (_outgoingProxyMessageDispatcher != null) {
                _outgoingProxyMessageDispatcher.queueMessage(message);
            }
        //}
    }

    /**
     * Handles a response that is a part of partial request (i.e., split into
     * multiple protocol messages) if it is.
     *
     * @param response response from the SDL
     * @param hash serialized hashtable of the response
     * @return true if the response has been handled; false when the
     * corresponding request is not partial or in case of an error
     */
    protected boolean handlePartialRPCResponse(final byte sessionId, final RPCResponse response,
                                               Hashtable hash) {
        boolean success = false;
        final Integer responseCorrelationID = response.getCorrelationID();
        if (protocolMessageHolder.hasMessages(responseCorrelationID)) {
            if (Result.SUCCESS == response.getResultCode()) {
                final ProtocolMessage pm = protocolMessageHolder.peekNextMessage(
                        responseCorrelationID);
                if (pm.getFunctionID() == FunctionID.getFunctionID(response.getFunctionName())) {
                    protocolMessageHolder.popNextMessage(responseCorrelationID);

                    //
                    // Send partial response message to the application
                    //

                    if (response.getFunctionName() != null &&
                            response.getFunctionName().equals(Names.PutFile)) {
                        final PutFileResponse putFile = new PutFileResponse(hash);
                        if (_callbackToUIThread) {
                            // Run in UI thread
                            _mainUIHandler.post(new Runnable() {
                                @Override
                                public void run() {
                                    _proxyListener.onPutFileResponse(sessionId, putFile);
                                }
                            });
                        } else {
                            _proxyListener.onPutFileResponse(sessionId, putFile);
                        }
                    }

                    queueOutgoingMessage(pm);
                    success = true;
                }
            } else {
                protocolMessageHolder.clearMessages(responseCorrelationID);
            }
        }

        return success;
    }

    /**
     * Handles an internal response, if it is, that is last in sequence. Such a
     * response shouldn't be exposed to the user. For example, a PutFile
     * responded for OnSystemRequest.
     *
     * @param response response from the SDL
     * @return true if the response has been handled; false when the
     * corresponding request is not internal or in case of an error
     */
    protected boolean handleLastInternalResponse(RPCResponse response) {
        final Integer correlationID = response.getCorrelationID();
        final boolean contains = internalRequestCorrelationIDs.contains(correlationID);
        if (contains) {
            internalRequestCorrelationIDs.remove(correlationID);
        }
        return contains;
    }

    protected void handleOnSystemRequest(final byte sessionId, Hashtable hash) {
        final OnSystemRequest msg = new OnSystemRequest(hash);

        if (_callbackToUIThread) {
            // Run in UI thread
            _mainUIHandler.post(new Runnable() {
                @Override
                public void run() {
                    _proxyListener.onOnSystemRequest(sessionId, msg);
                }
            });
        } else {
            _proxyListener.onOnSystemRequest(sessionId, msg);
        }

        final FileType fileType = msg.getFileType();
        final RequestType requestType = msg.getRequestType();

        if (requestType == RequestType.HTTP) {
            if (fileType == FileType.BINARY) {
                Logger.d(LOG_TAG + " PolicyTableSnapshot url:" + msg.getUrl());
                processPolicyTableSnapshot(sessionId, msg.getBulkData(), fileType, requestType);
            } else {
                final Vector<String> urls = msg.getUrl();
                if (urls != null) {
                    Runnable request = new Runnable() {
                        @Override
                        public void run() {
                            onSystemRequestHandler.onFilesDownloadRequest(sessionId,
                                    SyncProxyBase.this, urls, fileType);
                        }
                    };
                    if (_callbackToUIThread) {
                        _mainUIHandler.post(request);
                    } else {
                        request.run();
                    }
                } else {
                    Logger.w("OnSystemRequest HTTP: no urls set");
                }
            }
        } else if (requestType == RequestType.FILE_RESUME) {
            final Vector<String> urls = msg.getUrl();
            final Integer offset = msg.getOffset();
            final Integer length = msg.getLength();
            final boolean allRequiredParamsSet =
                    (urls != null) && (offset != null) && (length != null);
            if (allRequiredParamsSet) {
                Runnable request = new Runnable() {
                    @Override
                    public void run() {
                        onSystemRequestHandler.onFileResumeRequest(sessionId,
                                SyncProxyBase.this, urls.get(0), offset, length,
                                fileType);
                    }
                };

                if (_callbackToUIThread) {
                    _mainUIHandler.post(request);
                } else {
                    request.run();
                }
            } else {
                Logger.w("OnSystemRequest FILE_RESUME: a required parameter is missing");
            }
        } else if (requestType == RequestType.PROPRIETARY) {
            if (fileType == FileType.JSON) {
                processPolicyTableSnapshot(sessionId, msg.getBulkData(), fileType, requestType);
            }
        }
    }

    protected void notifyOnAppInterfaceUnregistered(final OnAppInterfaceUnregistered msg) {
        notifyProxyClosed("OnAppInterfaceUnregistered", null);

        if (_callbackToUIThread) {
            // Run in UI thread
            _mainUIHandler.post(new Runnable() {
                @Override
                public void run() {
                    ((IProxyListener) _proxyListener).onOnAppInterfaceUnregistered(msg);
                }
            });
        } else {
            ((IProxyListener) _proxyListener).onOnAppInterfaceUnregistered(msg);
        }
    }

    protected void onAppUnregisteredReason(final byte sessionId,
                                           final AppInterfaceUnregisteredReason reason) {
        if (reason == AppInterfaceUnregisteredReason.IGNITION_OFF ||
                reason == AppInterfaceUnregisteredReason.MASTER_RESET) {
            cycleProxy(SyncDisconnectedReason.convertAppInterfaceUnregisteredReason(reason));
        }

        if (getCallbackToUIThread()) {
            // Run in UI thread
            getMainUIHandler().post(new Runnable() {
                @Override
                public void run() {
                    getProxyListener().onAppUnregisteredReason(sessionId, reason);
                }
            });
        } else {
            getProxyListener().onAppUnregisteredReason(sessionId, reason);
        }
    }

    protected void onUnregisterAppInterfaceResponse(final byte sessionId, Hashtable hash) {
        endSession(sessionId);

        // UnregisterAppInterface
        mAppInterfaceRegistered.put(syncSession.getAppIdBySessionId(sessionId), false);
        synchronized (APP_INTERFACE_REGISTERED_LOCK) {
            APP_INTERFACE_REGISTERED_LOCK.notify();
        }
        final UnregisterAppInterfaceResponse msg = new UnregisterAppInterfaceResponse(hash);
        if (_callbackToUIThread) {
            // Run in UI thread
            _mainUIHandler.post(new Runnable() {
                @Override
                public void run() {
                    if (_proxyListener instanceof IProxyListener) {
                        ((IProxyListener) _proxyListener).onUnregisterAppInterfaceResponse(msg);
                    } else if (_proxyListener instanceof IProxyListenerALMTesting) {
                        ((IProxyListenerALMTesting) _proxyListener)
                                .onUnregisterAppInterfaceResponse(sessionId, msg);
                    }
                }
            });
        } else {
            if (_proxyListener instanceof IProxyListener) {
                ((IProxyListener) _proxyListener).onUnregisterAppInterfaceResponse(msg);
            } else if (_proxyListener instanceof IProxyListenerALMTesting) {
                ((IProxyListenerALMTesting) _proxyListener)
                        .onUnregisterAppInterfaceResponse(sessionId, msg);
            }
        }
        //notifyProxyClosed("UnregisterAppInterfaceResponse", null);
    }

    /**
     * Takes an {@link com.ford.syncV4.proxy.RPCRequest} and sends it to SYNC. Responses are
     * captured through callback on {@link com.ford.syncV4.proxy.IProxyListener}.
     *
     * @throws SyncException
     */
    public void sendRPCRequest(RPCRequest request) throws SyncException {
        if (_proxyDisposed) {
            throw new SyncException("This object has been disposed, it is no long capable of " +
                    "executing methods.", SyncExceptionCause.SYNC_PROXY_DISPOSED);
        }

        // Test if request is null
        if (request == null) {
            Logger.w("Application called sendRPCRequest method with a null RPCRequest.");
            throw new IllegalArgumentException("sendRPCRequest cannot be called with a null " +
                    "request.");
        }

        Logger.i("Application called sendRPCRequest method for RPCRequest: ." +
                request.getFunctionName());

        checkSyncConnection();

        // Test for illegal correlation ID
        if (isCorrelationIDProtected(request.getCorrelationID())) {

            Logger.w("Application attempted to use the reserved correlation ID, " +
                    request.getCorrelationID());
            throw new SyncException("Invalid correlation ID. The correlation ID, " +
                    request.getCorrelationID()
                    + " , is a reserved correlation ID.", SyncExceptionCause.RESERVED_CORRELATION_ID);
        }

        // Throw exception if RPCRequest is sent when SYNC is unavailable
        Boolean isAppInterfaceRegistered = mAppInterfaceRegistered.get(mActiveAppId);
        if (isAppInterfaceRegistered == null) {
            isAppInterfaceRegistered = false;
        }
        if (!isAppInterfaceRegistered &&
                !request.getFunctionName().equals(Names.RegisterAppInterface)) {
            if (!allowExtraTesting()) {
                Logger.w("Application attempted to send an RPCRequest (non-registerAppInterface), " +
                        "before the interface was registerd.");
                throw new SyncException("SYNC is currently unavailable. RPC Requests cannot be " +
                        "sent.", SyncExceptionCause.SYNC_UNAVAILALBE);
            }
        }

        if (_advancedLifecycleManagementEnabled) {
            if (request.getFunctionName().equals(Names.RegisterAppInterface)
                    || request.getFunctionName().equals(Names.UnregisterAppInterface)) {
                if (!allowExtraTesting()) {
                    Logger.w("Application attempted to send a RegisterAppInterface or " +
                            "UnregisterAppInterface while using ALM.");
                    throw new SyncException("The RPCRequest, " + request.getFunctionName() +
                            ", is unnallowed using the Advanced Lifecycle Management Model.",
                            SyncExceptionCause.INCORRECT_LIFECYCLE_MODEL);
                }
            }
        }

        sendRPCRequestPrivate(request);
    }

    private void checkSyncConnection() throws SyncException {
        // Test if SyncConnection is null
        synchronized (CONNECTION_REFERENCE_LOCK) {
            if (mSyncConnection == null || !mSyncConnection.getIsConnected()) {
                Logger.i("Application attempted to send and RPCRequest without a connected transport.");
                throw new SyncException("There is no valid connection to SYNC. sendRPCRequest " +
                        "cannot be called until SYNC has been connected.",
                        SyncExceptionCause.SYNC_UNAVAILALBE);
            }
        }
    }

    /**
     * Returns whether the class allows some extra testing features. For this,
     * the _proxyListener must be an instance of the IProxyListenerALMTesting
     * class.
     *
     * @return true if the extra testing features are enabled
     */
    private boolean allowExtraTesting() {
        return _proxyListener instanceof IProxyListenerALMTesting;
    }

    protected void notifyProxyClosed(final String info, final Exception e) {
        Logger.i("NotifyProxyClose");

        OnProxyClosed message = new OnProxyClosed(info, e);
        queueInternalMessage(message);
    }

    private void passErrorToProxyListener(final String info, final Throwable e) {
        OnError message = new OnError(info, e);
        queueInternalMessage(message);
    }

    private void startProtocolSession(final byte sessionId) {
        syncSession.setSessionId(sessionId);
        final String associatedAppId = syncSession.updateSessionId(sessionId);
        Logger.d("Start Protocol session appId:" + associatedAppId + " " + sessionId + " " + syncSession.hasService(sessionId, ServiceType.RPC));
        if (!syncSession.hasService(sessionId, ServiceType.RPC)) {
            Service service = new Service();
            service.setServiceType(ServiceType.RPC);
            service.setSessionId(sessionId);
            syncSession.addService(service);
        }

        if (_callbackToUIThread) {
            // Run in UI thread
            _mainUIHandler.post(new Runnable() {
                @Override
                public void run() {
                    _proxyListener.onSessionStarted(associatedAppId, sessionId);
                }
            });
        } else {
            _proxyListener.onSessionStarted(associatedAppId, sessionId);
        }

        restartRPCProtocolSession(sessionId);
    }

    private void restartRPCProtocolSession(byte sessionId) {
        // Set Proxy Lifecycle Available
        if (_advancedLifecycleManagementEnabled) {

            // For the Test Cases
            Logger.d("RestartRPCProtocolSession config: " + mTestConfig);
            if (mTestConfig != null) {
                Logger.d("RestartRPCProtocolSession DoCallRegisterAppInterface: " +
                        mTestConfig.isDoCallRegisterAppInterface());
                if (!mTestConfig.isDoCallRegisterAppInterface()) {

                    Logger.d("RestartRPCProtocolSession TestConfigCallback: " + mTestConfigCallback);
                    if (mTestConfigCallback != null) {
                        mTestConfigCallback.onRPCServiceComplete();
                    }

                    // Revert back a value which has been set for concrete Test Case
                    mTestConfig.setDoCallRegisterAppInterface(true);

                    return;
                }
            }

            DeviceInfoManager.dumpDeviceInfo(getDeviceInfo());
            String appId = syncSession.getAppIdBySessionId(sessionId);

            try {
                registerAppInterfacePrivate(
                        _syncMsgVersionRequest,
                        _applicationName,
                        _ttsName,
                        _ngnMediaScreenAppName,
                        _vrSynonyms,
                        _isMediaApp,
                        _syncLanguageDesired,
                        _hmiDisplayLanguageDesired, _appHMIType,
                        _appID,
                        _autoActivateIdDesired,
                        getRegisterAppInterfaceCorrelationId(),
                        getHashId(appId), getDeviceInfo(), sessionId);

            } catch (Exception e) {
                notifyProxyClosed("Failed to register application interface with SYNC. " +
                        "Check parameter values given to SyncProxy constructor.", e);
            }
        } else {
            InternalProxyMessage message = new InternalProxyMessage(Names.OnProxyOpened);
            queueInternalMessage(message);
        }
    }

    protected void handleEndService(final ServiceType serviceType, final byte sessionId) {

        endSession(sessionId);

        if (_callbackToUIThread) {
            // Run in UI thread
            _mainUIHandler.post(new Runnable() {
                @Override
                public void run() {
                    _proxyListener.onProtocolServiceEnded(serviceType, sessionId);
                }
            });
        } else {
            _proxyListener.onProtocolServiceEnded(serviceType, sessionId);
        }
    }

    protected void handleEndServiceAck(final ServiceType serviceType, final byte sessionId) {
        if (_callbackToUIThread) {
            // Run in UI thread
            _mainUIHandler.post(new Runnable() {
                @Override
                public void run() {
                    _proxyListener.onProtocolServiceEndedAck(serviceType, sessionId);
                }
            });
        } else {
            _proxyListener.onProtocolServiceEndedAck(serviceType, sessionId);
        }
    }

    protected void handleMobileNavAck(final byte sessionId, int frameNumberReceived) {
        Logger.i("Mobile Nav Ack received = " + frameNumberReceived);
        final int fNumber = frameNumberReceived;
        final String appId = syncSession.getAppIdBySessionId(sessionId);
        if (_callbackToUIThread) {
            // Run in UI thread
            _mainUIHandler.post(new Runnable() {
                @Override
                public void run() {
                    _proxyListener.onMobileNavAckReceived(appId, sessionId, fNumber);
                }
            });
        } else {
            _proxyListener.onMobileNavAckReceived(appId, sessionId, fNumber);
        }
    }

    protected void handleStartServiceNack(final byte sessionId, final ServiceType serviceType) {
        Logger.i("Service Nack received for " + serviceType);
        final String appId = syncSession.getAppIdBySessionId(sessionId);
        if (_callbackToUIThread) {
            // Run in UI thread
            _mainUIHandler.post(new Runnable() {
                @Override
                public void run() {
                    _proxyListener.onStartServiceNackReceived(appId, sessionId, serviceType);
                }
            });
        } else {
            _proxyListener.onStartServiceNackReceived(appId, sessionId, serviceType);
        }
    }

    protected void startMobileNaviService(final byte sessionId) {
        Logger.i("Mobile Navi service started");
        createService(sessionId, ServiceType.Mobile_Nav);
        final String appId = syncSession.getAppIdBySessionId(sessionId);
        if (_callbackToUIThread) {
            // Run in UI thread
            _mainUIHandler.post(new Runnable() {
                @Override
                public void run() {
                    _proxyListener.onMobileNaviStart(appId, sessionId);
                }
            });
        } else {
            _proxyListener.onMobileNaviStart(appId, sessionId);
        }
    }

    protected void startAudioService(final byte sessionId) {
        Logger.i("Mobile Audio service started  " + sessionId);
        createService(sessionId, ServiceType.Audio_Service);
        final String appId = syncSession.getAppIdBySessionId(sessionId);
        if (_callbackToUIThread) {
            // Run in UI thread
            _mainUIHandler.post(new Runnable() {
                @Override
                public void run() {
                    _proxyListener.onAudioServiceStart(appId, sessionId);
                }
            });
        } else {
            _proxyListener.onAudioServiceStart(appId, sessionId);
        }
    }

    private void createService(byte sessionId, ServiceType serviceType) {
        if (!syncSession.hasSessionId(sessionId)) {
            throw new IllegalArgumentException("can't create service with sessionId " + sessionId);
        }
        Service service = syncSession.createService(serviceType);
        service.setSessionId(sessionId);
        syncSession.addService(service);
    }

    public void stopMobileNaviService(byte sessionId) {
        if (removeServiceFromSession(sessionId, ServiceType.Mobile_Nav)) {
            Logger.i("Mobile Navi Service is going to stop, sessionId:" + sessionId);
            if (getSyncConnection() != null) {
                getSyncConnection().closeMobileNaviService(sessionId);
            }
        } else {
            Logger.w("Mobile Navi service not found at sessionId:" + sessionId);
        }
    }

    public void stopAudioService(byte sessionId) {
        if (removeServiceFromSession(sessionId, ServiceType.Audio_Service)) {
            Logger.i("Mobile Audio service is going to stop, sessionId:" + sessionId);
            if (getSyncConnection() != null) {
                getSyncConnection().closeAudioService(sessionId);
            }
        } else {
            Logger.w("Audio service not found at sessionId:" + sessionId);
        }
    }

    private boolean removeServiceFromSession(byte sessionId, ServiceType serviceType) {
        List<Service> servicePool = getServicePool();
        for (Service service : servicePool) {
            if ((service.getSessionId() == sessionId) &&
                    (serviceType.equals(service.getServiceType()))) {
                syncSession.removeService(service);
                return true;
            }
        }
        return false;
    }

    // Queue internal callback message
    private void queueInternalMessage(InternalProxyMessage message) {
        synchronized (INTERNAL_MESSAGE_QUEUE_THREAD_LOCK) {
            if (_internalProxyMessageDispatcher != null) {
                _internalProxyMessageDispatcher.queueMessage(message);
            }
        }
    }

    // Queue incoming ProtocolMessage
    private void queueIncomingMessage(ProtocolMessage message) {
        synchronized (INCOMING_MESSAGE_QUEUE_THREAD_LOCK) {
            if (_incomingProxyMessageDispatcher != null) {
                _incomingProxyMessageDispatcher.queueMessage(message);
            }
        }
    }

    public OutputStream startH264(byte sessionId) {
        OutputStream stream = null;
        if (mSyncConnection != null) {
            stream = mSyncConnection.startH264(sessionId);
        }
        return stream;
    }

    public void stopH264() {
        if (mSyncConnection != null) {
            mSyncConnection.stopH264();
        }
    }

    public OutputStream startAudioDataTransfer(byte sessionId) {
        OutputStream stream = null;
        if (mSyncConnection != null) {
            stream = mSyncConnection.startAudioDataTransfer(sessionId);
        }
        return stream;
    }

    public void stopAudioDataTransfer() {
        if (mSyncConnection != null) {
            mSyncConnection.stopAudioDataTransfer();
        }
    }

    /**
     * Sends an AddCommand RPCRequest to SYNC. Responses are captured through callback on IProxyListener.
     *
     * @param commandID command Id
     * @param menuText menu text
     * @param parentID parent Id
     * @param position position
     * @param vrCommands VR Commands vector
     * @param correlationID correlation Id
     * @throws SyncException
     */
    public void addCommand(Integer commandID, String menuText, Integer parentID, Integer position,
                           Vector<String> vrCommands, Integer correlationID)
            throws SyncException {

        AddCommand addCommand = RPCRequestFactory.buildAddCommand(commandID, menuText, parentID, position,
                vrCommands, correlationID);

        sendRPCRequest(addCommand);
    }

    /**
     * Sends an AddCommand RPCRequest to SYNC. Responses are captured through callback on IProxyListener.
     *
     * @param commandID command Id
     * @param menuText
     * @param position
     * @param vrCommands
     * @param correlationID
     * @throws SyncException
     */
    public void addCommand(Integer commandID, String menuText, Integer position,
                           Vector<String> vrCommands, Integer correlationID)
            throws SyncException {

        addCommand(commandID, menuText, null, position, vrCommands, correlationID);
    }

    /**
     * Sends an AddCommand RPCRequest to SYNC. Responses are captured through callback on IProxyListener.
     *
     * @param commandID command Id
     * @param menuText
     * @param position
     * @param correlationID
     * @throws SyncException
     */
    public void addCommand(Integer commandID, String menuText, Integer position,
                           Integer correlationID)
            throws SyncException {

        addCommand(commandID, menuText, null, position, null, correlationID);
    }

    /**
     * Sends an AddCommand RPCRequest to SYNC. Responses are captured through callback on IProxyListener.
     *
     * @param commandID command Id
     * @param menuText
     * @param correlationID
     * @throws SyncException
     */
    public void addCommand(Integer commandID, String menuText, Integer correlationID)
            throws SyncException {

        addCommand(commandID, menuText, null, null, null, correlationID);
    }

    /**
     * Sends an AddCommand RPCRequest to SYNC. Responses are captured through callback on IProxyListener.
     *
     * @param commandID command Id
     * @param menuText menu text
     * @param vrCommands VR Commands vector
     * @param correlationID correlation Id
     * @throws SyncException
     */
    public void addCommand(Integer commandID, String menuText, Vector<String> vrCommands,
                           Integer correlationID)
            throws SyncException {
        addCommand(commandID, menuText, null, null, vrCommands, correlationID);
    }

    /**
     * Sends an AddCommand RPCRequest to SYNC. Responses are captured through callback on IProxyListener.
     *
     * @param commandID command Id
     * @param vrCommands
     * @param correlationID
     * @throws SyncException
     */
    public void addCommand(Integer commandID, Vector<String> vrCommands, Integer correlationID)
            throws SyncException {

        addCommand(commandID, null, null, null, vrCommands, correlationID);
    }

    /**
     * Sends an AddSubMenu RPCRequest to SYNC. Responses are captured through callback on IProxyListener.
     *
     * @param menuID
     * @param menuName
     * @param position
     * @param correlationID
     * @throws SyncException
     */
    public void addSubMenu(Integer menuID, String menuName, Integer position, Integer correlationID)
            throws SyncException {

        AddSubMenu msg = RPCRequestFactory.buildAddSubMenu(menuID, menuName,
                position, correlationID);

        sendRPCRequest(msg);
    }

    /**
     * Sends an AddSubMenu RPCRequest to SYNC. Responses are captured through callback on IProxyListener.
     *
     * @param menuID
     * @param menuName
     * @param correlationID
     * @throws SyncException
     */
    public void addSubMenu(Integer menuID, String menuName, Integer correlationID)
            throws SyncException {

        addSubMenu(menuID, menuName, null, correlationID);
    }

    /**
     * Send a ListFiles RPCRequest to SYNC. Responses are captured through callback on IProxyListener.
     *
     * @param correlationID correlation Id
     * @throws SyncException
     */
    public void listFiles(Integer correlationID) throws SyncException {
        ListFiles listFiles = new ListFiles();
        listFiles.setCorrelationID(correlationID);
        sendRPCRequest(listFiles);
    }

    /**
     * Send a SetAppIcon RPCRequest to SYNC. Responses are captured through callback on IProxyListener.
     *
     * @param fileName a name of the file
     * @param correlationID correlation Id
     * @throws SyncException
     */
    public void setAppIcon(String fileName, Integer correlationID) throws SyncException {
        SetAppIcon setAppIcon = new SetAppIcon();
        setAppIcon.setSyncFileName(fileName);
        setAppIcon.setCorrelationID(correlationID);
        sendRPCRequest(setAppIcon);
    }

    /**
     * Send PutFile RPCRequest to SYNC. Responses are captured through callback on IProxyListener.
     *
     * @param putFile PutFile object to be send
     */
    public void putFile(PutFile putFile) throws SyncException {
        if (putFile != null) {
            sendRPCRequest(putFile);
        } else {
            // TODO : Process null object here
        }
    }

    /**
     * Sends an EncodedData RPCRequest to SYNC. Responses are captured through callback on IProxyListener.
     *
     * @param data
     * @param correlationID
     * @throws SyncException
     */
    public void encodedSyncPData(Vector<String> data, Integer correlationID)
            throws SyncException {

        Logger.i("pt", "encodedSyncPData() giving to sync");
        EncodedSyncPData msg = RPCRequestFactory.buildEncodedSyncPData(data, correlationID);
        sendRPCRequest(msg);
    }

    /**
     * Sends a Data RPCRequest to SYNC. Responses are captured through callback on IProxyListener.
     *
     * @param data
     * @param correlationID
     * @throws SyncException
     */
    public void syncPData(byte[] data, Integer correlationID)
            throws SyncException {

        Logger.i("pt", "syncPData() giving to sync");
        SyncPData msg = RPCRequestFactory.buildSyncPData(data, correlationID);
        sendRPCRequest(msg);
    }

    /**
     * Sends an Alert RPCRequest to SYNC. Responses are captured through callback on IProxyListener.
     *
     * @param ttsText
     * @param alertText1
     * @param alertText2
     * @param playTone
     * @param duration
     * @param correlationID
     * @throws SyncException
     */
    public void alert(String ttsText, String alertText1,
                      String alertText2, Boolean playTone, Integer duration,
                      Integer correlationID) throws SyncException {

        Alert msg = RPCRequestFactory.buildAlert(ttsText, alertText1, alertText2,
                playTone, duration, correlationID);

        sendRPCRequest(msg);
    }

    /**
     * Sends an Alert RPCRequest to SYNC. Responses are captured through callback on IProxyListener.
     *
     * @param ttsChunks
     * @param alertText1
     * @param alertText2
     * @param playTone
     * @param duration
     * @param correlationID
     * @throws SyncException
     */
    public void alert(Vector<TTSChunk> ttsChunks,
                      String alertText1, String alertText2, Boolean playTone,
                      Integer duration, Integer correlationID) throws SyncException {

        Alert msg = RPCRequestFactory.buildAlert(ttsChunks, alertText1, alertText2, playTone,
                duration, correlationID);

        sendRPCRequest(msg);
    }

    /**
     * Sends an Alert RPCRequest to SYNC. Responses are captured through callback on IProxyListener.
     *
     * @param ttsText
     * @param playTone
     * @param correlationID
     * @throws SyncException
     */
    public void alert(String ttsText, Boolean playTone,
                      Integer correlationID) throws SyncException {

        alert(ttsText, null, null, playTone, null, correlationID);
    }

    /**
     * Sends an Alert RPCRequest to SYNC. Responses are captured through callback on IProxyListener.
     *
     * @param chunks
     * @param playTone
     * @param correlationID
     * @throws SyncException
     */
    public void alert(Vector<TTSChunk> chunks, Boolean playTone,
                      Integer correlationID) throws SyncException {

        alert(chunks, null, null, playTone, null, correlationID);
    }

    /**
     * Sends an Alert RPCRequest to SYNC. Responses are captured through callback on IProxyListener.
     *
     * @param alertText1
     * @param alertText2
     * @param playTone
     * @param duration
     * @param correlationID
     * @throws SyncException
     */
    public void alert(String alertText1, String alertText2,
                      Boolean playTone, Integer duration, Integer correlationID)
            throws SyncException {

        alert((Vector<TTSChunk>) null, alertText1, alertText2, playTone, duration, correlationID);
    }

    /**
     * Sends a CreateInteractionChoiceSet RPCRequest to SYNC. Responses are captured through callback on IProxyListener.
     *
     * @param choiceSet Set of {@link com.ford.syncV4.proxy.rpc.Choice} objects
     * @param interactionChoiceSetID Id of the interaction Choice set
     * @param correlationID correlation Id
     * @throws SyncException
     */
    public void createInteractionChoiceSet(Vector<Choice> choiceSet, Integer interactionChoiceSetID,
                                           Integer correlationID) throws SyncException {

        CreateInteractionChoiceSet createInteractionChoiceSet =
                RPCRequestFactory.buildCreateInteractionChoiceSet(choiceSet,
                        interactionChoiceSetID, correlationID);

        sendRPCRequest(createInteractionChoiceSet);
    }

    /**
     * Sends a DeleteCommand RPCRequest to SYNC. Responses are captured through callback on IProxyListener.
     *
     * @param commandID
     * @param correlationID
     * @throws SyncException
     */
    public void deleteCommand(Integer commandID,
                              Integer correlationID) throws SyncException {

        DeleteCommand msg = RPCRequestFactory.buildDeleteCommand(commandID, correlationID);

        sendRPCRequest(msg);
    }

    /**
     * Sends a DeleteInteractionChoiceSet RPCRequest to SYNC. Responses are captured through callback on IProxyListener.
     *
     * @param interactionChoiceSetID
     * @param correlationID
     * @throws SyncException
     */
    public void deleteInteractionChoiceSet(
            Integer interactionChoiceSetID, Integer correlationID)
            throws SyncException {

        DeleteInteractionChoiceSet msg = RPCRequestFactory.buildDeleteInteractionChoiceSet(
                interactionChoiceSetID, correlationID);

        sendRPCRequest(msg);
    }

    /**
     * Sends a DeleteSubMenu RPCRequest to SYNC. Responses are captured through callback on IProxyListener.
     *
     * @param menuID
     * @param correlationID
     * @throws SyncException
     */
    public void deleteSubMenu(Integer menuID,
                              Integer correlationID) throws SyncException {

        DeleteSubMenu msg = RPCRequestFactory.buildDeleteSubMenu(menuID, correlationID);

        sendRPCRequest(msg);
    }

    /**
     * Sends a PerformInteraction RPCRequest to SYNC. Responses are captured through callback on IProxyListener.
     *
     * @param initPrompt
     * @param displayText
     * @param interactionChoiceSetID
     * @param correlationID
     * @throws SyncException
     */
    public void performInteraction(String initPrompt,
                                   String displayText, Integer interactionChoiceSetID,
                                   Integer correlationID) throws SyncException {

        PerformInteraction msg = RPCRequestFactory.buildPerformInteraction(initPrompt,
                displayText, interactionChoiceSetID, correlationID);

        sendRPCRequest(msg);
    }

    /**
     * Sends a PerformInteraction RPCRequest to SYNC. Responses are captured through callback on IProxyListener.
     *
     * @param initPrompt
     * @param displayText
     * @param interactionChoiceSetID
     * @param correlationID
     * @throws SyncException
     */
    public void performInteraction(String initPrompt,
                                   String displayText, Integer interactionChoiceSetID,
                                   String helpPrompt, String timeoutPrompt,
                                   InteractionMode interactionMode, Integer timeout,
                                   Integer correlationID) throws SyncException {

        PerformInteraction msg = RPCRequestFactory.buildPerformInteraction(
                initPrompt, displayText, interactionChoiceSetID,
                helpPrompt, timeoutPrompt, interactionMode,
                timeout, correlationID);

        sendRPCRequest(msg);
    }

    /**
     * Sends a PerformInteraction RPCRequest to SYNC. Responses are captured through callback on IProxyListener.
     *
     * @param initPrompt
     * @param displayText
     * @param interactionChoiceSetIDList
     * @param helpPrompt
     * @param timeoutPrompt
     * @param interactionMode
     * @param timeout
     * @param correlationID
     * @throws SyncException
     */
    public void performInteraction(String initPrompt,
                                   String displayText, Vector<Integer> interactionChoiceSetIDList,
                                   String helpPrompt, String timeoutPrompt,
                                   InteractionMode interactionMode, Integer timeout,
                                   Integer correlationID) throws SyncException {

        PerformInteraction msg = RPCRequestFactory.buildPerformInteraction(initPrompt,
                displayText, interactionChoiceSetIDList,
                helpPrompt, timeoutPrompt, interactionMode, timeout,
                correlationID);

        sendRPCRequest(msg);
    }

    /**
     * Sends a PerformInteraction RPCRequest to SYNC. Responses are captured through callback on IProxyListener.
     *
     * @param initChunks
     * @param displayText
     * @param interactionChoiceSetIDList
     * @param helpChunks
     * @param timeoutChunks
     * @param interactionMode
     * @param timeout
     * @param correlationID
     * @throws SyncException
     */
    public void performInteraction(
            Vector<TTSChunk> initChunks, String displayText,
            Vector<Integer> interactionChoiceSetIDList,
            Vector<TTSChunk> helpChunks, Vector<TTSChunk> timeoutChunks,
            InteractionMode interactionMode, Integer timeout,
            Integer correlationID) throws SyncException {

        PerformInteraction msg = RPCRequestFactory.buildPerformInteraction(
                initChunks, displayText, interactionChoiceSetIDList,
                helpChunks, timeoutChunks, interactionMode, timeout,
                correlationID);

        sendRPCRequest(msg);
    }

    // Protected registerAppInterface used to ensure only non-ALM applications call
    // ReqisterAppInterface
    protected void registerAppInterfacePrivate(
            SyncMsgVersion syncMsgVersion, Object appName, Vector<TTSChunk> ttsName,
            Object ngnMediaScreenAppName, Vector<String> vrSynonyms, Object isMediaApp,
            Language languageDesired, Language hmiDisplayLanguageDesired, Vector<AppHMIType> appHMIType,
            Object appID, String autoActivateID, Integer correlationID, String hashId,
            DeviceInfo deviceInfo, final byte sessionId) throws SyncException {

        final RegisterAppInterface msg = RPCRequestFactory.buildRegisterAppInterface(
                syncMsgVersion, appName, ttsName, ngnMediaScreenAppName, vrSynonyms, isMediaApp,
                languageDesired, hmiDisplayLanguageDesired, appHMIType, appID, correlationID, hashId,
                deviceInfo);

        sendRPCRequestPrivate(msg);

        if (_callbackToUIThread) {
            // Run in UI thread
            _mainUIHandler.post(new Runnable() {
                @Override
                public void run() {
                    _proxyListener.onRegisterAppRequest(sessionId, msg);
                }
            });
        } else {
            _proxyListener.onRegisterAppRequest(sessionId, msg);
        }
    }

    /**
     * Sends a SetGlobalProperties RPCRequest to SYNC. Responses are captured through callback on IProxyListener.
     *
     * @param helpPrompt
     * @param timeoutPrompt
     * @param correlationID
     * @throws SyncException
     */
    public void setGlobalProperties(
            String helpPrompt, String timeoutPrompt, Integer correlationID)
            throws SyncException {

        SetGlobalProperties req = RPCRequestFactory.buildSetGlobalProperties(helpPrompt,
                timeoutPrompt, correlationID);

        sendRPCRequest(req);
    }

    /**
     * Sends a SetGlobalProperties RPCRequest to SYNC. Responses are captured through callback on IProxyListener.
     *
     * @param helpChunks
     * @param timeoutChunks
     * @param correlationID
     * @throws SyncException
     */
    public void setGlobalProperties(
            Vector<TTSChunk> helpChunks, Vector<TTSChunk> timeoutChunks,
            Integer correlationID) throws SyncException {

        SetGlobalProperties req = RPCRequestFactory.buildSetGlobalProperties(
                helpChunks, timeoutChunks, correlationID);

        sendRPCRequest(req);
    }

    public void resetGlobalProperties(Vector<GlobalProperty> properties,
                                      Integer correlationID) throws SyncException {

        ResetGlobalProperties req = new ResetGlobalProperties();

        req.setCorrelationID(correlationID);
        req.setProperties(properties);

        sendRPCRequest(req);
    }

    /**
     * Sends a SetMediaClockTimer RPCRequest to SYNC. Responses are captured through callback on IProxyListener.
     *
     * @param hours
     * @param minutes
     * @param seconds
     * @param updateMode
     * @param correlationID
     * @throws SyncException
     */
    public void setMediaClockTimer(Integer hours,
                                   Integer minutes, Integer seconds, UpdateMode updateMode,
                                   Integer correlationID) throws SyncException {

        SetMediaClockTimer msg = RPCRequestFactory.buildSetMediaClockTimer(hours,
                minutes, seconds, updateMode, correlationID);

        sendRPCRequest(msg);
    }

    /**
     * Pauses the media clock. Responses are captured through callback on IProxyListener.
     *
     * @param correlationID
     * @throws SyncException
     */
    public void pauseMediaClockTimer(Integer correlationID)
            throws SyncException {

        SetMediaClockTimer msg = RPCRequestFactory.buildSetMediaClockTimer(0,
                0, 0, UpdateMode.PAUSE, correlationID);

        sendRPCRequest(msg);
    }

    /**
     * Resumes the media clock. Responses are captured through callback on IProxyListener.
     *
     * @param correlationID
     * @throws SyncException
     */
    public void resumeMediaClockTimer(Integer correlationID)
            throws SyncException {

        SetMediaClockTimer msg = RPCRequestFactory.buildSetMediaClockTimer(0,
                0, 0, UpdateMode.RESUME, correlationID);

        sendRPCRequest(msg);
    }

    /**
     * Clears the media clock. Responses are captured through callback on IProxyListener.
     *
     * @param correlationID
     * @throws SyncException
     */
    public void clearMediaClockTimer(Integer correlationID)
            throws SyncException {

        Show msg = RPCRequestFactory.buildShow(null, null, null, "     ", null, null, correlationID);

        sendRPCRequest(msg);
    }

    /**
     * Sends a Show RPCRequest to SYNC. Responses are captured through callback on IProxyListener.
     *
     * @param mainText1
     * @param mainText2
     * @param statusBar
     * @param mediaClock
     * @param mediaTrack
     * @param alignment
     * @param correlationID
     * @throws SyncException
     */
    public void show(String mainText1, String mainText2,
                     String statusBar, String mediaClock, String mediaTrack,
                     TextAlignment alignment, Integer correlationID)
            throws SyncException {

        Show msg = RPCRequestFactory.buildShow(mainText1, mainText2,
                statusBar, mediaClock, mediaTrack,
                alignment, correlationID);

        sendRPCRequest(msg);
    }

    /**
     * Sends a Show RPCRequest to SYNC. Responses are captured through callback on IProxyListener.
     *
     * @param mainText1
     * @param mainText2
     * @param alignment
     * @param correlationID
     * @throws SyncException
     */
    public void show(String mainText1, String mainText2,
                     TextAlignment alignment, Integer correlationID)
            throws SyncException {

        show(mainText1, mainText2, null, null, null, alignment, correlationID);
    }

    /**
     * Sends a Speak RPCRequest to SYNC. Responses are captured through callback on IProxyListener.
     *
     * @param ttsText
     * @param correlationID
     * @throws SyncException
     */
    public void speak(String ttsText, Integer correlationID)
            throws SyncException {

        Speak msg = RPCRequestFactory.buildSpeak(TTSChunkFactory.createSimpleTTSChunks(ttsText),
                correlationID);

        sendRPCRequest(msg);
    }

    /**
     * Sends a Speak RPCRequest to SYNC. Responses are captured through callback on IProxyListener.
     *
     * @param ttsChunks
     * @param correlationID
     * @throws SyncException
     */
    public void speak(Vector<TTSChunk> ttsChunks,
                      Integer correlationID) throws SyncException {

        Speak msg = RPCRequestFactory.buildSpeak(ttsChunks, correlationID);

        sendRPCRequest(msg);
    }

    /**
     * Sends a SubscribeButton RPCRequest to SYNC. Responses are captured through callback on IProxyListener.
     *
     * @param buttonName
     * @param correlationID
     * @throws SyncException
     */
    public void subscribeButton(ButtonName buttonName, Integer correlationID) throws SyncException {
        SubscribeButton msg = RPCRequestFactory.buildSubscribeButton(buttonName, correlationID);
        sendRPCRequest(msg);
    }

    /**
     * Sends an UnsubscribeButton RPCRequest to SYNC. Responses are captured through callback on
     * IProxyListener.
     *
     * @param buttonName
     * @param correlationID
     * @throws SyncException
     */
    public void unsubscribeButton(ButtonName buttonName, Integer correlationID)
            throws SyncException {
        UnsubscribeButton msg = RPCRequestFactory.buildUnsubscribeButton(buttonName, correlationID);
        sendRPCRequest(msg);
    }

    /**
     * Creates a choice to be added to a choiceset. Choice has both a voice and a visual menu component.
     *
     * @param choiceID         -Unique ID used to identify this choice (returned in callback).
     * @param choiceMenuName   -Text name displayed for this choice.
     * @param choiceVrCommands -Vector of vrCommands used to select this choice by voice. Must contain
     *                         at least one non-empty element.
     * @return Choice created.
     * @throws SyncException
     */
    public Choice createChoiceSetChoice(Integer choiceID, String choiceMenuName,
                                        Vector<String> choiceVrCommands) {
        Choice returnChoice = new Choice();

        returnChoice.setChoiceID(choiceID);
        returnChoice.setMenuName(choiceMenuName);
        returnChoice.setVrCommands(choiceVrCommands);

        return returnChoice;
    }

    /**
     * Gets type of transport currently used by this SyncProxy.
     *
     * @return One of TransportType enumeration values.
     * @see TransportType
     */
    public TransportType getCurrentTransportType() throws IllegalStateException {
        if (mSyncConnection == null) {
            throw new IllegalStateException("Incorrect state of SyncProxyBase: Calling for getCurrentTransportType() while connection is not initialized");
        }

        return mSyncConnection.getCurrentTransportType();
    }

    /**
     * ***************** END Public Helper Methods ************************
     */

    public IJsonRPCMarshaller getJsonRPCMarshaller() {
        return this._jsonRPCMarshaller;
    }

    /**
     * @param jsonRPCMarshaller the jsonRPCMarshaller to set
     */
    public void setJsonRPCMarshaller(IJsonRPCMarshaller jsonRPCMarshaller) throws IllegalArgumentException {
        if (jsonRPCMarshaller == null) {
            throw new IllegalArgumentException("jsonRPCMarshaller must not be null");
        }

        this._jsonRPCMarshaller = jsonRPCMarshaller;
    }

    protected TimerTask getCurrentReconnectTimerTask() {
        TimerTask task;
        synchronized (RECONNECT_TIMER_TASK_LOCK) {
            task = _currentReconnectTimerTask;
        }
        return task;
    }

    private void setCurrentReconnectTimerTask(TimerTask currentReconnectTimerTask) {
        synchronized (RECONNECT_TIMER_TASK_LOCK) {
            if (currentReconnectTimerTask == null) {
                _currentReconnectTimerTask.cancel();
            }
            _currentReconnectTimerTask = currentReconnectTimerTask;
        }
    }

    private boolean clearCurrentReconnectTimerTask() {
        TimerTask task = getCurrentReconnectTimerTask();
        if (task != null) {
            Logger.d("Clearing reconnect timer task");
            boolean success = task.cancel();
            setCurrentReconnectTimerTask(null);
            if (!success) {
                Logger.i("Can't cancel scheduled reconnect task");
            }
            return success;
        }

        return true;
    }

    private Timer getReconnectTimer() {
        if (_reconnectTimer == null) {
            Logger.d("Reconnect timer is null, creating a new one");
            _reconnectTimer = new Timer("ReconnectTimer", true);
        }

        return _reconnectTimer;
    }

    private void clearReconnectTimer() {
        if (_reconnectTimer != null) {
            Logger.d("Clearing reconnect timer");
            _reconnectTimer.cancel();
            _reconnectTimer = null;
        } else {
            Logger.d("Reconnect timer is already null");
        }
    }

    /**
     * Sets the desired SYNC and HMI display languages, and re-registers the
     * application.
     */
    public void resetLanguagesDesired(byte sessionId, Language syncLanguageDesired,
                                      Language hmiDisplayLanguageDesired) {
        this._syncLanguageDesired = syncLanguageDesired;
        this._hmiDisplayLanguageDesired = hmiDisplayLanguageDesired;

        restartRPCProtocolSession(sessionId);
    }

    // TODO: Need to refactor it
    public List<Service> getServicePool() {
        return syncSession.getServicesList();
    }

    public boolean hasServiceInServicesPool(String appId, ServiceType serviceType) {
        return !syncSession.isServicesEmpty() && syncSession.hasService(appId, serviceType);
    }

    /**
     * Return number of Services in current Session
     *
     * @return number of Services in current Session
     */
    public int getServicesNumber() {
        return syncSession.getServicesNumber();
    }

    /**
     * @return id of te current session
     */
    @Deprecated
    public int getSessionId() {
        return syncSession.getSessionId();
    }

    protected byte getSessionIdByAppId(String appId) {
        return syncSession.getSessionIdByAppId(appId);
    }

    public void setSyncMsgVersionRequest(SyncMsgVersion syncMsgVersionRequest) {
        _syncMsgVersionRequest = syncMsgVersionRequest;
    }

    public SyncMsgVersion getSyncMsgVersionRequest() {
        return _syncMsgVersionRequest;
    }

    public void setApplicationName(String applicationName) {
        _applicationName = applicationName;
    }

    public Object getApplicationName() {
        return _applicationName;
    }

    public void setTTSName(Vector<TTSChunk> TTSName) {
        this._ttsName = TTSName;
    }

    public Vector<TTSChunk> getTTSName() {
        return _ttsName;
    }

    public void setNgnMediaScreenAppName(String ngnMediaScreenAppName) {
        this._ngnMediaScreenAppName = ngnMediaScreenAppName;
    }

    public Object getNgnMediaScreenAppName() {
        return _ngnMediaScreenAppName;
    }

    public void setVrSynonyms(Vector<String> vrSynonyms) {
        this._vrSynonyms = vrSynonyms;
    }

    public Vector<String> getVrSynonyms() {
        return _vrSynonyms;
    }

    public void setIsMediApp(Boolean isMediApp) {
        this._isMediaApp = isMediApp;
    }

    public Object getIsMediaApp() {
        return _isMediaApp;
    }

    public void setSyncLanguageDesired(Language syncLanguageDesired) {
        this._syncLanguageDesired = syncLanguageDesired;
    }

    public Language getSyncLanguageDesired() {
        return _syncLanguageDesired;
    }

    public void setHmiDisplayLanguageDesired(Language hmiDisplayLanguageDesired) {
        this._hmiDisplayLanguageDesired = hmiDisplayLanguageDesired;
    }

    public Language getHmiDisplayLanguageDesired() {
        return _hmiDisplayLanguageDesired;
    }

    public void setAppHMIType(Vector<AppHMIType> appHMIType) {
        this._appHMIType = appHMIType;
    }

    public Vector<AppHMIType> getAppHMIType() {
        return _appHMIType;
    }

    public void setAppID(String appID) {
        this._appID = appID;
    }

    public Object getAppID() {
        return _appID;
    }

    public void setAutoActivateIdReturned(String autoActivateIdDesired) {
        this._autoActivateIdReturned = autoActivateIdDesired;
    }

    public String getAutoActivateIdReturned() {
        return _autoActivateIdReturned;
    }

    public IRPCMessageHandler getRPCMessageHandler() {
        return rpcMessageHandler;
    }

    public void setRPCMessageHandler(IRPCMessageHandler RPCMessageHandler) {
        this.rpcMessageHandler = RPCMessageHandler;
    }

    private void endSession(byte sessionId) {
        String appId = syncSession.getAppIdBySessionId(sessionId);
        stopAllServicesByAppId(appId);
        Logger.d(LOG_TAG + " End Session, sesId'sN:" + syncSession.getSessionIdsNumber());
        if (syncSession.getSessionIdsNumber() == 1) {
            closeSyncConnection(sessionId, true);
        } else {
            if (mSyncConnection != null) {
                mSyncConnection.closeSession(sessionId, true);
            }
        }
        stopSession(appId);
    }

    // TODO : Hide this method from public when no Test Cases are need
    /**
     * Initialize new Session. <b>In production this method MUST be private</b>
     */
    public void initializeSession() {
        // Initialize a start session procedure
        Logger.d(LOG_TAG, "Init session, id:" + mActiveAppId);
        syncSession.putDefaultSessionIdToAppId(mActiveAppId);
        mSyncConnection.initialiseSession(Session.DEFAULT_SESSION_ID);
    }

    public static void isHeartbeatAck(boolean isHearBeatAck) {
        SyncProxyBase.heartBeatAck = isHearBeatAck;
    }

    // Private Class to Interface with SyncConnection
    public class SyncInterfaceBroker implements ISyncConnectionListener {

        @Override
        public void onTransportConnected() {
            final int sessionIdsNumber = syncSession.getSessionIdsNumber();
            if (_callbackToUIThread) {
                // Run in UI thread
                _mainUIHandler.post(new Runnable() {
                    @Override
                    public void run() {
                        for (int i = 0; i < sessionIdsNumber; i++) {
                            _proxyListener.onStartSession();
                        }
                    }
                });
            } else {
                for (int i = 0; i < sessionIdsNumber; i++) {
                    _proxyListener.onStartSession();
                }
            }
            initializeSession();
        }

        @Override
        public void onTransportDisconnected(String info) {
            // proxyOnTransportDisconnect is called to alert the proxy that a requested
            // disconnect has completed

//			if (_advancedLifecycleManagementEnabled) {
//				// If ALM, nothing is required to be done here
//			} else {
            // If original model, notify app the proxy is closed so it will delete and reinstanciate
            notifyProxyClosed(info, new SyncException("Transport disconnected.", SyncExceptionCause.SYNC_UNAVAILALBE));
//			}
        }

        @Override
        public void onTransportError(String info, Exception e) {
            Logger.e("Transport failure: " + info, e);

            if (_transportConfig != null &&
                    _transportConfig.getTransportType() ==  TransportType.USB) {
                if (CommonUtils.isUSBNoSuchDeviceError(e.toString())) {

                    if (_callbackToUIThread) {
                        // Run in UI thread
                        _mainUIHandler.post(new Runnable() {
                            @Override
                            public void run() {
                                _proxyListener.onUSBNoSuchDeviceException();
                            }
                        });
                    } else {
                        _proxyListener.onUSBNoSuchDeviceException();
                    }

                    try {
                        dispose();
                    } catch (SyncException e1) {
                        e1.printStackTrace();
                    }

                    return;
                }
            }

            if (_advancedLifecycleManagementEnabled) {
                // Cycle the proxy
                cycleProxy(SyncDisconnectedReason.TRANSPORT_ERROR);
            } else {
                notifyProxyClosed(info, e);
            }
        }

        @Override
        public void onHeartbeatTimedOut() {
            final String msg = "Heartbeat timeout";
            Logger.e(msg);
            notifyProxyClosed(msg, new SyncException(msg, SyncExceptionCause.HEARTBEAT_PAST_DUE));
        }

        @Override
        public void onProtocolMessageReceived(ProtocolMessage msg) {
            // AudioPathThrough is coming WITH BulkData but WITHOUT JSON Data
            // Policy Snapshot is coming WITH BulkData and WITH JSON Data
            if ((msg.getData() != null && msg.getData().length > 0) ||
                    (msg.getBulkData() != null && msg.getBulkData().length > 0)) {
                queueIncomingMessage(msg);
            }
        }

        @Override
        public void onProtocolSessionStarted(byte sessionId, byte version) {
            String message = "RPC Session started, sessionId:" + sessionId +
                    ", protocol version:" + (int) version +
                    ", negotiated protocol version: " + getSyncConnection().getProtocolVersion();
            Logger.i(message);

            startProtocolSession(sessionId);

            mSyncConnection.setHeartbeatMonitor(
                    HeartbeatBuilder.buildHeartbeatMonitor(sessionId, heartBeatInterval,
                            heartBeatAck));
            mSyncConnection.startHeartbeatTimer(sessionId);
        }

        @Override
        public void onProtocolServiceEndedAck(ServiceType serviceType, byte sessionId) {
            Logger.i("EndServiceAck received serType:" + serviceType.getName() + " sesId:" + sessionId);
            handleEndServiceAck(serviceType, sessionId);
        }

        @Override
        public void onProtocolServiceEnded(ServiceType serviceType, byte sessionId) {
            Logger.i("EndService received serType:" + serviceType.getName() + " sesId:" + sessionId);
            handleEndService(serviceType, sessionId);
        }

        @Override
        public void onProtocolError(String info, Throwable e) {
            passErrorToProxyListener(info, e);
        }

        @Override
        public void onMobileNavAckReceived(byte sessionId, int frameReceivedNumber) {
            handleMobileNavAck(sessionId, frameReceivedNumber);
        }

        @Override
        public void onStartServiceNackReceived(byte sessionId, ServiceType serviceType) {
            handleStartServiceNack(sessionId, serviceType);
        }

        @Override
        public void onProtocolServiceStarted(ServiceType serviceType, byte sessionID, byte version) {
            if (mSyncConnection.getProtocolVersion() >= ProtocolConstants.PROTOCOL_VERSION_TWO) {
                if (serviceType.equals(ServiceType.Mobile_Nav)) {
                    startMobileNaviService(sessionID);
                } else if (serviceType.equals(ServiceType.Audio_Service)) {
                    startAudioService(sessionID);
                }
            }
        }

        @Override
        public void sendOutgoingMessage(ProtocolMessage protocolMessage) {
            queueOutgoingMessage(protocolMessage);
        }
    }

    public IRPCRequestConverterFactory getRpcRequestConverterFactory() {
        return rpcRequestConverterFactory;
    }

    public void setRpcRequestConverterFactory(
            IRPCRequestConverterFactory rpcRequestConverterFactory) {
        this.rpcRequestConverterFactory = rpcRequestConverterFactory;
    }

    protected void processRegisterAppInterfaceResponse(final byte sessionId,
                                                       final RegisterAppInterfaceResponse response) {

        String appId = syncSession.getAppIdBySessionId(sessionId);

        if (!response.getSuccess()) {
            setHashId(appId, null);
        }

        if (response.getResultCode() == Result.RESUME_FAILED) {
            setHashId(appId, null);
        }

        // Create callback
        if (_callbackToUIThread) {
            // Run in UI thread
            _mainUIHandler.post(new Runnable() {
                @Override
                public void run() {
                    if (_proxyListener instanceof IProxyListener) {
                        ((IProxyListener) _proxyListener).onRegisterAppInterfaceResponse(response);
                    } else if (_proxyListener instanceof IProxyListenerALMTesting) {
                        ((IProxyListenerALMTesting) _proxyListener)
                                .onRegisterAppInterfaceResponse(sessionId, response);
                    }
                }
            });
        } else {
            if (_proxyListener instanceof IProxyListener) {
                ((IProxyListener) _proxyListener).onRegisterAppInterfaceResponse(response);
            } else if (_proxyListener instanceof IProxyListenerALMTesting) {
                ((IProxyListenerALMTesting) _proxyListener)
                        .onRegisterAppInterfaceResponse(sessionId, response);
            }
        }
    }

    /**
     * Restore interrupted Services
     */
    public void restoreServices(byte sessionId) {
        if (!syncSession.isServicesEmpty() && mSyncConnection.getIsConnected()) {
            if (syncSession.hasService(sessionId, ServiceType.Mobile_Nav)) {
                mSyncConnection.startMobileNavService(sessionId);
            }
            if (syncSession.hasService(sessionId, ServiceType.Audio_Service)) {
                mSyncConnection.startAudioService(sessionId);
            }
        }
    }

    public IOnSystemRequestHandler getOnSystemRequestHandler() {
        return onSystemRequestHandler;
    }

    public void setOnSystemRequestHandler(IOnSystemRequestHandler onSystemRequestHandler) {
        this.onSystemRequestHandler = onSystemRequestHandler;
    }

    /**
     * Returns the next correlation ID used for internal messages.
     *
     * @return next correlation ID
     */
    private int nextCorrelationId() {
        return ++lastCorrelationId;
    }

    @Override
    public void putSystemFile(byte sessionId, String filename, byte[] data, FileType fileType)
            throws SyncException {
        putSystemFile(sessionId, filename, data, null, fileType);
    }

    @Override
    public void putSystemFile(final byte sessionId, String filename, byte[] data, Integer offset,
                              FileType fileType) throws SyncException {
        final int correlationID = nextCorrelationId();

        final PutFile putFile = RPCRequestFactory.buildPutFile(filename, fileType, null, data,
                correlationID);
        putFile.setSystemFile(true);
        if (offset != null) {
            putFile.setOffset(offset);
            putFile.setLength(data.length);
        }

        if (_callbackToUIThread) {
            // Run in UI thread
            _mainUIHandler.post(new Runnable() {
                @Override
                public void run() {
                    _proxyListener.onPutFileRequest(sessionId, putFile);
                }
            });
        } else {
            _proxyListener.onPutFileRequest(sessionId, putFile);
        }

        sendRPCRequest(putFile);
        internalRequestCorrelationIDs.add(correlationID);
    }

    @Override
    public void putPolicyTableUpdateFile(String filename, byte[] data, FileType fileType,
                                         RequestType requestType)
            throws SyncException {
        final int correlationID = nextCorrelationId();

        if (fileType == FileType.BINARY) {
            PutFile putFile = RPCRequestFactory.buildPutFile(filename, FileType.JSON, null, data,
                    correlationID);

            sendRPCRequest(putFile);
        } else if (fileType == FileType.JSON) {
            SystemRequest systemRequest = RPCRequestFactory.buildSystemRequest(filename, data,
                    correlationID, requestType);

            sendRPCRequest(systemRequest);
        }

        internalRequestCorrelationIDs.add(correlationID);
    }

    /**
     * Process policy file snapshot request
     * @param snapshot bytes array of the data
     * @param fileType type of the file
     */
    private void processPolicyTableSnapshot(final byte sessionId, final byte[] snapshot, final FileType fileType,
                                            final RequestType requestType) {
        Runnable request = new Runnable() {
            @Override
            public void run() {
                onSystemRequestHandler.onPolicyTableSnapshotRequest(sessionId, SyncProxyBase.this,
                        snapshot, fileType, requestType);
            }
        };
        if (_callbackToUIThread) {
            _mainUIHandler.post(request);
        } else {
            request.run();
        }
    }

    /**
     * Test Section
     */

    /**
     * Return an instance of the object of {@link com.ford.syncV4.test.TestConfig} type in order to
     * set or modify configuration necessary to perform SDK testing
     */
    public TestConfig getTestConfig() {
        return mTestConfig;
    }

    /**
     * Set a callback to perform test Cases of the SDK
     *
     * @param mTestConfigCallback callback function
     */
    public void setTestConfigCallback(ITestConfigCallback mTestConfigCallback) {
        this.mTestConfigCallback = mTestConfigCallback;
    }
}<|MERGE_RESOLUTION|>--- conflicted
+++ resolved
@@ -1013,21 +1013,7 @@
         // Setup SyncConnection
         synchronized (CONNECTION_REFERENCE_LOCK) {
             if (mSyncConnection == null) {
-<<<<<<< HEAD
-                mSyncConnection = new SyncConnection(_interfaceBroker);
-                final HeartbeatMonitor heartbeatMonitor =
-                        new HeartbeatMonitor();
-                heartbeatMonitor.setInterval(heartBeatInterval);
-                heartbeatMonitor.isSendHeartbeatAck(heartBeatAck);
-                mSyncConnection.setHeartbeatMonitor(heartbeatMonitor);
-
-                currentSession.setSessionId((byte) 0);
-                mSyncConnection.setSessionId(currentSession.getSessionId());
-
-                //mSyncConnection.setSessionId(currentSession.getSessionId());
-=======
                 mSyncConnection = new SyncConnection(syncSession, _interfaceBroker);
->>>>>>> 4eb2e4c6
 
                 /**
                  * TODO : Set TestConfig for the Connection
