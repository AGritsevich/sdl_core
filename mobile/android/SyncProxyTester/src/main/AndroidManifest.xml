--- conflicted
+++ resolved
@@ -1,13 +1,8 @@
 <?xml version="1.0" encoding="utf-8"?>
 <manifest xmlns:android="http://schemas.android.com/apk/res/android"
     package="com.ford.syncV4.android"
-<<<<<<< HEAD
-    android:versionCode="4"
-    android:versionName="1.2.3 (CW3)" >
-=======
     android:versionCode="3"
     android:versionName="1.3.0 (CW3)" >
->>>>>>> a1466864
 
     <!-- Version 12 is minimum to support the USB Accessory mode -->
     <uses-sdk android:minSdkVersion="12"/>
