<?xml version="1.0" encoding="utf-8"?>
<manifest xmlns:android="http://schemas.android.com/apk/res/android"
    package="com.ford.syncV4.android"
<<<<<<< HEAD
    android:versionCode="18"
=======
    android:versionCode="19"
>>>>>>> ae8dd008
    android:versionName="1.3.18 (CW9)" >

    <!-- Version 12 is minimum to support the USB Accessory mode -->
    <uses-sdk android:minSdkVersion="12"/>

    <uses-permission android:name="android.permission.BLUETOOTH" />
    <!-- Required to pair Bluetooth devices -->
    <uses-permission android:name="android.permission.BLUETOOTH_ADMIN" />
    <uses-permission android:name="android.permission.INTERNET" />
    <!-- Required to check if WiFi is enabled -->
    <uses-permission android:name="android.permission.ACCESS_NETWORK_STATE" />
    <!-- Required to make the device stay awake while doing XML tests -->
    <uses-permission android:name="android.permission.WAKE_LOCK"/>
    <uses-permission android:name="android.permission.WRITE_EXTERNAL_STORAGE" >
    </uses-permission>
    <!-- Required to use the USB Accessory mode -->
    <uses-feature android:name="android.hardware.usb.accessory"/>

    <application
        android:debuggable="true"
        android:icon="@drawable/fiesta"
        android:name=".MainApp"
        android:label="@string/tester_app_name" >

        <activity
            android:name=".activity.SyncProxyTester"
            android:label="@string/tester_app_name"
            android:screenOrientation="portrait" >
            <intent-filter>
                <action android:name="android.intent.action.MAIN" />

                <category android:name="android.intent.category.LAUNCHER" />
            </intent-filter>
        </activity>

        <activity android:label="Locked" android:screenOrientation="portrait"
            android:name="com.ford.syncV4.android.policies.PoliciesTesterActivity"/>

        <service android:name=".service.ProxyService" >
        </service>

        <activity
            android:name=".activity.SoftButtonsListActivity"
            android:label="@string/title_activity_soft_buttons_list"
            android:theme="@android:style/Theme.Dialog">
        </activity>

        <activity
            android:name=".activity.SoftButtonEditActivity"
            android:label="@string/title_activity_soft_button_edit"
            android:theme="@android:style/Theme.Dialog" >
        </activity>

        <activity
                android:name=".activity.ChoiceListActivity"
                android:label="@string/title_activity_choice_list"
                android:theme="@android:style/Theme.Dialog"/>

        <activity
                android:name=".activity.ChoiceEditActivity"
                android:label="@string/title_activity_choice_edit"
                android:theme="@android:style/Theme.Dialog"/>

        <activity android:label="@string/app_name"
            android:name="com.lamerman.FileDialog"/>

        <activity android:name="com.ford.syncV4.transport.usb.USBAccessoryAttachmentActivity">
            <intent-filter>
                <action android:name="android.hardware.usb.action.USB_ACCESSORY_ATTACHED"/>
            </intent-filter>
            <meta-data
                    android:name="android.hardware.usb.action.USB_ACCESSORY_ATTACHED"
                    android:resource="@xml/accessory_filter"/>
        </activity>

        <activity
                android:name=".activity.KeyboardPropertiesActivity"
                android:label="@string/title_activity_keyboard_properties"/>
    </application>

</manifest><|MERGE_RESOLUTION|>--- conflicted
+++ resolved
@@ -1,11 +1,7 @@
 <?xml version="1.0" encoding="utf-8"?>
 <manifest xmlns:android="http://schemas.android.com/apk/res/android"
     package="com.ford.syncV4.android"
-<<<<<<< HEAD
-    android:versionCode="18"
-=======
     android:versionCode="19"
->>>>>>> ae8dd008
     android:versionName="1.3.18 (CW9)" >
 
     <!-- Version 12 is minimum to support the USB Accessory mode -->
