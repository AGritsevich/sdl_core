--- conflicted
+++ resolved
@@ -34,7 +34,6 @@
 #define SRC_COMPONENTS_MEDIA_MANAGER_INCLUDE_MEDIA_MANAGER_PIPE_STREAMER_ADAPTER_H_
 
 #include <string>
-
 #include "media_manager/streamer_adapter.h"
 #include "utils/threads/thread_delegate.h"
 #include "utils/pipe.h"
@@ -63,10 +62,6 @@
    private:
     utils::Pipe pipe_;
     std::string app_storage_folder_;
-<<<<<<< HEAD
-    int32_t pipe_fd_;
-=======
->>>>>>> 64ac11d0
   };
 };
 
