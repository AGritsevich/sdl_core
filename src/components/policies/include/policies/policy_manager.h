--- conflicted
+++ resolved
@@ -149,19 +149,14 @@
  *        is requested for CheckPermission()
  */
 struct CheckPermissionResult {
-<<<<<<< HEAD
-      PermissionResult result;
-      Priority::eType priority;
-=======
   /**
    * @brief Permission result
   */
-  PermissionResult::eType result;
+  PermissionResult result;
   /**
    * @brief Stored priority for current application
    */
   Priority::eType priority;
->>>>>>> d370c6f0
 };
 
 /**
