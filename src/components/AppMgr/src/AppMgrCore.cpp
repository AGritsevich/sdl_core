--- conflicted
+++ resolved
@@ -6,7 +6,6 @@
  */
 
 #include "AppMgr/AppMgrCore.h"
-<<<<<<< HEAD
 #include "JSONHandler/ALRPCMessage.h"
 #include "JSONHandler/ALRPCRequest.h"
 #include "JSONHandler/ALRPCResponse.h"
@@ -18,27 +17,12 @@
 #include "JSONHandler/ALRPCObjects/SubscribeButton_response.h"
 #include "JSONHandler/ALRPCObjects/UnsubscribeButton_request.h"
 #include "JSONHandler/ALRPCObjects/UnsubscribeButton_response.h"
-=======
-#include "JSONHandler/ALRPCObjects/Marshaller.h"
-#include "JSONHandler/ALRPCMessage.h"
-#include "JSONHandler/ALRPCObjects/RegisterAppInterface_response.h"
-/*#include "JSONHandler/RegisterAppInterface.h"
-#include "JSONHandler/RegisterAppInterfaceResponse.h"
-#include "JSONHandler/SubscribeButton.h"
-#include "JSONHandler/SubscribeButtonResponse.h"
-#include "JSONHandler/UnsubscribeButton.h"
-#include "JSONHandler/UnsubscribeButtonResponse.h"*/
->>>>>>> c5fb26f7
 #include "JSONHandler/JSONHandler.h"
 #include "JSONHandler/ALRPCObjects/HMILevel.h"
 #include "AppMgr/IApplication.h"
 #include "AppMgr/Application.h"
 #include "AppMgr/AppMgrRegistry.h"
 #include "AppMgr/AppPolicy.h"
-<<<<<<< HEAD
-=======
-#include "AppMgr/AppPolicy.h"
->>>>>>> c5fb26f7
 #include "AppMgr/RegistryItem.h"
 #include "AppMgr/AppLinkInterface.h"
 #include <sys/socket.h>
@@ -107,11 +91,7 @@
 	LOG4CPLUS_INFO_EXT(mLogger, " Pushing mobile RPC message...");
 	mMtxRPCAppLinkObjectsIncoming.Lock();
 	
-<<<<<<< HEAD
-    mQueueRPCAppLinkObjectsIncoming.push(message);
-=======
 	mQueueRPCAppLinkObjectsIncoming.push(message);
->>>>>>> c5fb26f7
 	
 	mMtxRPCAppLinkObjectsIncoming.Unlock();
 	LOG4CPLUS_INFO_EXT(mLogger, " Pushed mobile RPC message");
@@ -152,28 +132,6 @@
 
 void AppMgrCore::handleMobileRPCMessage( ALRPCMessage* msg )
 {
-<<<<<<< HEAD
-    LOG4CPLUS_INFO_EXT(mLogger, " A mobile RPC message "<< msg->getMethodId() <<" has been received!");
-
-    switch(msg->getMessageType())
-	{
-        case ALRPCMessage::REQUEST:
-		{
-            if(Marshaller::METHOD_REGISTERAPPINTERFACE_REQUEST == msg->getMethodId())
-			{
-				LOG4CPLUS_INFO_EXT(mLogger, " A RegisterAppInterface request has been invoked");
-                RegisterAppInterface_request * object = (RegisterAppInterface_request*)msg;
-				const RegistryItem* registeredApp =  registerApplication( object );
-                ALRPCMessage* info = queryInfoForRegistration( registeredApp );
-                RegisterAppInterface_response* response = new RegisterAppInterface_response();
-                response->setCorrelationID(object->getCorrelationID());
-                response->setMessageType(ALRPCMessage::RESPONSE);
-                response->set_autoActivateID(*object->get_autoActivateID());
-                response->set_buttonCapabilities(getButtonCapabilities());
-                response->set_success(true);
-                response->set_resultCode(Result::SUCCESS);
-                sendMobileRPCResponse( response );
-=======
 	LOG4CPLUS_INFO_EXT(mLogger, " A mobile RPC message "<< msg->getMethodId() <<" has been received!");
 	switch(msg->getMethodId())
 	{
@@ -191,50 +149,32 @@
 				RegisterAppInterfaceResponse* msg = factory.createRegisterAppInterfaceResponse(*msg);
 				
 				
->>>>>>> c5fb26f7
-			}
-            else if(Marshaller::METHOD_SUBSCRIBEBUTTON_REQUEST == msg->getMethodId())
+			}
+			else if(0 == msg->getFunctionName().compare("SubscribeButton"))
 			{
 				LOG4CPLUS_INFO_EXT(mLogger, " A SubscribeButton request has been invoked");
                 SubscribeButton_request * object = (SubscribeButton_request*)msg;
                 subscribeButton( object );
-                SubscribeButton_response* response = new SubscribeButton_response();
-                response->setCorrelationID(object->getCorrelationID());
-                response->setMessageType(ALRPCMessage::RESPONSE);
-                response->set_success(true);
-                response->set_resultCode(Result::SUCCESS);
-                sendMobileRPCResponse( response );
-			}
-            else if(Marshaller::METHOD_UNSUBSCRIBEBUTTON_REQUEST == msg->getMethodId())
+				sendMobileRPCResponse( msg );
+			}
+            else if(0 == msg->getFunctionName().compare("UnsubscribeButton"))
             {
                 LOG4CPLUS_INFO_EXT(mLogger, " An UnsubscribeButton request has been invoked");
-                UnsubscribeButton_request * object = (UnsubscribeButton_request*)msg;
+                UnsubscribeButton * object = (UnsubscribeButton*)msg;
                 unsubscribeButton( object );
-                UnsubscribeButton_response* response = new UnsubscribeButton_response();
-                response->setCorrelationID(object->getCorrelationID());
-                response->setMessageType(ALRPCMessage::RESPONSE);
-                response->set_success(true);
-                response->set_resultCode(Result::SUCCESS);
-                sendMobileRPCResponse( response );
+                sendMobileRPCResponse( msg );
             }
 			break;
 		}
-        case ALRPCMessage::RESPONSE:
-        case ALRPCMessage::NOTIFICATION:
-		{
-            LOG4CPLUS_INFO_EXT(mLogger, " A "<< msg->getMethodId() << " response or notification has been invoked");
-            mJSONHandler->sendRPCMessage(msg);
+		case MobileRPCMessage::RESPONSE:
+		case MobileRPCMessage::NOTIFICATION:
+		{
+			LOG4CPLUS_INFO_EXT(mLogger, " A "<< msg->getFunctionName() << " response or notification has been invoked");
+			mJSONHandler->sendRPCMessage(msg);
 			break;
-<<<<<<< HEAD
-		}
-        case ALRPCMessage::UNDEFINED:
-		default:
-            LOG4CPLUS_ERROR_EXT(mLogger, " An undefined RPC message "<< msg->getMethodId() <<" has been received!");
-=======
 		}*/
 		default:
 			LOG4CPLUS_ERROR_EXT(mLogger, " An undefined RPC message "<< msg->getMethodId() <<" has been received!");
->>>>>>> c5fb26f7
 			break;
 	}
 }
@@ -245,49 +185,6 @@
 
 	switch(msg->getMethod())
 	{
-<<<<<<< HEAD
-        case RPC2Communication::RPC2Command::REQUEST:
-		{
-			if(RPC2Communication::RPC2Marshaller::METHOD_GET_CAPABILITIES_REQUEST == msg->getMethod())
-			{
-                LOG4CPLUS_INFO_EXT(mLogger, " A GetCapabilities request has been invoked");
-				RPC2Communication::GetCapabilitiesResponse * object = (RPC2Communication::GetCapabilitiesResponse*)msg;
-				setButtonCapabilities( object );
-			}
-
-			break;
-		}
-        case RPC2Communication::RPC2Command::RESPONSE:
-        {
-            LOG4CPLUS_INFO_EXT(mLogger, " An "<<msg->getMethod()<<" response has been invoked");
-
-            break;
-        }
-        case RPC2Communication::RPC2Command::NOTIFICATION:
-		{
-            if(RPC2Communication::RPC2Marshaller::METHOD_ONBUTTONEVENT == msg->getMethod())
-            {
-                LOG4CPLUS_INFO_EXT(mLogger, " An OnButtonEvent request has been invoked");
-                RPC2Communication::OnButtonEvent * object = (RPC2Communication::OnButtonEvent*)msg;
-                OnButtonEvent* event = new OnButtonEvent();
-                event->set_buttonEventMode(object->getMode());
-                event->set_buttonName(object->getName());
-                sendMobileRPCResponse( event );
-            }
-            else if(RPC2Communication::RPC2Marshaller::METHOD_ONBUTTONPRESS == msg->getMethod())
-            {
-                LOG4CPLUS_INFO_EXT(mLogger, " An OnButtonPress request has been invoked");
-                RPC2Communication::OnButtonPress * object = (RPC2Communication::OnButtonPress*)msg;
-                OnButtonPress* event = new OnButtonPress();
-                event->set_buttonName(object->getName());
-                event->set_buttonPressMode(object->getMode());
-                sendMobileRPCResponse( event );
-            }
-
-			break;
-		}
-        case RPC2Communication::RPC2Command::UNDEFINED:
-=======
 		case RPC2Communication::RPC2Marshaller::METHOD_GET_CAPABILITIES_REQUEST:
 		{			
 			LOG4CPLUS_INFO_EXT(mLogger, " A GetCapabilitiesResponse request has been invoked");
@@ -304,7 +201,6 @@
 			break;
 		}
 		case RPC2Communication::RPC2Marshaller::METHOD_INVALID:
->>>>>>> c5fb26f7
 		default:
 			LOG4CPLUS_ERROR_EXT(mLogger, " An undefined RPC message "<< msg->getMethod() <<" has been received!");
 			break;
@@ -315,27 +211,15 @@
 
 void AppMgrCore::enqueueOutgoingMobileRPCMessage( ALRPCMessage * message )
 {
-<<<<<<< HEAD
-    LOG4CPLUS_INFO_EXT(mLogger, " A " << message->getMethodId() << " outgoing mobile RPC message send has been invoked");
+	LOG4CPLUS_INFO_EXT(mLogger, " A " << message->getMethodId() << " outgoing mobile RPC message send has been invoked");
 	
 	mMtxRPCAppLinkObjectsOutgoing.Lock();
 	
-    mQueueRPCAppLinkObjectsOutgoing.push(message);
+	mQueueRPCAppLinkObjectsOutgoing.push(message);
 	
 	mMtxRPCAppLinkObjectsOutgoing.Unlock();
 	
-    LOG4CPLUS_INFO_EXT(mLogger, " A " << message->getMethodId() << " outgoing mobile RPC message has been sent");
-=======
-	LOG4CPLUS_INFO_EXT(mLogger, " A " << message->getMethodId() << " outgoing mobile RPC message send has been invoked");
-	
-	mMtxRPCAppLinkObjectsOutgoing.Lock();
-	
-	mQueueRPCAppLinkObjectsOutgoing.push(message);
-	
-	mMtxRPCAppLinkObjectsOutgoing.Unlock();
-	
 	LOG4CPLUS_INFO_EXT(mLogger, " A " << message->getMethodId() << " outgoing mobile RPC message has been sent");
->>>>>>> c5fb26f7
 }
 
 void AppMgrCore::enqueueOutgoingBusRPCMessage( RPC2Communication::RPC2Command * message )
@@ -353,19 +237,6 @@
 
 const RegistryItem* AppMgrCore::registerApplication( RegisterAppInterface_request* object )
 {
-<<<<<<< HEAD
-    LOG4CPLUS_INFO_EXT(mLogger, " Registering an application " << object->get_appName() << "!");
-    const std::string& appName = object->get_appName();
-    const std::string& ngnMediaScreenAppName = *object->get_ngnMediaScreenAppName();
-    const std::vector<std::string>& vrSynonyms = *object->get_vrSynonyms();
-    bool usesVehicleData = object->get_usesVehicleData();
-    bool isMediaApplication = object->get_isMediaApplication();
-    const Language& languageDesired = object->get_languageDesired();
-    const std::string& autoActivateID = *object->get_autoActivateID();
-    const SyncMsgVersion& syncMsgVersion = object->get_syncMsgVersion();
-
- //   const Language& hmiDisplayLanguageDesired = object->get_hmiDisplayLanguageDesired();
-=======
 	LOG4CPLUS_INFO_EXT(mLogger, " Registering an application " << object->get_appName() << "!");
 	const std::string& appName = object->get_appName();
 	//const std::string& ngnMediaScreenAppName = object->get_ngnMediaScreenAppName();
@@ -376,7 +247,6 @@
 	//const std::string& autoActivateID = object->get_autoActivateID();
 	const SyncMsgVersion& syncMsgVersion = object->get_syncMsgVersion();
 
->>>>>>> c5fb26f7
 	Application* application = new Application( appName );
 	//application->setAutoActivateID(autoActivateID);
 	application->setIsMediaApplication(isMediaApplication);
@@ -384,16 +254,9 @@
 	//application->setNgnMediaScreenAppName(ngnMediaScreenAppName);
 	application->setSyncMsgVersion(syncMsgVersion);
 	application->setUsesVehicleData(usesVehicleData);
-<<<<<<< HEAD
-	application->setVrSynonyms(vrSynonyms);
-//    application->setHMIDisplayLanguageDesired(hmiDisplayLanguageDesired);
-
-    application->setApplicationHMIStatusLevel(HMILevel::HMI_NONE);
-=======
 	//application->setVrSynonyms(vrSynonyms);
 
 	application->setApplicationHMIStatusLevel(HMILevel::HMI_NONE);
->>>>>>> c5fb26f7
 
 //    RPC2Communication::
 
@@ -410,11 +273,7 @@
 
 }
 
-<<<<<<< HEAD
-ALRPCMessage *AppMgrCore::queryInfoForRegistration( const RegistryItem* registryItem )
-=======
 ALRPCMessage* AppMgrCore::queryInfoForRegistration( const RegistryItem* registryItem )
->>>>>>> c5fb26f7
 {
 	LOG4CPLUS_INFO_EXT(mLogger, " Querying info for registration of an application " << registryItem->getApplication()->getName() << "!");
 
@@ -439,20 +298,11 @@
 	return mButtonCapabilities;
 }
 
-<<<<<<< HEAD
-void AppMgrCore::sendMobileRPCResponse(ALRPCMessage *msg )
+void AppMgrCore::sendMobileRPCResponse( ALRPCMessage* msg )
 {
     LOG4CPLUS_INFO_EXT(mLogger, " Sending mobile RPC response to "<< msg->getMethodId() <<"!");
 
     enqueueOutgoingMobileRPCMessage( msg );
-=======
-void AppMgrCore::sendMobileRPCResponse( ALRPCMessage* msg )
-{
-	LOG4CPLUS_INFO_EXT(mLogger, " Sending mobile RPC response to "<< msg->getMethodId() <<"!");
-	
-	RegisterAppInterface_response* response = new RegisterAppInterface_response;
-	enqueueOutgoingMobileRPCMessage( response );
->>>>>>> c5fb26f7
 }
 
 void* AppMgrCore::handleQueueRPCBusObjectsIncoming( void* )
@@ -485,11 +335,7 @@
 		if( size > 0 )
 		{
 			mMtxRPCAppLinkObjectsOutgoing.Lock();
-<<<<<<< HEAD
-            ALRPCMessage* msg = mQueueRPCAppLinkObjectsOutgoing.front();
-=======
 			ALRPCMessage* msg = mQueueRPCAppLinkObjectsOutgoing.front();
->>>>>>> c5fb26f7
 			mQueueRPCAppLinkObjectsOutgoing.pop();
 			mMtxRPCAppLinkObjectsOutgoing.Unlock();
 			if(!msg)
@@ -511,11 +357,7 @@
 		if( size > 0 )
 		{
 			mMtxRPCAppLinkObjectsIncoming.Lock();
-<<<<<<< HEAD
-            ALRPCMessage* msg = mQueueRPCAppLinkObjectsIncoming.front();
-=======
 			ALRPCMessage* msg = mQueueRPCAppLinkObjectsIncoming.front();
->>>>>>> c5fb26f7
 			mQueueRPCAppLinkObjectsIncoming.pop();
 			mMtxRPCAppLinkObjectsIncoming.Unlock();
 			if(!msg)
