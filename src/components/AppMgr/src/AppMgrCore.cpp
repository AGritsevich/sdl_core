
/**
 * \file AppMgrCore.cpp
 * \brief App manager core functionality
 * \author vsalo
 */
#include <sys/socket.h>
#include <signal.h>
#include <pthread.h>
#include <sys/time.h>

#include "LoggerHelper.hpp"
#include "Utils/ClientSocket.h"
#include "Utils/SocketException.h"
#include "Utils/WorkWithOS.h"
#include "AppMgr/AppMgrCore.h"
#include "AppMgr/AppMgrRegistry.h"
#include "AppMgr/AppPolicy.h"
#include "AppMgr/RegistryItem.h"
#include "AppMgr/AppMgrCoreQueues.h"
#include "AppMgr/SubscribeButton.h"
#include "AppMgr/HMIHandler.h"
#include "AppMgr/MobileHandler.h"
#include "AppMgr/ConnectionHandler.h"
#include "JSONHandler/ALRPCMessage.h"
#include "JSONHandler/ALRPCRequest.h"
#include "JSONHandler/ALRPCResponse.h"
#include "JSONHandler/ALRPCNotification.h"
#include "JSONHandler/ALRPCObjects/V1/Marshaller.h"
#include "JSONHandler/ALRPCObjects/V2/Marshaller.h"
#include "JSONHandler/JSONHandler.h"
#include "JSONHandler/JSONRPC2Handler.h"
#include "JSONHandler/RPC2Objects/Marshaller.h"
#include "JSONHandler/RPC2Command.h"
#include "JSONHandler/RPC2Request.h"
#include "JSONHandler/RPC2Response.h"
#include "JSONHandler/RPC2Notification.h"
#include "JSONHandler/ALRPCObjects/V2/AppType.h"
#include "JSONHandler/ALRPCObjects/V2/VehicleDataType.h"

namespace {

    template<typename Response, typename Result>
    void sendResponse(int responseId, Result result)
    {
        Response* response = new Response;
        if (!response)
            return;

        response->setId(responseId);
        response->setResult(result);
        NsAppManager::HMIHandler::getInstance().sendResponse(response);
    }

    template<typename Response, typename Result>
    void sendResponse(NsAppLinkRPCV2::FunctionID::FunctionIDInternal functionId
        , Result result
        , NsAppLinkRPC::ALRPCMessage::MessageType messageType
        , bool succes
        , unsigned int sessionKey)
    {
        Response* response = new Response;
        if (!response)
            return;

        response->setMethodId(functionId);
        response->setMessageType(messageType);
        response->set_success(succes);
        response->set_resultCode(result);
        NsAppManager::MobileHandler::getInstance().sendRPCMessage(response, sessionKey);
    }

    template<typename Response>
    NsAppManager::Application_v2* getApplicationV2AndCheckHMIStatus(unsigned int sessionKey
        , NsAppLinkRPCV2::FunctionID::FunctionIDInternal functionId)
    {
        NsAppManager::Application_v2* app = static_cast<NsAppManager::Application_v2*>(
            NsAppManager::AppMgrRegistry::getInstance().getApplication(sessionKey));
        if(!app)
        {
            /*LOG4CPLUS_ERROR_EXT(mLogger, " session key " << sessionKey
                << " hasn't been associated with any application!");*/

            sendResponse<Response, NsAppLinkRPCV2::Result::ResultInternal>(functionId
                , NsAppLinkRPCV2::Result::APPLICATION_NOT_REGISTERED
                , NsAppLinkRPC::ALRPCMessage::RESPONSE
                , false
                , sessionKey);

            return NULL;
        }

        if(NsAppLinkRPCV2::HMILevel::HMI_NONE == app->getApplicationHMIStatusLevel())
        {
            /*LOG4CPLUS_ERROR_EXT(mLogger, "An application " << app->getName() << " with session key "
                << sessionKey << " has not been activated yet!" );*/

            sendResponse<Response, NsAppLinkRPCV2::Result::ResultInternal>(functionId
                , NsAppLinkRPCV2::Result::REJECTED
                , NsAppLinkRPC::ALRPCMessage::RESPONSE
                , false
                , sessionKey);

            return NULL;
        }

        return app;
    }

    struct thread_data
    {
        int timeout;
        std::string url;
        NsAppManager::SyncPManager::PData pdata;
    };

    void *SendPData(void *data)
    {
        log4cplus::Logger logger = log4cplus::Logger::getInstance(LOG4CPLUS_TEXT("AppMgrCore"));
        LOG4CPLUS_INFO_EXT(logger, " Started data sending thread");
        struct thread_data* my_data = (struct thread_data*) data;
        int timeout = my_data->timeout;
        std::string url = my_data->url;
        NsAppManager::SyncPManager::PData pData = my_data->pdata;
        LOG4CPLUS_INFO_EXT(logger, " Sending params: url " << url << " timeout " << timeout << " data of " << pData.size() << " lines");
        sleep(timeout);
        int port = 80;
        size_t pos = url.find(":");
        if(pos != std::string::npos)
        {
            std::string strPort = url.substr(pos+1);
            if(!strPort.empty())
            {
                port = atoi(strPort.c_str());
            }
        }
        std::string host = url.substr(0, pos);
        LOG4CPLUS_INFO_EXT(logger, " Sending at " << host << " port " << port);
        ClientSocket client_socket( host, port );
  //      std::string reply;
        for(NsAppManager::SyncPManager::PData::iterator it = pData.begin(); it != pData.end(); it++)
        {
            LOG4CPLUS_INFO_EXT(logger, " Sending data " << *it);
            client_socket << *it;
  //          client_socket >> reply;
        }
        LOG4CPLUS_INFO_EXT(logger, " All data sent to host " << host << " port " << port);
        pthread_exit(NULL);
    }

    // !----------------------------------------------------------------------------------------------------------------

    const unsigned int AUDIO_PASS_THRU_TIMEOUT = 1;

    pthread_cond_t cv;
    pthread_mutex_t audioPassThruMutex = PTHREAD_MUTEX_INITIALIZER;
    pthread_t audioPassThruThread;

    void AudioPassThruTimerProc(int i)
    {
        pthread_cond_signal(&cv);
    }

    struct AudioPassThruData
    {
        unsigned int sessionKey;  // For error reports

        unsigned int maxDuration;
        NsAppLinkRPCV2::SamplingRate samplingRate;
        NsAppLinkRPCV2::AudioCaptureQuality bitsPerSample;
        NsAppLinkRPCV2::AudioType audioType;
    };

    void* AudioPassThru(void* data)
    {
        AudioPassThruData* data_ = static_cast<AudioPassThruData*>(data);
        if (!data_)
        {
            NsAppManager::AppMgrCore::getInstance().setAudioPassThruFlag(false);
            std::cout << "AudioPassThru thread -> AudioPassThruData empty..." << std::endl;
            pthread_exit(NULL);  // TODO(akandul): How can we send error information to mobile from here?
        }

        unsigned int audioLength = 0;
        std::string filename;
        if (data_->bitsPerSample.get() == NsAppLinkRPCV2::AudioCaptureQuality::FIX_8_BIT)
        {
            filename = "audio.8bit.wav";
            audioLength = 1000;
        }
        else if (data_->bitsPerSample.get() == NsAppLinkRPCV2::AudioCaptureQuality::FIX_16_BIT)
        {
            filename = "";  //TODO(akandul): Add file name here.
            audioLength = static_cast<unsigned int>(1000 * 60 * 2.7); // 3 minute audio.
        }
        else
        {
            pthread_setcancelstate(PTHREAD_CANCEL_DISABLE, NULL);
            sendResponse<NsAppLinkRPCV2::PerformAudioPassThru_response
                , NsAppLinkRPCV2::Result::ResultInternal>(NsAppLinkRPCV2::FunctionID::PerformAudioPassThruID
                    , NsAppLinkRPCV2::Result::GENERIC_ERROR
                    , NsAppLinkRPC::ALRPCMessage::RESPONSE
                    , false
                    , data_->sessionKey);

            NsAppManager::AppMgrCore::getInstance().setAudioPassThruFlag(false);
            pthread_setcancelstate(PTHREAD_CANCEL_ENABLE, NULL);
            pthread_exit(NULL);
        }

        std::vector<unsigned char> binaryData;
        if (!WorkWithOS::readFileAsBinary(filename, binaryData))
        {
            pthread_setcancelstate(PTHREAD_CANCEL_DISABLE, NULL);
            std::cout << "AudioPassThru thread -> can't read from file..." << std::endl;
            sendResponse<NsAppLinkRPCV2::PerformAudioPassThru_response
                , NsAppLinkRPCV2::Result::ResultInternal>(NsAppLinkRPCV2::FunctionID::PerformAudioPassThruID
                    , NsAppLinkRPCV2::Result::GENERIC_ERROR
                    , NsAppLinkRPC::ALRPCMessage::RESPONSE
                    , false
                    , data_->sessionKey);

            NsAppManager::AppMgrCore::getInstance().setAudioPassThruFlag(false);
            pthread_setcancelstate(PTHREAD_CANCEL_ENABLE, NULL);
            pthread_exit(NULL);
        }

        if (binaryData.empty())
        {
            pthread_setcancelstate(PTHREAD_CANCEL_DISABLE, NULL);
            std::cout << "AudioPassThru thread -> binary data empty..." << std::endl;
            sendResponse<NsAppLinkRPCV2::PerformAudioPassThru_response
                , NsAppLinkRPCV2::Result::ResultInternal>(NsAppLinkRPCV2::FunctionID::PerformAudioPassThruID
                    , NsAppLinkRPCV2::Result::GENERIC_ERROR
                    , NsAppLinkRPC::ALRPCMessage::RESPONSE
                    , false
                    , data_->sessionKey);

            NsAppManager::AppMgrCore::getInstance().setAudioPassThruFlag(false);
            pthread_setcancelstate(PTHREAD_CANCEL_ENABLE, NULL);
            pthread_exit(NULL);
        }

        unsigned int audioPart = 0;
        unsigned int dataLength = 0;

        // Send only part of file
        if (data_->maxDuration != 0 && data_->maxDuration < audioLength)
        {
            audioPart = (data_->maxDuration * 100) / audioLength; // % of audio file.
            dataLength = (binaryData.size() * audioPart) / 100;  // part of file data.
        }
        else
        {
            audioPart = audioLength;
            dataLength = binaryData.size();
        }

        unsigned int step = (dataLength * (audioPart / 1000)) / 100;
        std::vector<unsigned char>::iterator from = binaryData.begin();
        std::vector<unsigned char>::iterator to = from + step;

        for (int i = 0; i <= (audioPart / 1000); ++i)  // minimal timeout is 1 sec now.
        {
            struct itimerval tout_val;
            tout_val.it_interval.tv_sec = 0;
            tout_val.it_interval.tv_usec = 0;
            tout_val.it_value.tv_sec = AUDIO_PASS_THRU_TIMEOUT;
            tout_val.it_value.tv_usec = 0;
            setitimer(ITIMER_REAL, &tout_val, 0);
            signal(SIGALRM, AudioPassThruTimerProc);

            pthread_cond_wait(&cv, &audioPassThruMutex);
            pthread_setcancelstate(PTHREAD_CANCEL_DISABLE, NULL);

            NsAppLinkRPCV2::OnAudioPassThru* onAudioPassThru = new NsAppLinkRPCV2::OnAudioPassThru;
            if (!onAudioPassThru)
            {
                pthread_setcancelstate(PTHREAD_CANCEL_DISABLE, NULL);
                std::cout << "AudioPassThru thread -> OUT_OF_MEMORY -> new NsAppLinkRPCV2::OnAudioPassThru" << std::endl;
                sendResponse<NsAppLinkRPCV2::PerformAudioPassThru_response
                    , NsAppLinkRPCV2::Result::ResultInternal>(NsAppLinkRPCV2::FunctionID::PerformAudioPassThruID
                        , NsAppLinkRPCV2::Result::OUT_OF_MEMORY
                        , NsAppLinkRPC::ALRPCMessage::RESPONSE
                        , false
                        , data_->sessionKey);

                delete onAudioPassThru;
                NsAppManager::AppMgrCore::getInstance().setAudioPassThruFlag(false);
                pthread_setcancelstate(PTHREAD_CANCEL_ENABLE, NULL);
                pthread_exit(NULL);
            }

            onAudioPassThru->setBinaryData(std::vector<unsigned char>(from, to));
            onAudioPassThru->setMethodId(NsAppLinkRPCV2::FunctionID::OnAudioPassThruID);
            onAudioPassThru->setMessageType(NsAppLinkRPC::ALRPCMessage::NOTIFICATION);
            NsAppManager::MobileHandler::getInstance().sendRPCMessage(onAudioPassThru, data_->sessionKey);

            from = to;
            to = to + step;

            pthread_setcancelstate(PTHREAD_CANCEL_ENABLE, NULL);
        }

        pthread_setcancelstate(PTHREAD_CANCEL_DISABLE, NULL);
        if (data_)
            delete data_;
        NsAppManager::AppMgrCore::getInstance().setAudioPassThruFlag(false);

        sendResponse<NsAppLinkRPCV2::PerformAudioPassThru_response
                            , NsAppLinkRPCV2::Result::ResultInternal>(NsAppLinkRPCV2::FunctionID::PerformAudioPassThruID
                                , NsAppLinkRPCV2::Result::SUCCESS
                                , NsAppLinkRPC::ALRPCMessage::RESPONSE
                                , true
                                , data_->sessionKey);

        pthread_setcancelstate(PTHREAD_CANCEL_ENABLE, NULL);
        pthread_exit(NULL);
    }
}

namespace NsAppManager
{
    log4cplus::Logger AppMgrCore::mLogger = log4cplus::Logger::getInstance(LOG4CPLUS_TEXT("AppMgrCore"));

    /**
     * \brief Returning class instance
     * \return class instance
     */
    AppMgrCore& AppMgrCore::getInstance( )
    {
        static AppMgrCore appMgr;
        return appMgr;
    }

    /**
     * \brief Default class constructor
     */
    AppMgrCore::AppMgrCore()
        : mQueueRPCAppLinkObjectsIncoming(new AppMgrCoreQueue<Message>(&AppMgrCore::handleMobileRPCMessage, this))
        , mQueueRPCBusObjectsIncoming(new AppMgrCoreQueue<NsRPC2Communication::RPC2Command*>(&AppMgrCore::handleBusRPCMessageIncoming, this))
        , mDriverDistractionV1(0)
        , mDriverDistractionV2(0)
    {
        LOG4CPLUS_INFO_EXT(mLogger, " AppMgrCore constructed!");

        pthread_mutex_init(&audioPassThruMutex, NULL);
        memset(static_cast<void*>(&cv), 0, sizeof(cv));
    }

    /**
     * \brief Copy constructor
     */
    AppMgrCore::AppMgrCore(const AppMgrCore &)
        :mQueueRPCAppLinkObjectsIncoming(0)
        ,mQueueRPCBusObjectsIncoming(0)
        ,mDriverDistractionV1(0)
        ,mDriverDistractionV2(0)
    {
    }

    /**
     * \brief Default class destructor
     */
    AppMgrCore::~AppMgrCore()
    {
        if(mQueueRPCAppLinkObjectsIncoming)
            delete mQueueRPCAppLinkObjectsIncoming;
        if(mQueueRPCBusObjectsIncoming)
            delete mQueueRPCBusObjectsIncoming;
        if(mDriverDistractionV1)
            delete mDriverDistractionV1;
        if(mDriverDistractionV2)
            delete mDriverDistractionV2;

        LOG4CPLUS_INFO_EXT(mLogger, " AppMgrCore destructed!");
    }

    /**
     * \brief push mobile RPC message to a queue
     * \param message a message to be pushed
     * \param connectionID id of a connection associated with application that sent the message
     * \param sessionID an id of a session associated with the application which pushes a message
     */
    void AppMgrCore::pushMobileRPCMessage( NsAppLinkRPC::ALRPCMessage * message, int appId )
    {
        LOG4CPLUS_INFO_EXT(mLogger, " Pushing mobile RPC message " << message->getMethodId() << " for application id " << appId << "...");
        if(!message)
        {
            LOG4CPLUS_ERROR_EXT(mLogger, "Nothing to push! A null-ptr occured!");
            return;
        }

        mQueueRPCAppLinkObjectsIncoming->pushMessage(Message(message, appId));

        LOG4CPLUS_INFO_EXT(mLogger, " Pushed mobile RPC message " << message->getMethodId() << " for application id " << appId);
    }

    /**
     * \brief push HMI RPC2 message to a queue
     * \param message a message to be pushed
     */
    void AppMgrCore::pushRPC2CommunicationMessage( NsRPC2Communication::RPC2Command * message )
    {
        LOG4CPLUS_INFO_EXT(mLogger, " Returning a message " << message->getMethod() << " from HMI...");
        if(!message)
        {
            LOG4CPLUS_ERROR_EXT(mLogger, "Nothing to push! A null-ptr occured!");
            return;
        }

        mQueueRPCBusObjectsIncoming->pushMessage(message);

        LOG4CPLUS_INFO_EXT(mLogger, " Returned a message " << message->getMethod() << " from HMI");
    }

    /**
     * \brief method to execute threads.
     */
    void AppMgrCore::executeThreads()
    {
        LOG4CPLUS_INFO_EXT(mLogger, " Threads are being started!");

        mQueueRPCAppLinkObjectsIncoming->executeThreads();
        mQueueRPCBusObjectsIncoming->executeThreads();

        LOG4CPLUS_INFO_EXT(mLogger, " Threads have been started!");
    }

    /**
     * \brief mobile RPC message handler
     * \param mesage a message to be handled
     * \param pThis a pointer to AppMgrCore class instance
     */
    void AppMgrCore::handleMobileRPCMessage(Message message , void *pThis)
    {
        int sessionKey = message.second;

        NsAppLinkRPC::ALRPCMessage* mobileMsg = message.first;
        if(!mobileMsg)
        {
            LOG4CPLUS_ERROR_EXT(mLogger, " No message associated with the session key " << sessionKey << " !");
            return;
        }
        LOG4CPLUS_INFO_EXT(mLogger, " A mobile RPC message " << mobileMsg->getMethodId() << " has been received for the session key " << sessionKey << " !");
        if(!pThis)
        {
            LOG4CPLUS_ERROR_EXT(mLogger, " pThis should point to an instance of AppMgrCore class");
            return;
        }
        AppMgrCore* core = (AppMgrCore*)pThis;
        const unsigned int& protocolVersion = mobileMsg->getProtocolVersion();
        const NsConnectionHandler::tDeviceHandle& currentDeviceHandle = core->mDeviceHandler.findDeviceAssignedToSession(sessionKey);
        const NsConnectionHandler::CDevice* currentDevice = core->mDeviceList.findDeviceByHandle(currentDeviceHandle);
        if(!currentDevice)
        {
            LOG4CPLUS_ERROR_EXT(mLogger, " Cannot retreive current device name for the message with session key " << sessionKey << " !");
            return;
        }
        const std::string& currentDeviceName = currentDevice->getUserFriendlyName();

        LOG4CPLUS_INFO_EXT(mLogger, "Message received is from protocol " << protocolVersion);
        if ( 1 == mobileMsg->getProtocolVersion() )
        {
            switch(mobileMsg->getMethodId())
            {
                case NsAppLinkRPC::Marshaller::METHOD_REGISTERAPPINTERFACE_REQUEST:
                {
                    LOG4CPLUS_INFO_EXT(mLogger, " A RegisterAppInterface request has been invoked");

                    NsAppLinkRPC::RegisterAppInterface_request * object = (NsAppLinkRPC::RegisterAppInterface_request*)mobileMsg;
                    NsAppLinkRPC::RegisterAppInterface_response* response = new NsAppLinkRPC::RegisterAppInterface_response();
                    const std::string& appName = object->get_appName();
                    response->set_success(true);
                    response->set_resultCode(NsAppLinkRPC::Result::SUCCESS);

                    if(AppMgrRegistry::getInstance().getItem(sessionKey))
                    {
                        LOG4CPLUS_ERROR_EXT(mLogger, " Application " << appName << " is already registered!");
                        response->set_success(false);
                        response->set_resultCode(NsAppLinkRPC::Result::APPLICATION_REGISTERED_ALREADY);
                        MobileHandler::getInstance().sendRPCMessage(response, sessionKey);
                        break;
                    }

                    Application_v1* app = (Application_v1*)core->getApplicationFromItemCheckNotNull(core->registerApplication( object, sessionKey ));
                    response->setCorrelationID(object->getCorrelationID());
                    response->setMessageType(NsAppLinkRPC::ALRPCMessage::RESPONSE);
                    if(!app)
                    {
                        LOG4CPLUS_ERROR_EXT(mLogger, " Application " << appName << " hasn't been registered!");
                        response->set_success(false);
                        response->set_resultCode(NsAppLinkRPC::Result::APPLICATION_NOT_REGISTERED);
                        MobileHandler::getInstance().sendRPCMessage(response, sessionKey);
                        break;
                    }

                    NsAppLinkRPC::OnHMIStatus* status = new NsAppLinkRPC::OnHMIStatus();
                    status->set_hmiLevel(app->getApplicationHMIStatusLevel());
                    status->set_audioStreamingState(app->getApplicationAudioStreamingState());
                    status->set_systemContext(app->getSystemContext());
                    MobileHandler::getInstance().sendRPCMessage(status, sessionKey);
                    LOG4CPLUS_INFO_EXT(mLogger, " An OnHMIStatus notification for the app "  << app->getName()
                        << " connection/session key " << app->getAppID()
                        << " gets sent to a mobile side... ");

                    response->set_buttonCapabilities(core->mButtonCapabilitiesV1.get());
                    response->set_displayCapabilities(core->mDisplayCapabilitiesV1);
                    response->set_hmiZoneCapabilities(core->mHmiZoneCapabilitiesV1.get());
                    response->set_speechCapabilities(core->mSpeechCapabilitiesV1.get());
                    response->set_vrCapabilities(core->mVrCapabilitiesV1.get());
                    response->set_language(core->mUiLanguageV1);
                    if (object->get_languageDesired().get() != core->mUiLanguageV1.get())
                    {
                        LOG4CPLUS_WARN(mLogger, "Wrong language on registering application " << appName);
                        response->set_resultCode(NsAppLinkRPC::Result::WRONG_LANGUAGE);
                    }
                    response->set_syncMsgVersion(app->getSyncMsgVersion());
                    

                    LOG4CPLUS_INFO_EXT(mLogger, " A RegisterAppInterface response for the app "  << app->getName()
                        << " connection/session key " << app->getAppID()
                        << " gets sent to a mobile side... ");
                    MobileHandler::getInstance().sendRPCMessage(response, sessionKey);

                    NsRPC2Communication::AppLinkCore::OnAppRegistered* appRegistered = new NsRPC2Communication::AppLinkCore::OnAppRegistered();
                    appRegistered->set_appName(app->getName());
                    appRegistered->set_appId(app->getAppID());
                    appRegistered->set_isMediaApplication(app->getIsMediaApplication());
                    appRegistered->set_languageDesired(app->getLanguageDesired());
                    appRegistered->set_vrSynonym(app->getVrSynonyms());
                    appRegistered->set_deviceName(currentDeviceName);
                    appRegistered->set_versionNumber(1);
                    HMIHandler::getInstance().sendNotification(appRegistered);
                    LOG4CPLUS_INFO_EXT(mLogger, " An AppLinkCore::OnAppRegistered notofocation for the app " << app->getName()
                        << " application id " << app->getAppID()
                        << " gets sent to an HMI side... ");
                    LOG4CPLUS_INFO_EXT(mLogger, " A RegisterAppInterface request was successful: registered an app " << app->getName()
                        << " application id " << app->getAppID());
                    break;
                }
                case NsAppLinkRPC::Marshaller::METHOD_UNREGISTERAPPINTERFACE_REQUEST:
                {
                    LOG4CPLUS_INFO_EXT(mLogger, " An UnregisterAppInterface request has been invoked");

                    NsAppLinkRPC::UnregisterAppInterface_request * object = (NsAppLinkRPC::UnregisterAppInterface_request*)mobileMsg;
                    Application* app = core->getApplicationFromItemCheckNotNull(AppMgrRegistry::getInstance().getItem(sessionKey));
                    NsAppLinkRPC::UnregisterAppInterface_response* response = new NsAppLinkRPC::UnregisterAppInterface_response();
                    if(!app)
                    {
                        LOG4CPLUS_ERROR_EXT(mLogger, " session key " << sessionKey
                            << " hasn't been associated with any application!");
                        response->set_success(false);
                        response->set_resultCode(NsAppLinkRPC::Result::APPLICATION_NOT_REGISTERED);
                        MobileHandler::getInstance().sendRPCMessage(response, sessionKey);
                        break;
                    }
                    std::string appName = app->getName();
                    int appId = app->getAppID();
                    core->removeAppFromHmi(app, sessionKey);
                    core->unregisterApplication( sessionKey );

                    response->setCorrelationID(object->getCorrelationID());
                    response->setMessageType(NsAppLinkRPC::ALRPCMessage::RESPONSE);
                    response->set_success(true);
                    response->set_resultCode(NsAppLinkRPC::Result::SUCCESS);
                    MobileHandler::getInstance().sendRPCMessage(response, sessionKey);

                    NsAppLinkRPC::OnAppInterfaceUnregistered* msgUnregistered = new NsAppLinkRPC::OnAppInterfaceUnregistered();
                    msgUnregistered->set_reason(NsAppLinkRPC::AppInterfaceUnregisteredReason(NsAppLinkRPC::AppInterfaceUnregisteredReason::USER_EXIT));
                    MobileHandler::getInstance().sendRPCMessage(msgUnregistered, sessionKey);
                    NsRPC2Communication::UI::Show* show = new NsRPC2Communication::UI::Show;
                    show->set_alignment(NsAppLinkRPC::TextAlignment());
                    show->set_appId(appId);
                    std::vector<std::string> customPresets;
                    show->set_customPresets(customPresets);
                    show->set_graphic(NsAppLinkRPCV2::Image());
                    show->set_mainField1("");
                    show->set_mainField2("");
                    show->set_mainField3("");
                    show->set_mainField4("");
                    show->set_mediaClock("");
                    show->set_mediaTrack("");
                    std::vector<NsAppLinkRPCV2::SoftButton> softButtons;
                    show->set_softButtons(softButtons);
                    show->set_statusBar("");
                    HMIHandler::getInstance().sendRequest(show);

                    NsRPC2Communication::AppLinkCore::OnAppUnregistered* appUnregistered = new NsRPC2Communication::AppLinkCore::OnAppUnregistered();
                    appUnregistered->set_appName(appName);
                    appUnregistered->set_appId(app->getAppID());
                    appUnregistered->set_reason(NsAppLinkRPC::AppInterfaceUnregisteredReason(NsAppLinkRPC::AppInterfaceUnregisteredReason::USER_EXIT));
                    HMIHandler::getInstance().sendNotification(appUnregistered);

                    LOG4CPLUS_INFO_EXT(mLogger, " An application " << appName << " has been unregistered successfully ");
                    break;
                }
                case NsAppLinkRPC::Marshaller::METHOD_SUBSCRIBEBUTTON_REQUEST:
                {
                    LOG4CPLUS_INFO_EXT(mLogger, " A SubscribeButton request has been invoked");

                    /* RegistryItem* registeredApp = AppMgrRegistry::getInstance().getItem(sessionID);
                ButtonParams* params = new ButtonParams();
                params->mMessage = message;
                IAppCommand* command = new SubscribeButtonCmd(registeredApp, params);
                command->execute();
                delete command; */

                    NsAppLinkRPC::SubscribeButton_request * object = (NsAppLinkRPC::SubscribeButton_request*)mobileMsg;
                    NsAppLinkRPC::SubscribeButton_response* response = new NsAppLinkRPC::SubscribeButton_response();
                    RegistryItem* item = AppMgrRegistry::getInstance().getItem(sessionKey);
                    if(!item)
                    {
                        LOG4CPLUS_ERROR_EXT(mLogger, " session key " << sessionKey
                            << " hasn't been associated with any application!");
                        response->set_success(false);
                        response->set_resultCode(NsAppLinkRPC::Result::APPLICATION_NOT_REGISTERED);
                        MobileHandler::getInstance().sendRPCMessage(response, sessionKey);
                        break;
                    }
                    Application_v1* app = (Application_v1*)item->getApplication();
                    if(!app)
                    {
                        LOG4CPLUS_ERROR_EXT(mLogger, "No application associated with the registry item with session key " << sessionKey );
                        response->set_success(false);
                        response->set_resultCode(NsAppLinkRPC::Result::GENERIC_ERROR);
                        MobileHandler::getInstance().sendRPCMessage(response, sessionKey);
                        break;
                    }
                    if(NsAppLinkRPC::HMILevel::HMI_NONE == app->getApplicationHMIStatusLevel())
                    {
                        LOG4CPLUS_ERROR_EXT(mLogger, "An application " << app->getName() << " with session key " << sessionKey << " has not been activated yet!" );
                        response->set_success(false);
                        response->set_resultCode(NsAppLinkRPC::Result::REJECTED);
                        MobileHandler::getInstance().sendRPCMessage(response, sessionKey);
                        break;
                    }
                    NsAppLinkRPCV2::ButtonName btnName;
                    btnName.set((NsAppLinkRPCV2::ButtonName::ButtonNameInternal)object->get_buttonName().get());
                    core->mButtonsMapping.addButton( btnName, item );

                    response->setCorrelationID(object->getCorrelationID());
                    response->set_success(true);
                    response->set_resultCode(NsAppLinkRPC::Result::SUCCESS);
                    MobileHandler::getInstance().sendRPCMessage(response, sessionKey);
                    break;
                }
                case NsAppLinkRPC::Marshaller::METHOD_UNSUBSCRIBEBUTTON_REQUEST:
                {
                    LOG4CPLUS_INFO_EXT(mLogger, " An UnsubscribeButton request has been invoked");
                    NsAppLinkRPC::UnsubscribeButton_request * object = (NsAppLinkRPC::UnsubscribeButton_request*)mobileMsg;
                    NsAppLinkRPC::UnsubscribeButton_response* response = new NsAppLinkRPC::UnsubscribeButton_response();
                    Application_v1* app = (Application_v1*)core->getApplicationFromItemCheckNotNull(AppMgrRegistry::getInstance().getItem(sessionKey));
                    if(!app)
                    {
                        LOG4CPLUS_ERROR_EXT(mLogger, "No application associated with the registry item with session key " << sessionKey );
                        response->set_success(false);
                        response->set_resultCode(NsAppLinkRPC::Result::APPLICATION_NOT_REGISTERED);
                        MobileHandler::getInstance().sendRPCMessage(response, sessionKey);
                        break;
                    }
                    if(NsAppLinkRPC::HMILevel::HMI_NONE == app->getApplicationHMIStatusLevel())
                    {
                        LOG4CPLUS_ERROR_EXT(mLogger, "An application " << app->getName() << " with session key " << sessionKey << " has not been activated yet!" );
                        response->set_success(false);
                        response->set_resultCode(NsAppLinkRPC::Result::REJECTED);
                        MobileHandler::getInstance().sendRPCMessage(response, sessionKey);
                        break;
                    }
                    NsAppLinkRPCV2::ButtonName btnName;
                    btnName.set((NsAppLinkRPCV2::ButtonName::ButtonNameInternal)object->get_buttonName().get());
                    core->mButtonsMapping.removeButton( btnName );
                    response->setCorrelationID(object->getCorrelationID());
                    response->setMessageType(NsAppLinkRPC::ALRPCMessage::RESPONSE);
                    response->set_success(true);
                    response->set_resultCode(NsAppLinkRPC::Result::SUCCESS);
                    MobileHandler::getInstance().sendRPCMessage(response, sessionKey);
                    break;
                }
                case NsAppLinkRPC::Marshaller::METHOD_SHOW_REQUEST:
                {
                    LOG4CPLUS_INFO_EXT(mLogger, " A Show request has been invoked");
                    LOG4CPLUS_INFO_EXT(mLogger, "message " << mobileMsg->getMethodId() );
                    NsAppLinkRPC::Show_request* object = (NsAppLinkRPC::Show_request*)mobileMsg;
                    Application_v1* app = (Application_v1*)core->getApplicationFromItemCheckNotNull(AppMgrRegistry::getInstance().getItem(sessionKey));
                    if(!app)
                    {
                        LOG4CPLUS_ERROR_EXT(mLogger, "No application associated with the registry item with session key " << sessionKey );
                        NsAppLinkRPC::Show_response* response = new NsAppLinkRPC::Show_response();
                        response->set_success(false);
                        response->set_resultCode(NsAppLinkRPC::Result::APPLICATION_NOT_REGISTERED);
                        MobileHandler::getInstance().sendRPCMessage(response, sessionKey);
                        break;
                    }
                    if(NsAppLinkRPC::HMILevel::HMI_NONE == app->getApplicationHMIStatusLevel())
                    {
                        LOG4CPLUS_ERROR_EXT(mLogger, "An application " << app->getName() << " with session key " << sessionKey << " has not been activated yet!" );
                        NsAppLinkRPC::Show_response* response = new NsAppLinkRPC::Show_response;
                        response->set_success(false);
                        response->set_resultCode(NsAppLinkRPC::Result::REJECTED);
                        MobileHandler::getInstance().sendRPCMessage(response, sessionKey);
                        break;
                    }
                    NsRPC2Communication::UI::Show* showRPC2Request = new NsRPC2Communication::UI::Show();
                    showRPC2Request->setId(HMIHandler::getInstance().getJsonRPC2Handler()->getNextMessageId());
                    LOG4CPLUS_INFO_EXT(mLogger, "showrpc2request created");
                    if(object->get_mainField1())
                    {
                        showRPC2Request->set_mainField1(*object->get_mainField1());
                    }
                    LOG4CPLUS_INFO_EXT(mLogger, "setMainField1 was called");
                    if(object->get_mainField2())
                    {
                        showRPC2Request->set_mainField2(*object->get_mainField2());
                    }
                    if(object->get_mediaClock())
                    {
                        showRPC2Request->set_mediaClock(*object->get_mediaClock());
                    }
                    if(object->get_mediaTrack())
                    {
                        showRPC2Request->set_mediaTrack(*object->get_mediaTrack());
                    }
                    if(object->get_statusBar())
                    {
                        showRPC2Request->set_statusBar(*object->get_statusBar());
                    }
                    if(object->get_alignment())
                    {
                        showRPC2Request->set_alignment(*object->get_alignment());
                    }
                    showRPC2Request->set_appId(sessionKey);
                    LOG4CPLUS_INFO_EXT(mLogger, "Show request almost handled" );
                    core->mMessageMapping.addMessage(showRPC2Request->getId(), sessionKey);
                    HMIHandler::getInstance().sendRequest(showRPC2Request);
                    break;
                }
                case NsAppLinkRPC::Marshaller::METHOD_SPEAK_REQUEST:
                {
                    LOG4CPLUS_INFO_EXT(mLogger, " A Speak request has been invoked");
                    NsAppLinkRPC::Speak_request* object = (NsAppLinkRPC::Speak_request*)mobileMsg;
                    Application_v1* app = (Application_v1*)core->getApplicationFromItemCheckNotNull(AppMgrRegistry::getInstance().getItem(sessionKey));
                    if(!app)
                    {
                        LOG4CPLUS_ERROR_EXT(mLogger, "No application associated with the registry item with session key " << sessionKey );
                        NsAppLinkRPC::Speak_response* response = new NsAppLinkRPC::Speak_response();
                        response->set_success(false);
                        response->set_resultCode(NsAppLinkRPC::Result::APPLICATION_NOT_REGISTERED);
                        MobileHandler::getInstance().sendRPCMessage(response, sessionKey);
                        break;
                    }
                    if(NsAppLinkRPC::HMILevel::HMI_FULL != app->getApplicationHMIStatusLevel())
                    {
                        LOG4CPLUS_ERROR_EXT(mLogger, "An application " << app->getName() << " with session key " << sessionKey << " has not been activated yet!" );
                        NsAppLinkRPC::Speak_response* response = new NsAppLinkRPC::Speak_response;
                        response->set_success(false);
                        response->set_resultCode(NsAppLinkRPC::Result::REJECTED);
                        MobileHandler::getInstance().sendRPCMessage(response, sessionKey);
                        break;
                    }
                    NsRPC2Communication::TTS::Speak* speakRPC2Request = new NsRPC2Communication::TTS::Speak();
                    speakRPC2Request->setId(HMIHandler::getInstance().getJsonRPC2Handler()->getNextMessageId());
                    speakRPC2Request->set_ttsChunks(object->get_ttsChunks());
                    speakRPC2Request->set_appId(sessionKey);
                    core->mMessageMapping.addMessage(speakRPC2Request->getId(), sessionKey);
                    HMIHandler::getInstance().sendRequest(speakRPC2Request);
                    NsAppLinkRPC::Speak_response * mobileResponse = new NsAppLinkRPC::Speak_response;
                    mobileResponse->set_resultCode(NsAppLinkRPC::Result::SUCCESS);
                    mobileResponse->set_success(true);
                    MobileHandler::getInstance().sendRPCMessage(mobileResponse, sessionKey);
                    break;
                }
                case NsAppLinkRPC::Marshaller::METHOD_SETGLOBALPROPERTIES_REQUEST:
                {
                    LOG4CPLUS_INFO_EXT(mLogger, " A SetGlobalProperties request has been invoked");
                    NsAppLinkRPC::SetGlobalProperties_request* object = (NsAppLinkRPC::SetGlobalProperties_request*)mobileMsg;
                    Application_v1* app = (Application_v1*)core->getApplicationFromItemCheckNotNull(AppMgrRegistry::getInstance().getItem(sessionKey));
                    if(!app)
                    {
                        LOG4CPLUS_ERROR_EXT(mLogger, "No application associated with the registry item with session key " << sessionKey );
                        NsAppLinkRPC::SetGlobalProperties_response* response = new NsAppLinkRPC::SetGlobalProperties_response();
                        response->set_success(false);
                        response->set_resultCode(NsAppLinkRPC::Result::APPLICATION_NOT_REGISTERED);
                        MobileHandler::getInstance().sendRPCMessage(response, sessionKey);
                        break;
                    }
                    if(NsAppLinkRPC::HMILevel::HMI_NONE == app->getApplicationHMIStatusLevel())
                    {
                        LOG4CPLUS_ERROR_EXT(mLogger, "An application " << app->getName() << " with session key " << sessionKey << " has not been activated yet!" );
                        NsAppLinkRPC::SetGlobalProperties_response* response = new NsAppLinkRPC::SetGlobalProperties_response;
                        response->set_success(false);
                        response->set_resultCode(NsAppLinkRPC::Result::REJECTED);
                        MobileHandler::getInstance().sendRPCMessage(response, sessionKey);
                        break;
                    }
                    NsRPC2Communication::UI::SetGlobalProperties* setGPRPC2Request = new NsRPC2Communication::UI::SetGlobalProperties();
                    setGPRPC2Request->setId(HMIHandler::getInstance().getJsonRPC2Handler()->getNextMessageId());
                    core->mMessageMapping.addMessage(setGPRPC2Request->getId(), sessionKey);
                    if(object->get_helpPrompt())
                    {
                        setGPRPC2Request->set_helpPrompt(*object->get_helpPrompt());
                    }

                    if(object->get_timeoutPrompt())
                    {
                        setGPRPC2Request->set_timeoutPrompt(*object->get_timeoutPrompt());
                    }

                    setGPRPC2Request->set_appId(sessionKey);
                    HMIHandler::getInstance().sendRequest(setGPRPC2Request);
                    NsAppLinkRPC::SetGlobalProperties_response * mobileResponse = new NsAppLinkRPC::SetGlobalProperties_response;
                    mobileResponse->set_success(true);
                    mobileResponse->set_resultCode(NsAppLinkRPC::Result::SUCCESS);
                    MobileHandler::getInstance().sendRPCMessage(mobileResponse, sessionKey);
                    break;
                }
                case NsAppLinkRPC::Marshaller::METHOD_RESETGLOBALPROPERTIES_REQUEST:
                {
                    LOG4CPLUS_INFO_EXT(mLogger, " A ResetGlobalProperties request has been invoked");
                    NsAppLinkRPC::ResetGlobalProperties_request* object = (NsAppLinkRPC::ResetGlobalProperties_request*)mobileMsg;
                    Application_v1* app = (Application_v1*)core->getApplicationFromItemCheckNotNull(AppMgrRegistry::getInstance().getItem(sessionKey));
                    if(!app)
                    {
                        LOG4CPLUS_ERROR_EXT(mLogger, "No application associated with the registry item with session key " << sessionKey );
                        NsAppLinkRPC::ResetGlobalProperties_response* response = new NsAppLinkRPC::ResetGlobalProperties_response();
                        response->set_success(false);
                        response->set_resultCode(NsAppLinkRPC::Result::APPLICATION_NOT_REGISTERED);
                        MobileHandler::getInstance().sendRPCMessage(response, sessionKey);
                        break;
                    }
                    if(NsAppLinkRPC::HMILevel::HMI_NONE == app->getApplicationHMIStatusLevel())
                    {
                        LOG4CPLUS_ERROR_EXT(mLogger, "An application " << app->getName() << " with session key " << sessionKey << " has not been activated yet!" );
                        NsAppLinkRPC::ResetGlobalProperties_response* response = new NsAppLinkRPC::ResetGlobalProperties_response;
                        response->set_success(false);
                        response->set_resultCode(NsAppLinkRPC::Result::REJECTED);
                        MobileHandler::getInstance().sendRPCMessage(response, sessionKey);
                        break;
                    }
                    NsRPC2Communication::UI::ResetGlobalProperties* resetGPRPC2Request = new NsRPC2Communication::UI::ResetGlobalProperties();
                    resetGPRPC2Request->setId(HMIHandler::getInstance().getJsonRPC2Handler()->getNextMessageId());
                    core->mMessageMapping.addMessage(resetGPRPC2Request->getId(), sessionKey);
                    resetGPRPC2Request->set_properties(object->get_properties());
                    resetGPRPC2Request->set_appId(sessionKey);
                    HMIHandler::getInstance().sendRequest(resetGPRPC2Request);
                    NsAppLinkRPC::ResetGlobalProperties_response * mobileResponse = new NsAppLinkRPC::ResetGlobalProperties_response;
                    mobileResponse->set_success(true);
                    mobileResponse->set_resultCode(NsAppLinkRPC::Result::SUCCESS);
                    MobileHandler::getInstance().sendRPCMessage(mobileResponse, sessionKey);
                    break;
                }
                case NsAppLinkRPC::Marshaller::METHOD_ALERT_REQUEST:
                {
                    LOG4CPLUS_INFO_EXT(mLogger, " An Alert request has been invoked");
                    NsAppLinkRPC::Alert_request* object = (NsAppLinkRPC::Alert_request*)mobileMsg;
                    Application_v1* app = (Application_v1*)core->getApplicationFromItemCheckNotNull(AppMgrRegistry::getInstance().getItem(sessionKey));
                    if(!app)
                    {
                        LOG4CPLUS_ERROR_EXT(mLogger, "No application associated with the registry item with session key " << sessionKey );
                        NsAppLinkRPC::Alert_response* response = new NsAppLinkRPC::Alert_response();
                        response->set_success(false);
                        response->set_resultCode(NsAppLinkRPC::Result::APPLICATION_NOT_REGISTERED);
                        MobileHandler::getInstance().sendRPCMessage(response, sessionKey);
                        break;
                    }
                    if((NsAppLinkRPC::HMILevel::HMI_NONE == app->getApplicationHMIStatusLevel()) || (NsAppLinkRPC::HMILevel::HMI_BACKGROUND == app->getApplicationHMIStatusLevel()))
                    {
                        LOG4CPLUS_ERROR_EXT(mLogger, "An application " << app->getName() << " with session key " << sessionKey << " has not been activated yet!" );
                        NsAppLinkRPC::Alert_response* response = new NsAppLinkRPC::Alert_response;
                        response->set_success(false);
                        response->set_resultCode(NsAppLinkRPC::Result::REJECTED);
                        MobileHandler::getInstance().sendRPCMessage(response, sessionKey);
                        break;
                    }
                    NsRPC2Communication::UI::Alert* alert = new NsRPC2Communication::UI::Alert();
                    alert->setId(HMIHandler::getInstance().getJsonRPC2Handler()->getNextMessageId());
                    core->mMessageMapping.addMessage(alert->getId(), sessionKey);
                    if(object->get_alertText1())
                    {
                        alert->set_AlertText1(*object->get_alertText1());
                    }
                    if(object->get_alertText2())
                    {
                        alert->set_AlertText2(*object->get_alertText2());
                    }
                    if(object->get_duration())
                    {
                        alert->set_duration(*object->get_duration());
                    }
                    if(object->get_playTone())
                    {
                        alert->set_playTone(*object->get_playTone());
                    }
                    alert->set_appId(sessionKey);
                    HMIHandler::getInstance().sendRequest(alert);
                    break;
                }
                case NsAppLinkRPC::Marshaller::METHOD_ONBUTTONPRESS:
                {
                    LOG4CPLUS_INFO_EXT(mLogger, "OnButtonPress Notification has been received.");
                    MobileHandler::getInstance().sendRPCMessage(mobileMsg, sessionKey);
                    break;
                }
                case NsAppLinkRPC::Marshaller::METHOD_ONCOMMAND:
                {
                    LOG4CPLUS_INFO_EXT(mLogger, "OnCommand Notification has been received.");
                    MobileHandler::getInstance().sendRPCMessage(mobileMsg, sessionKey);
                    break;
                }
                case NsAppLinkRPC::Marshaller::METHOD_ADDCOMMAND_REQUEST:
                {
                    LOG4CPLUS_INFO_EXT(mLogger, " An AddCommand request has been invoked");

                    Application_v1* app = (Application_v1*)AppMgrRegistry::getInstance().getApplication(sessionKey);
                    if(!app)
                    {
                        LOG4CPLUS_ERROR_EXT(mLogger, " session key " << sessionKey
                            << " hasn't been associated with any application!");
                        NsAppLinkRPC::AddCommand_response* response = new NsAppLinkRPC::AddCommand_response();
                        response->set_success(false);
                        response->set_resultCode(NsAppLinkRPC::Result::APPLICATION_NOT_REGISTERED);
                        MobileHandler::getInstance().sendRPCMessage(response, sessionKey);
                        break;
                    }
                    if(NsAppLinkRPC::HMILevel::HMI_NONE == app->getApplicationHMIStatusLevel())
                    {
                        LOG4CPLUS_ERROR_EXT(mLogger, "An application " << app->getName() << " with session key " << sessionKey << " has not been activated yet!" );
                        NsAppLinkRPC::AddCommand_response* response = new NsAppLinkRPC::AddCommand_response;
                        response->set_success(false);
                        response->set_resultCode(NsAppLinkRPC::Result::REJECTED);
                        MobileHandler::getInstance().sendRPCMessage(response, sessionKey);
                        break;
                    }
                    NsAppLinkRPC::AddCommand_request* object = (NsAppLinkRPC::AddCommand_request*)mobileMsg;

                    const unsigned int& cmdId = object->get_cmdID();

                    if(object->get_menuParams())
                    {
                        LOG4CPLUS_INFO_EXT(mLogger, " An AddCommand UI request has been invoked");
                        NsRPC2Communication::UI::AddCommand * addCmd = new NsRPC2Communication::UI::AddCommand();
                        addCmd->setId(HMIHandler::getInstance().getJsonRPC2Handler()->getNextMessageId());
                        CommandType cmdType = CommandType::UI;
                        const NsAppLinkRPC::MenuParams* menuParams = object->get_menuParams();
                        addCmd->set_menuParams(*menuParams);
                        addCmd->set_cmdId(cmdId);
                        addCmd->set_appId(app->getAppID());
                        if(menuParams->get_parentID())
                        {
                            const unsigned int& menuId = *menuParams->get_parentID();
                            app->addMenuCommand(cmdId, menuId);
                        }
                        core->mMessageMapping.addMessage(addCmd->getId(), sessionKey);

                        CommandParams params;
                        params.menuParams = menuParams;
                        app->addCommand(cmdId, cmdType, params);
                        app->incrementUnrespondedRequestCount(cmdId);
                        core->mRequestMapping.addMessage(addCmd->getId(), cmdId);
                        HMIHandler::getInstance().sendRequest(addCmd);

                    }
                    if(object->get_vrCommands())
                    {
                        LOG4CPLUS_INFO_EXT(mLogger, " An AddCommand VR request has been invoked");
                        NsRPC2Communication::VR::AddCommand * addCmd = new NsRPC2Communication::VR::AddCommand();
                        addCmd->setId(HMIHandler::getInstance().getJsonRPC2Handler()->getNextMessageId());
                        CommandType cmdType = CommandType::VR;
                        addCmd->set_vrCommands(*object->get_vrCommands());
                        addCmd->set_cmdId(cmdId);
                        addCmd->set_appId(app->getAppID());
                        core->mMessageMapping.addMessage(addCmd->getId(), sessionKey);
                        CommandParams params;
                        params.vrCommands = object->get_vrCommands();
                        app->addCommand(cmdId, cmdType, params);
                        app->incrementUnrespondedRequestCount(cmdId);
                        core->mRequestMapping.addMessage(addCmd->getId(), cmdId);
                        HMIHandler::getInstance().sendRequest(addCmd);
                    }

                    break;
                }
                case NsAppLinkRPC::Marshaller::METHOD_DELETECOMMAND_REQUEST:
                {
                    LOG4CPLUS_INFO_EXT(mLogger, " A DeleteCommand request has been invoked");
                    Application_v1* app = (Application_v1*)AppMgrRegistry::getInstance().getApplication(sessionKey);
                    if(!app)
                    {
                        LOG4CPLUS_ERROR_EXT(mLogger, " Application id " << sessionKey
                            << " hasn't been associated with any application!");
                        NsAppLinkRPC::DeleteCommand_response* response = new NsAppLinkRPC::DeleteCommand_response();
                        response->set_success(false);
                        response->set_resultCode(NsAppLinkRPC::Result::APPLICATION_NOT_REGISTERED);
                        MobileHandler::getInstance().sendRPCMessage(response, sessionKey);
                        break;
                    }
                    if(NsAppLinkRPC::HMILevel::HMI_NONE == app->getApplicationHMIStatusLevel())
                    {
                        LOG4CPLUS_ERROR_EXT(mLogger, "An application " << app->getName() << " with session key " << sessionKey << " has not been activated yet!" );
                        NsAppLinkRPC::DeleteCommand_response* response = new NsAppLinkRPC::DeleteCommand_response;
                        response->set_success(false);
                        response->set_resultCode(NsAppLinkRPC::Result::REJECTED);
                        MobileHandler::getInstance().sendRPCMessage(response, sessionKey);
                        break;
                    }

                    NsAppLinkRPC::DeleteCommand_request* object = (NsAppLinkRPC::DeleteCommand_request*)mobileMsg;

                    CommandTypes cmdTypes = app->getCommandTypes(object->get_cmdID());
                    if(cmdTypes.empty())
                    {
                        NsAppLinkRPC::DeleteCommand_response* response = new NsAppLinkRPC::DeleteCommand_response;
                        response->set_success(false);
                        response->set_resultCode(NsAppLinkRPC::Result::INVALID_DATA);
                        MobileHandler::getInstance().sendRPCMessage(response, sessionKey);
                        break;
                    }
                    const unsigned int& cmdId = object->get_cmdID();
                    for(CommandTypes::iterator it = cmdTypes.begin(); it != cmdTypes.end(); it++)
                    {
                        CommandType cmdType = *it;
                        if(cmdType == CommandType::UI)
                        {
                            LOG4CPLUS_INFO_EXT(mLogger, " A DeleteCommand UI request has been invoked");
                            NsRPC2Communication::UI::DeleteCommand* deleteCmd = new NsRPC2Communication::UI::DeleteCommand();
                            deleteCmd->setId(HMIHandler::getInstance().getJsonRPC2Handler()->getNextMessageId());
                            deleteCmd->set_appId(app->getAppID());
                            core->mMessageMapping.addMessage(deleteCmd->getId(), sessionKey);
                            deleteCmd->set_cmdId(cmdId);
                            app->removeCommand(cmdId, cmdType);
                            app->incrementUnrespondedRequestCount(cmdId);
                            app->removeMenuCommand(cmdId);
                            core->mRequestMapping.addMessage(deleteCmd->getId(), cmdId);
                            HMIHandler::getInstance().sendRequest(deleteCmd);
                        }
                        else if(cmdType == CommandType::VR)
                        {
                            LOG4CPLUS_INFO_EXT(mLogger, " A DeleteCommand VR request has been invoked");
                            NsRPC2Communication::VR::DeleteCommand* deleteCmd = new NsRPC2Communication::VR::DeleteCommand();
                            deleteCmd->setId(HMIHandler::getInstance().getJsonRPC2Handler()->getNextMessageId());
                            core->mMessageMapping.addMessage(deleteCmd->getId(), sessionKey);
                            deleteCmd->set_cmdId(cmdId);
                            deleteCmd->set_appId(app->getAppID());
                            app->removeCommand(cmdId, cmdType);
                            app->incrementUnrespondedRequestCount(cmdId);
                            core->mRequestMapping.addMessage(deleteCmd->getId(), cmdId);
                            HMIHandler::getInstance().sendRequest(deleteCmd);
                        }
                    }
                    break;
                }
                case NsAppLinkRPC::Marshaller::METHOD_ADDSUBMENU_REQUEST:
                {
                    LOG4CPLUS_INFO_EXT(mLogger, " An AddSubmenu request has been invoked");
                    Application_v1* app = (Application_v1*)AppMgrRegistry::getInstance().getApplication(sessionKey);
                    if(!app)
                    {
                        LOG4CPLUS_ERROR_EXT(mLogger, " session key " << sessionKey
                            << " hasn't been associated with any application!");
                        NsAppLinkRPC::AddSubMenu_response* response = new NsAppLinkRPC::AddSubMenu_response();
                        response->set_success(false);
                        response->set_resultCode(NsAppLinkRPC::Result::APPLICATION_NOT_REGISTERED);
                        MobileHandler::getInstance().sendRPCMessage(response, sessionKey);
                        break;
                    }
                    if(NsAppLinkRPC::HMILevel::HMI_NONE == app->getApplicationHMIStatusLevel())
                    {
                        LOG4CPLUS_ERROR_EXT(mLogger, "An application " << app->getName() << " with session key " << sessionKey << " has not been activated yet!" );
                        NsAppLinkRPC::AddSubMenu_response* response = new NsAppLinkRPC::AddSubMenu_response;
                        response->set_success(false);
                        response->set_resultCode(NsAppLinkRPC::Result::REJECTED);
                        MobileHandler::getInstance().sendRPCMessage(response, sessionKey);
                        break;
                    }

                    NsAppLinkRPC::AddSubMenu_request* object = (NsAppLinkRPC::AddSubMenu_request*)mobileMsg;
                    NsRPC2Communication::UI::AddSubMenu* addSubMenu = new NsRPC2Communication::UI::AddSubMenu();
                    addSubMenu->setId(HMIHandler::getInstance().getJsonRPC2Handler()->getNextMessageId());
                    core->mMessageMapping.addMessage(addSubMenu->getId(), sessionKey);
                    addSubMenu->set_menuId(object->get_menuID());
                    addSubMenu->set_menuName(object->get_menuName());
                    if(object->get_position())
                    {
                        addSubMenu->set_position(*object->get_position());
                    }
                    addSubMenu->set_appId(app->getAppID());
                    app->addMenu(object->get_menuID(), object->get_menuName(), object->get_position());
                    HMIHandler::getInstance().sendRequest(addSubMenu);
                    break;
                }
                case NsAppLinkRPC::Marshaller::METHOD_DELETESUBMENU_REQUEST:
                {
                    LOG4CPLUS_INFO_EXT(mLogger, " A DeleteSubmenu request has been invoked");
                    NsAppLinkRPC::DeleteSubMenu_request* object = (NsAppLinkRPC::DeleteSubMenu_request*)mobileMsg;
                    Application_v1* app = (Application_v1*)AppMgrRegistry::getInstance().getApplication(sessionKey);
                    if(!app)
                    {
                        LOG4CPLUS_ERROR_EXT(mLogger, " session key " << sessionKey
                            << " hasn't been associated with any application!");
                        NsAppLinkRPC::DeleteSubMenu_response* response = new NsAppLinkRPC::DeleteSubMenu_response;
                        response->set_success(false);
                        response->set_resultCode(NsAppLinkRPC::Result::APPLICATION_NOT_REGISTERED);
                        MobileHandler::getInstance().sendRPCMessage(response, sessionKey);
                        break;
                    }
                    if(NsAppLinkRPC::HMILevel::HMI_NONE == app->getApplicationHMIStatusLevel())
                    {
                        LOG4CPLUS_ERROR_EXT(mLogger, "An application " << app->getName() << " with session key " << sessionKey << " has not been activated yet!" );
                        NsAppLinkRPC::DeleteSubMenu_response* response = new NsAppLinkRPC::DeleteSubMenu_response;
                        response->set_success(false);
                        response->set_resultCode(NsAppLinkRPC::Result::REJECTED);
                        MobileHandler::getInstance().sendRPCMessage(response, sessionKey);
                        break;
                    }
                    const unsigned int& menuId = object->get_menuID();
                    if(!app->findMenu(menuId))
                    {
                        LOG4CPLUS_ERROR_EXT(mLogger, " menuId " << menuId
                                            << " hasn't been associated with the application " << app->getName() << " id " << app->getAppID() << " !");
                        NsAppLinkRPC::DeleteSubMenu_response* response = new NsAppLinkRPC::DeleteSubMenu_response;
                        response->set_success(false);
                        response->set_resultCode(NsAppLinkRPC::Result::INVALID_DATA);
                        MobileHandler::getInstance().sendRPCMessage(response, sessionKey);
                        break;
                    }
                    NsRPC2Communication::UI::DeleteSubMenu* delSubMenu = new NsRPC2Communication::UI::DeleteSubMenu();
                    delSubMenu->setId(HMIHandler::getInstance().getJsonRPC2Handler()->getNextMessageId());
                    core->mMessageMapping.addMessage(delSubMenu->getId(), sessionKey);
                    delSubMenu->set_menuId(menuId);
                    delSubMenu->set_appId(app->getAppID());
                    const MenuCommands& menuCommands = app->findMenuCommands(menuId);
                    LOG4CPLUS_INFO_EXT(mLogger, " A given menu has " << menuCommands.size() << " UI commands - about to delete 'em!");
                    for(MenuCommands::const_iterator it = menuCommands.begin(); it != menuCommands.end(); it++)
                    {
                        LOG4CPLUS_INFO_EXT(mLogger, " Deleting command with id " << *it);
                        NsRPC2Communication::UI::DeleteCommand* delUiCmd = new NsRPC2Communication::UI::DeleteCommand();
                        delUiCmd->set_cmdId(*it);
                        delUiCmd->setId(HMIHandler::getInstance().getJsonRPC2Handler()->getNextMessageId());
                        delUiCmd->set_appId(app->getAppID());
                        core->mMessageMapping.addMessage(delUiCmd->getId(), sessionKey);
                        core->mRequestMapping.addMessage(delUiCmd->getId(), *it);
                        HMIHandler::getInstance().sendRequest(delUiCmd);
                        const CommandTypes& types = app->getCommandTypes(*it);
                        for(CommandTypes::const_iterator it2 = types.begin(); it2 != types.end(); it2++)
                        {
                            const CommandType& type = *it2;
                            if(type == CommandType::VR)
                            {
                                LOG4CPLUS_INFO_EXT(mLogger, " A given command id " << *it << " has VR counterpart attached to: deleting it also!");
                                NsRPC2Communication::VR::DeleteCommand* delVrCmd = new NsRPC2Communication::VR::DeleteCommand();
                                delVrCmd->set_cmdId(*it);
                                delVrCmd->set_appId(app->getAppID());
                                core->mMessageMapping.addMessage(delVrCmd->getId(), sessionKey);
                                core->mRequestMapping.addMessage(delVrCmd->getId(), *it);
                                app->removeCommand(*it, CommandType::VR);
                                HMIHandler::getInstance().sendRequest(delVrCmd);
                            }
                        }
                        app->removeCommand(*it, CommandType::UI);
                        app->removeMenuCommand(*it);
                    }
                    app->removeMenu(menuId);
                    HMIHandler::getInstance().sendRequest(delSubMenu);
                    break;
                }
                case NsAppLinkRPC::Marshaller::METHOD_CREATEINTERACTIONCHOICESET_REQUEST:
                {
                    LOG4CPLUS_INFO_EXT(mLogger, " A CreateInteractionChoiceSet request has been invoked");
                    NsAppLinkRPC::CreateInteractionChoiceSet_request* object = (NsAppLinkRPC::CreateInteractionChoiceSet_request*)mobileMsg;
                    Application_v1* app = (Application_v1*)AppMgrRegistry::getInstance().getApplication(sessionKey);
                    if(!app)
                    {
                        LOG4CPLUS_ERROR_EXT(mLogger, " session key " << sessionKey
                            << " hasn't been associated with any application!");
                        NsAppLinkRPC::CreateInteractionChoiceSet_response* response = new NsAppLinkRPC::CreateInteractionChoiceSet_response;
                        response->set_success(false);
                        response->set_resultCode(NsAppLinkRPC::Result::APPLICATION_NOT_REGISTERED);
                        MobileHandler::getInstance().sendRPCMessage(response, sessionKey);
                        break;
                    }
                    if(NsAppLinkRPC::HMILevel::HMI_NONE == app->getApplicationHMIStatusLevel())
                    {
                        LOG4CPLUS_ERROR_EXT(mLogger, "An application " << app->getName() << " with session key " << sessionKey << " has not been activated yet!" );
                        NsAppLinkRPC::CreateInteractionChoiceSet_response* response = new NsAppLinkRPC::CreateInteractionChoiceSet_response;
                        response->set_success(false);
                        response->set_resultCode(NsAppLinkRPC::Result::REJECTED);
                        MobileHandler::getInstance().sendRPCMessage(response, sessionKey);
                        break;
                    }
                    NsRPC2Communication::UI::CreateInteractionChoiceSet* createInteractionChoiceSet = new NsRPC2Communication::UI::CreateInteractionChoiceSet();
                    createInteractionChoiceSet->setId(HMIHandler::getInstance().getJsonRPC2Handler()->getNextMessageId());
                    core->mMessageMapping.addMessage(createInteractionChoiceSet->getId(), sessionKey);
                    createInteractionChoiceSet->set_choiceSet(object->get_choiceSet());
                    createInteractionChoiceSet->set_interactionChoiceSetID(object->get_interactionChoiceSetID());
                    createInteractionChoiceSet->set_appId(app->getAppID());
                    app->addChoiceSet(object->get_interactionChoiceSetID(), object->get_choiceSet());
                    HMIHandler::getInstance().sendRequest(createInteractionChoiceSet);
                    break;
                }
                case NsAppLinkRPC::Marshaller::METHOD_DELETEINTERACTIONCHOICESET_REQUEST:
                {
                    LOG4CPLUS_INFO_EXT(mLogger, " A DeleteInteractionChoiceSet request has been invoked");
                    NsAppLinkRPC::DeleteInteractionChoiceSet_request* object = (NsAppLinkRPC::DeleteInteractionChoiceSet_request*)mobileMsg;
                    Application_v1* app = (Application_v1*)AppMgrRegistry::getInstance().getApplication(sessionKey);
                    if(!app)
                    {
                        LOG4CPLUS_ERROR_EXT(mLogger, " session key " << sessionKey
                            << " hasn't been associated with any application!");
                        NsAppLinkRPC::DeleteInteractionChoiceSet_response* response = new NsAppLinkRPC::DeleteInteractionChoiceSet_response;
                        response->set_success(false);
                        response->set_resultCode(NsAppLinkRPC::Result::APPLICATION_NOT_REGISTERED);
                        MobileHandler::getInstance().sendRPCMessage(response, sessionKey);
                        break;
                    }
                    if(NsAppLinkRPC::HMILevel::HMI_NONE == app->getApplicationHMIStatusLevel())
                    {
                        LOG4CPLUS_ERROR_EXT(mLogger, "An application " << app->getName() << " with session key " << sessionKey << " has not been activated yet!" );
                        NsAppLinkRPC::DeleteInteractionChoiceSet_response* response = new NsAppLinkRPC::DeleteInteractionChoiceSet_response;
                        response->set_success(false);
                        response->set_resultCode(NsAppLinkRPC::Result::REJECTED);
                        MobileHandler::getInstance().sendRPCMessage(response, sessionKey);
                        break;
                    }
                    const unsigned int& choiceSetId = object->get_interactionChoiceSetID();
                    const ChoiceSetV1* choiceSetFound = app->findChoiceSet(choiceSetId);
                    if(!choiceSetFound)
                    {
                        LOG4CPLUS_ERROR_EXT(mLogger, " a choice set " << choiceSetId
                                            << " hasn't been registered within the application " << app->getName() << " id" << app->getAppID() << " !");
                        NsAppLinkRPC::DeleteInteractionChoiceSet_response* response = new NsAppLinkRPC::DeleteInteractionChoiceSet_response;
                        response->set_success(false);
                        response->set_resultCode(NsAppLinkRPC::Result::INVALID_DATA);
                        MobileHandler::getInstance().sendRPCMessage(response, sessionKey);
                        return;
                    }

                    NsRPC2Communication::UI::DeleteInteractionChoiceSet* deleteInteractionChoiceSet = new NsRPC2Communication::UI::DeleteInteractionChoiceSet();
                    deleteInteractionChoiceSet->setId(HMIHandler::getInstance().getJsonRPC2Handler()->getNextMessageId());
                    core->mMessageMapping.addMessage(deleteInteractionChoiceSet->getId(), sessionKey);
                    deleteInteractionChoiceSet->set_interactionChoiceSetID(object->get_interactionChoiceSetID());
                    deleteInteractionChoiceSet->set_appId(app->getAppID());
                    app->removeChoiceSet(object->get_interactionChoiceSetID());
                    HMIHandler::getInstance().sendRequest(deleteInteractionChoiceSet);
                    break;
                }
                case NsAppLinkRPC::Marshaller::METHOD_PERFORMINTERACTION_REQUEST:
                {
                    LOG4CPLUS_INFO_EXT(mLogger, " A PerformInteraction request has been invoked");
                    NsAppLinkRPC::PerformInteraction_request* object = (NsAppLinkRPC::PerformInteraction_request*)mobileMsg;
                    Application_v1* app = (Application_v1*)AppMgrRegistry::getInstance().getApplication(sessionKey);
                    if(!app)
                    {
                        LOG4CPLUS_ERROR_EXT(mLogger, " session key " << sessionKey
                            << " hasn't been associated with any application!");
                        NsAppLinkRPC::PerformInteraction_response* response = new NsAppLinkRPC::PerformInteraction_response;
                        response->set_success(false);
                        response->set_resultCode(NsAppLinkRPC::Result::APPLICATION_NOT_REGISTERED);
                        MobileHandler::getInstance().sendRPCMessage(response, sessionKey);
                        break;
                    }
                    if(NsAppLinkRPC::HMILevel::HMI_FULL != app->getApplicationHMIStatusLevel())
                    {
                        LOG4CPLUS_ERROR_EXT(mLogger, "An application " << app->getName() << " with session key " << sessionKey << " has not been activated yet!" );
                        NsAppLinkRPC::PerformInteraction_response* response = new NsAppLinkRPC::PerformInteraction_response;
                        response->set_success(false);
                        response->set_resultCode(NsAppLinkRPC::Result::REJECTED);
                        MobileHandler::getInstance().sendRPCMessage(response, sessionKey);
                        break;
                    }
                    const std::vector<unsigned int>& choiceSets = object->get_interactionChoiceSetIDList();
                    for(std::vector<unsigned int>::const_iterator it = choiceSets.begin(); it != choiceSets.end(); it++)
                    {
                        const unsigned int& choiceSetId = *it;
                        const ChoiceSetV1* choiceSetFound = app->findChoiceSet(choiceSetId);
                        if(!choiceSetFound)
                        {
                            LOG4CPLUS_ERROR_EXT(mLogger, " a choice set " << choiceSetId
                                                << " hasn't been registered within the application " << app->getName() << " id" << app->getAppID() << " !");
                            NsAppLinkRPC::PerformInteraction_response* response = new NsAppLinkRPC::PerformInteraction_response;
                            response->set_success(false);
                            response->set_resultCode(NsAppLinkRPC::Result::INVALID_DATA);
                            MobileHandler::getInstance().sendRPCMessage(response, sessionKey);
                            return;
                        }
                    }
                    NsRPC2Communication::UI::PerformInteraction* performInteraction = new NsRPC2Communication::UI::PerformInteraction();
                    performInteraction->setId(HMIHandler::getInstance().getJsonRPC2Handler()->getNextMessageId());
                    performInteraction->set_appId(sessionKey);
                    performInteraction->set_interactionChoiceSetIDList(choiceSets);
                    core->mMessageMapping.addMessage(performInteraction->getId(), sessionKey);
                    if(object->get_helpPrompt())
                    {
                        performInteraction->set_helpPrompt(*object->get_helpPrompt());
                    }
                    performInteraction->set_initialPrompt(object->get_initialPrompt());
                    performInteraction->set_initialText(object->get_initialText());
                    performInteraction->set_interactionMode(object->get_interactionMode());
                    if(object->get_timeout())
                    {
                        performInteraction->set_timeout(*object->get_timeout());
                    }
                    if(object->get_timeoutPrompt())
                    {
                        performInteraction->set_timeoutPrompt(*object->get_timeoutPrompt());
                    }
                    HMIHandler::getInstance().sendRequest(performInteraction);
                    break;
                }
                case NsAppLinkRPC::Marshaller::METHOD_SETMEDIACLOCKTIMER_REQUEST:
                {
                    LOG4CPLUS_INFO_EXT(mLogger, " A SetMediaClockTimer request has been invoked");
                    Application_v1* app = (Application_v1*)core->getApplicationFromItemCheckNotNull(AppMgrRegistry::getInstance().getItem(sessionKey));
                    if(!app)
                    {
                        LOG4CPLUS_ERROR_EXT(mLogger, "No application associated with the registry item with session key " << sessionKey );
                        NsAppLinkRPC::SetMediaClockTimer_response* response = new NsAppLinkRPC::SetMediaClockTimer_response();
                        response->set_success(false);
                        response->set_resultCode(NsAppLinkRPC::Result::APPLICATION_NOT_REGISTERED);
                        MobileHandler::getInstance().sendRPCMessage(response, sessionKey);
                        break;
                    }
                    if(NsAppLinkRPC::HMILevel::HMI_NONE == app->getApplicationHMIStatusLevel())
                    {
                        LOG4CPLUS_ERROR_EXT(mLogger, "An application " << app->getName() << " with session key " << sessionKey << " has not been activated yet!" );
                        NsAppLinkRPC::SetMediaClockTimer_response* response = new NsAppLinkRPC::SetMediaClockTimer_response;
                        response->set_success(false);
                        response->set_resultCode(NsAppLinkRPC::Result::REJECTED);
                        MobileHandler::getInstance().sendRPCMessage(response, sessionKey);
                        break;
                    }
                    NsRPC2Communication::UI::SetMediaClockTimer* setTimer = new NsRPC2Communication::UI::SetMediaClockTimer();
                    setTimer->setId(HMIHandler::getInstance().getJsonRPC2Handler()->getNextMessageId());
                    setTimer->set_appId(sessionKey);
                    core->mMessageMapping.addMessage(setTimer->getId(), sessionKey);

                    NsAppLinkRPC::SetMediaClockTimer_request* object = (NsAppLinkRPC::SetMediaClockTimer_request*)mobileMsg;
                    if(object->get_startTime())
                    {
                        setTimer->set_startTime(*object->get_startTime());
                    }
                    const NsAppLinkRPC::UpdateMode& updateMode = object->get_updateMode();
                    NsAppLinkRPCV2::UpdateMode updateModeV2;
                    updateModeV2.set((NsAppLinkRPCV2::UpdateMode::UpdateModeInternal)updateMode.get());
                    setTimer->set_updateMode(updateModeV2);
                    HMIHandler::getInstance().sendRequest(setTimer);

                    break;
                }
                case NsAppLinkRPC::Marshaller::METHOD_ENCODEDSYNCPDATA_REQUEST:
                {
                    LOG4CPLUS_INFO_EXT(mLogger, " An EncodedSyncPData request has been invoked");
                    NsAppLinkRPC::EncodedSyncPData_response* response = new NsAppLinkRPC::EncodedSyncPData_response;
                    Application_v1* app = (Application_v1*)core->getApplicationFromItemCheckNotNull(AppMgrRegistry::getInstance().getItem(sessionKey));
                    if(!app)
                    {
                        LOG4CPLUS_ERROR_EXT(mLogger, "No application associated with the registry item with session key " << sessionKey );
                        response->set_success(false);
                        response->set_resultCode(NsAppLinkRPC::Result::APPLICATION_NOT_REGISTERED);
                        MobileHandler::getInstance().sendRPCMessage(response, sessionKey);
                        break;
                    }
                    if(NsAppLinkRPC::HMILevel::HMI_NONE == app->getApplicationHMIStatusLevel())
                    {
                        LOG4CPLUS_ERROR_EXT(mLogger, "An application " << app->getName() << " with session key " << sessionKey << " has not been activated yet!" );
                        response->set_success(false);
                        response->set_resultCode(NsAppLinkRPC::Result::REJECTED);
                        MobileHandler::getInstance().sendRPCMessage(response, sessionKey);
                        break;
                    }
                    NsAppLinkRPC::EncodedSyncPData_request* object = (NsAppLinkRPC::EncodedSyncPData_request*)mobileMsg;

                    if(object->get_data())
                    {
                        Application* app = core->getApplicationFromItemCheckNotNull( AppMgrRegistry::getInstance().getItem(sessionKey) );
                        const std::string& name = app->getName();
                        core->mSyncPManager.setPData(*object->get_data(), name, object->getMethodId());
                        response->set_success(true);
                        response->set_resultCode(NsAppLinkRPC::Result::SUCCESS);
                    }
                    else
                    {
                        response->set_success(false);
                        response->set_resultCode(NsAppLinkRPC::Result::INVALID_DATA);
                    }

                    MobileHandler::getInstance().sendRPCMessage(response, sessionKey);
                    break;
                }
                case NsAppLinkRPC::Marshaller::METHOD_SHOW_RESPONSE:
                case NsAppLinkRPC::Marshaller::METHOD_SPEAK_RESPONSE:
                case NsAppLinkRPC::Marshaller::METHOD_SETGLOBALPROPERTIES_RESPONSE:
                case NsAppLinkRPC::Marshaller::METHOD_RESETGLOBALPROPERTIES_RESPONSE:
                case NsAppLinkRPC::Marshaller::METHOD_REGISTERAPPINTERFACE_RESPONSE:
                case NsAppLinkRPC::Marshaller::METHOD_SUBSCRIBEBUTTON_RESPONSE:
                case NsAppLinkRPC::Marshaller::METHOD_UNSUBSCRIBEBUTTON_RESPONSE:
                case NsAppLinkRPC::Marshaller::METHOD_ONAPPINTERFACEUNREGISTERED:
                case NsAppLinkRPC::Marshaller::METHOD_ALERT_RESPONSE:
                case NsAppLinkRPC::Marshaller::METHOD_ADDCOMMAND_RESPONSE:
                case NsAppLinkRPC::Marshaller::METHOD_ADDSUBMENU_RESPONSE:
                case NsAppLinkRPC::Marshaller::METHOD_CREATEINTERACTIONCHOICESET_RESPONSE:
                case NsAppLinkRPC::Marshaller::METHOD_DELETECOMMAND_RESPONSE:
                case NsAppLinkRPC::Marshaller::METHOD_DELETEINTERACTIONCHOICESET_RESPONSE:
                case NsAppLinkRPC::Marshaller::METHOD_DELETESUBMENU_RESPONSE:
                case NsAppLinkRPC::Marshaller::METHOD_ENCODEDSYNCPDATA_RESPONSE:
                case NsAppLinkRPC::Marshaller::METHOD_GENERICRESPONSE_RESPONSE:
                case NsAppLinkRPC::Marshaller::METHOD_PERFORMINTERACTION_RESPONSE:
                case NsAppLinkRPC::Marshaller::METHOD_SETMEDIACLOCKTIMER_RESPONSE:
                case NsAppLinkRPC::Marshaller::METHOD_UNREGISTERAPPINTERFACE_RESPONSE:
                {
                    LOG4CPLUS_INFO_EXT(mLogger, " A " << mobileMsg->getMethodId() << " response or notification has been invoked");
                    MobileHandler::getInstance().sendRPCMessage(mobileMsg, sessionKey);
                    break;
                }
                case NsAppLinkRPC::Marshaller::METHOD_INVALID:
                default:
                {
                    LOG4CPLUS_ERROR_EXT(mLogger, " An undefined or invalid RPC message " << mobileMsg->getMethodId() << " has been received!");
                    NsAppLinkRPC::GenericResponse_response* response = new NsAppLinkRPC::GenericResponse_response();
                    response->set_success(false);
                    response->set_resultCode(NsAppLinkRPC::Result::INVALID_DATA);
                    MobileHandler::getInstance().sendRPCMessage(response, sessionKey);
                    break;
                }
            }
        }
        else if ( 2 == mobileMsg->getProtocolVersion() )
        {
            LOG4CPLUS_INFO_EXT(mLogger,"Received message of version 2.");
            switch(mobileMsg->getMethodId())
            {
                case NsAppLinkRPCV2::FunctionID::RegisterAppInterfaceID:
                {
                    LOG4CPLUS_INFO_EXT(mLogger, "Message id is NsAppLinkRPCV2::FunctionID::RegisterAppInterfaceID");
                    NsAppLinkRPCV2::RegisterAppInterface_request * object = (NsAppLinkRPCV2::RegisterAppInterface_request*)mobileMsg;
                    NsAppLinkRPCV2::RegisterAppInterface_response* response = new NsAppLinkRPCV2::RegisterAppInterface_response();
                    response->setMessageType(NsAppLinkRPC::ALRPCMessage::RESPONSE);
                    response->setMethodId(NsAppLinkRPCV2::FunctionID::RegisterAppInterfaceID);
                    response->set_success(true);
                    response->set_resultCode(NsAppLinkRPCV2::Result::SUCCESS);

                    const std::string& appName = object->get_appName();

                    if(AppMgrRegistry::getInstance().getItem(sessionKey))
                    {
                        LOG4CPLUS_ERROR_EXT(mLogger, " Application " << appName << " is already registered!");
                        response->set_success(false);
                        response->set_resultCode(NsAppLinkRPCV2::Result::APPLICATION_REGISTERED_ALREADY);
                        MobileHandler::getInstance().sendRPCMessage(response, sessionKey);
                        break;
                    }

                    Application_v2* app = (Application_v2*)core->getApplicationFromItemCheckNotNull(core->registerApplication( object, sessionKey ));

                    if(!app)
                    {
                        LOG4CPLUS_ERROR_EXT(mLogger, " Application " << appName << " hasn't been registered!");
                        response->set_success(false);
                        response->set_resultCode(NsAppLinkRPCV2::Result::APPLICATION_NOT_REGISTERED);
                        MobileHandler::getInstance().sendRPCMessage(response, sessionKey);
                        break;
                    }

                    NsAppLinkRPCV2::OnHMIStatus* status = new NsAppLinkRPCV2::OnHMIStatus();
                    status->set_hmiLevel(app->getApplicationHMIStatusLevel());
                    status->set_audioStreamingState(app->getApplicationAudioStreamingState());
                    status->set_systemContext(app->getSystemContext());
                    status->setMethodId(NsAppLinkRPCV2::FunctionID::OnHMIStatusID);
                    status->setMessageType(NsAppLinkRPC::ALRPCMessage::NOTIFICATION);
                    MobileHandler::getInstance().sendRPCMessage(status, sessionKey);

                    response->set_buttonCapabilities(core->mButtonCapabilitiesV2.get());
                    response->set_displayCapabilities(core->mDisplayCapabilitiesV2);
                    response->set_hmiZoneCapabilities(core->mHmiZoneCapabilitiesV2.get());

                    response->set_hmiDisplayLanguage(core->mUiLanguageV2);
                    response->set_language(core->mVrLanguageV2);
                    if ( object->get_languageDesired().get() != core->mVrLanguageV2.get() )
                    {
                        LOG4CPLUS_WARN(mLogger, "Wrong language on registering application " << appName);
                        response->set_resultCode(NsAppLinkRPCV2::Result::WRONG_LANGUAGE);
                    }
                    response->set_speechCapabilities(core->mSpeechCapabilitiesV2.get());
                    response->set_vrCapabilities(core->mVrCapabilitiesV2.get());
                    response->set_syncMsgVersion(app->getSyncMsgVersion());
                    response->set_softButtonCapabilities(core->mSoftButtonCapabilities.get());
                    response->set_presetBankCapabilities(core->mPresetBankCapabilities);
                    response->set_vehicleType(core->mVehicleType);

                    LOG4CPLUS_INFO_EXT(mLogger, " A RegisterAppInterface response for the app "  << app->getName() << " gets sent to a mobile side... ");
                    MobileHandler::getInstance().sendRPCMessage(response, sessionKey);

                    NsRPC2Communication::AppLinkCore::OnAppRegistered* appRegistered = new NsRPC2Communication::AppLinkCore::OnAppRegistered();
                    appRegistered->set_appName(app->getName());
                    appRegistered->set_isMediaApplication(app->getIsMediaApplication());
                    const NsAppLinkRPCV2::Language& languageDesired = app->getLanguageDesired();
                    NsAppLinkRPC::Language languageDesiredV1;
                    languageDesiredV1.set((NsAppLinkRPC::Language::LanguageInternal)languageDesired.get());
                    appRegistered->set_languageDesired(languageDesiredV1);
                    appRegistered->set_vrSynonym(app->getVrSynonyms());
                    appRegistered->set_appId(app->getAppID());
                    appRegistered->set_appType(app->getAppType());
                    const NsAppLinkRPCV2::Language& hmiLanguageDesired = app->getHMIDisplayLanguageDesired();
                    NsAppLinkRPC::Language hmiLanguageDesiredV1;
                    hmiLanguageDesiredV1.set((NsAppLinkRPC::Language::LanguageInternal)hmiLanguageDesired.get());
                    appRegistered->set_hmiDisplayLanguageDesired(hmiLanguageDesiredV1);
                    appRegistered->set_vrSynonym(app->getVrSynonyms());
                    appRegistered->set_deviceName(currentDeviceName);
                    appRegistered->set_versionNumber(2);
                    std::vector< NsAppLinkRPC::TTSChunk> ttsName;
                    for(std::vector< NsAppLinkRPCV2::TTSChunk>::const_iterator it = app->getTtsName().begin(); it != app->getTtsName().end(); it++)
                    {
                        const NsAppLinkRPCV2::TTSChunk& chunk = *it;
                        NsAppLinkRPC::TTSChunk chunkV1;
                        chunkV1.set_text(chunk.get_text());
                        NsAppLinkRPC::SpeechCapabilities caps;
                        caps.set((NsAppLinkRPC::SpeechCapabilities::SpeechCapabilitiesInternal)chunk.get_type().get());
                        chunkV1.set_type(caps);
                        ttsName.push_back(chunkV1);
                    }
                    appRegistered->set_ttsName(ttsName);
                    HMIHandler::getInstance().sendNotification(appRegistered);
                    LOG4CPLUS_INFO_EXT(mLogger, " A RegisterAppInterface request was successful: registered an app " << app->getName());
                    break;
                }
                case NsAppLinkRPCV2::FunctionID::UnregisterAppInterfaceID:
                {
                    LOG4CPLUS_INFO_EXT(mLogger, " An UnregisterAppInterface request has been invoked");
                    NsAppLinkRPCV2::UnregisterAppInterface_request * object = (NsAppLinkRPCV2::UnregisterAppInterface_request*)mobileMsg;
                    Application* app = core->getApplicationFromItemCheckNotNull(AppMgrRegistry::getInstance().getItem(sessionKey));
                    NsAppLinkRPCV2::UnregisterAppInterface_response* response = new NsAppLinkRPCV2::UnregisterAppInterface_response();
                    response->setMessageType(NsAppLinkRPC::ALRPCMessage::RESPONSE);
                    response->setMethodId(NsAppLinkRPCV2::FunctionID::UnregisterAppInterfaceID);
                    if(!app)
                    {
                        LOG4CPLUS_ERROR_EXT(mLogger, " session key " << sessionKey
                            << " hasn't been associated with any application!");
                        response->set_success(false);
                        response->set_resultCode(NsAppLinkRPCV2::Result::APPLICATION_NOT_REGISTERED);
                        MobileHandler::getInstance().sendRPCMessage(response, sessionKey);
                        break;
                    }
                    std::string appName = app->getName();

                    core->removeAppFromHmi(app, sessionKey);
                    core->unregisterApplication( sessionKey );

                    response->set_success(true);
                    response->set_resultCode(NsAppLinkRPCV2::Result::SUCCESS);
                    MobileHandler::getInstance().sendRPCMessage(response, sessionKey);

                    NsAppLinkRPCV2::OnAppInterfaceUnregistered* msgUnregistered = new NsAppLinkRPCV2::OnAppInterfaceUnregistered();
                    msgUnregistered->setMessageType(NsAppLinkRPC::ALRPCMessage::NOTIFICATION);
                    msgUnregistered->setMethodId(NsAppLinkRPCV2::FunctionID::OnAppInterfaceUnregisteredID);
                    msgUnregistered->set_reason(NsAppLinkRPCV2::AppInterfaceUnregisteredReason(NsAppLinkRPCV2::AppInterfaceUnregisteredReason::USER_EXIT));
                    MobileHandler::getInstance().sendRPCMessage(msgUnregistered, sessionKey);
                    NsRPC2Communication::AppLinkCore::OnAppUnregistered* appUnregistered = new NsRPC2Communication::AppLinkCore::OnAppUnregistered();
                    appUnregistered->set_appName(appName);
                    appUnregistered->set_appId(app->getAppID());
                    appUnregistered->set_reason(NsAppLinkRPC::AppInterfaceUnregisteredReason::USER_EXIT);
                    HMIHandler::getInstance().sendNotification(appUnregistered);
                    LOG4CPLUS_INFO_EXT(mLogger, " An application " << appName << " has been unregistered successfully ");
                    break;
                }
                case NsAppLinkRPCV2::FunctionID::SubscribeButtonID:
                {
                    LOG4CPLUS_INFO_EXT(mLogger, " A SubscribeButton request has been invoked");
                    NsAppLinkRPCV2::SubscribeButton_request * object = (NsAppLinkRPCV2::SubscribeButton_request*)mobileMsg;
                    NsAppLinkRPCV2::SubscribeButton_response* response = new NsAppLinkRPCV2::SubscribeButton_response();
                    response->setMessageType(NsAppLinkRPC::ALRPCMessage::RESPONSE);
                    response->setMethodId(NsAppLinkRPCV2::FunctionID::SubscribeButtonID);
                    RegistryItem* item = AppMgrRegistry::getInstance().getItem(sessionKey);
                    if(!item)
                    {
                        LOG4CPLUS_ERROR_EXT(mLogger, " session key " << sessionKey
                            << " hasn't been associated with any application!");
                        response->set_success(false);
                        response->set_resultCode(NsAppLinkRPCV2::Result::APPLICATION_NOT_REGISTERED);
                        MobileHandler::getInstance().sendRPCMessage(response, sessionKey);
                        break;
                    }
                    Application_v2* app = (Application_v2*)item->getApplication();
                    if(!app)
                    {
                        LOG4CPLUS_ERROR_EXT(mLogger, "No application associated with the registry item with session key " << sessionKey );
                        response->set_success(false);
                        response->set_resultCode(NsAppLinkRPCV2::Result::GENERIC_ERROR);
                        MobileHandler::getInstance().sendRPCMessage(response, sessionKey);
                        break;
                    }
                    if(NsAppLinkRPCV2::HMILevel::HMI_NONE == app->getApplicationHMIStatusLevel())
                    {
                        LOG4CPLUS_ERROR_EXT(mLogger, "An application " << app->getName() << " with session key " << sessionKey << " has not been activated yet!" );
                        response->set_success(false);
                        response->set_resultCode(NsAppLinkRPCV2::Result::REJECTED);
                        MobileHandler::getInstance().sendRPCMessage(response, sessionKey);
                        break;
                    }
                    core->mButtonsMapping.addButton( object->get_buttonName(), item );
                    response->set_success(true);
                    response->set_resultCode(NsAppLinkRPCV2::Result::SUCCESS);
                    MobileHandler::getInstance().sendRPCMessage(response, sessionKey);
                    break;
                }
                case NsAppLinkRPCV2::FunctionID::UnsubscribeButtonID:
                {
                    LOG4CPLUS_INFO_EXT(mLogger, " An UnsubscribeButton request has been invoked");
                    NsAppLinkRPCV2::UnsubscribeButton_request * object = (NsAppLinkRPCV2::UnsubscribeButton_request*)mobileMsg;
                    core->mButtonsMapping.removeButton( object->get_buttonName() );
                    NsAppLinkRPCV2::UnsubscribeButton_response* response = new NsAppLinkRPCV2::UnsubscribeButton_response();
                    response->setMessageType(NsAppLinkRPC::ALRPCMessage::RESPONSE);
                    response->setMethodId(NsAppLinkRPCV2::FunctionID::UnsubscribeButtonID);
                    Application_v2* app = (Application_v2*)core->getApplicationFromItemCheckNotNull(AppMgrRegistry::getInstance().getItem(sessionKey));
                    if(!app)
                    {
                        LOG4CPLUS_ERROR_EXT(mLogger, "No application associated with the registry item with session key " << sessionKey );
                        response->set_success(false);
                        response->set_resultCode(NsAppLinkRPCV2::Result::APPLICATION_NOT_REGISTERED);
                        MobileHandler::getInstance().sendRPCMessage(response, sessionKey);
                        break;
                    }
                    if(NsAppLinkRPCV2::HMILevel::HMI_NONE == app->getApplicationHMIStatusLevel())
                    {
                        LOG4CPLUS_ERROR_EXT(mLogger, "An application " << app->getName() << " with session key " << sessionKey << " has not been activated yet!" );
                        response->set_success(false);
                        response->set_resultCode(NsAppLinkRPCV2::Result::REJECTED);
                        MobileHandler::getInstance().sendRPCMessage(response, sessionKey);
                        break;
                    }
                    response->set_success(true);
                    response->set_resultCode(NsAppLinkRPCV2::Result::SUCCESS);
                    MobileHandler::getInstance().sendRPCMessage(response, sessionKey);
                    break;
                }
                case NsAppLinkRPCV2::FunctionID::SetMediaClockTimerID:
                {
                    LOG4CPLUS_INFO_EXT(mLogger, " A SetMediaClockTimer request has been invoked");
                    Application_v2* app = (Application_v2*)core->getApplicationFromItemCheckNotNull(AppMgrRegistry::getInstance().getItem(sessionKey));
                    if(!app)
                    {
                        LOG4CPLUS_ERROR_EXT(mLogger, "No application associated with the registry item with session key " << sessionKey );
                        NsAppLinkRPCV2::SetMediaClockTimer_response* response = new NsAppLinkRPCV2::SetMediaClockTimer_response();
                        response->setMessageType(NsAppLinkRPC::ALRPCMessage::RESPONSE);
                        response->setMethodId(NsAppLinkRPCV2::FunctionID::SetMediaClockTimerID);
                        response->set_success(false);
                        response->set_resultCode(NsAppLinkRPCV2::Result::APPLICATION_NOT_REGISTERED);
                        MobileHandler::getInstance().sendRPCMessage(response, sessionKey);
                        break;
                    }
                    if(NsAppLinkRPCV2::HMILevel::HMI_NONE == app->getApplicationHMIStatusLevel())
                    {
                        LOG4CPLUS_ERROR_EXT(mLogger, "An application " << app->getName() << " with session key " << sessionKey << " has not been activated yet!" );
                        NsAppLinkRPCV2::SetMediaClockTimer_response* response = new NsAppLinkRPCV2::SetMediaClockTimer_response;
                        response->setMessageType(NsAppLinkRPC::ALRPCMessage::RESPONSE);
                        response->setMethodId(NsAppLinkRPCV2::FunctionID::SetMediaClockTimerID);
                        response->set_success(false);
                        response->set_resultCode(NsAppLinkRPCV2::Result::REJECTED);
                        MobileHandler::getInstance().sendRPCMessage(response, sessionKey);
                        break;
                    }
                    NsRPC2Communication::UI::SetMediaClockTimer* setTimer = new NsRPC2Communication::UI::SetMediaClockTimer();
                    setTimer->setId(HMIHandler::getInstance().getJsonRPC2Handler()->getNextMessageId());
                    setTimer->set_appId(sessionKey);
                    core->mMessageMapping.addMessage(setTimer->getId(), sessionKey);

                    NsAppLinkRPCV2::SetMediaClockTimer_request* object = (NsAppLinkRPCV2::SetMediaClockTimer_request*)mobileMsg;
                    if(object->get_startTime())
                    {
                        NsAppLinkRPC::StartTime startTime;
                        const NsAppLinkRPCV2::StartTime& startTimeV2 = *object->get_startTime();
                        startTime.set_hours(startTimeV2.get_hours());
                        startTime.set_minutes(startTimeV2.get_minutes());
                        startTime.set_seconds(startTimeV2.get_seconds());
                        setTimer->set_startTime(startTime);
                    }

                    setTimer->set_updateMode(object->get_updateMode());
                    HMIHandler::getInstance().sendRequest(setTimer);
                    break;
                }
                case NsAppLinkRPCV2::FunctionID::PutFileID:
                {
                    LOG4CPLUS_INFO_EXT(mLogger, " An PutFile request has been invoked");
                    NsAppLinkRPCV2::PutFile_request* object = (NsAppLinkRPCV2::PutFile_request*)mobileMsg;
                    NsAppLinkRPCV2::PutFile_response* response = new NsAppLinkRPCV2::PutFile_response;
                    response->setMessageType(NsAppLinkRPC::ALRPCMessage::RESPONSE);
                    response->setMethodId(NsAppLinkRPCV2::FunctionID::PutFileID);
                    Application_v2* app = (Application_v2*)core->getApplicationFromItemCheckNotNull(AppMgrRegistry::getInstance().getItem(sessionKey));
                    if(!app)
                    {
                        LOG4CPLUS_ERROR_EXT(mLogger, "No application associated with the registry item with session key " << sessionKey );
                        response->set_success(false);
                        response->set_resultCode(NsAppLinkRPCV2::Result::APPLICATION_NOT_REGISTERED);
                        MobileHandler::getInstance().sendRPCMessage(response, sessionKey);
                        break;
                    }
                    if(NsAppLinkRPCV2::HMILevel::HMI_NONE == app->getApplicationHMIStatusLevel())
                    {
                        LOG4CPLUS_ERROR_EXT(mLogger, "An application " << app->getName() << " with session key " << sessionKey << " has not been activated yet!" );
                        response->set_success(false);
                        response->set_resultCode(NsAppLinkRPCV2::Result::REJECTED);
                        MobileHandler::getInstance().sendRPCMessage(response, sessionKey);
                        break;
                    }
                    unsigned long int freeSpace = WorkWithOS::getAvailableSpace();
                    const std::string& syncFileName = object->get_syncFileName();
                    const NsAppLinkRPCV2::FileType& fileType = object->get_fileType();
                    bool persistentFile = object->get_persistentFile();
                    const std::vector<unsigned char>* fileData = object->getBinaryData();

                    bool isSyncFileName = !syncFileName.empty();
                    bool isFileData = fileData && !fileData->empty();
                    if (isSyncFileName && isFileData)
                    {
                        LOG4CPLUS_INFO_EXT(mLogger, "Trying to save file  of size " << fileData->size());
                        bool flag = false;
                        if (freeSpace > fileData->size())
                        {
                            std::string relativeFilePath = WorkWithOS::createDirectory(app->getName());

                            relativeFilePath += "/";
                            relativeFilePath += syncFileName;

                            LOG4CPLUS_INFO(mLogger, "Relative path to file " << relativeFilePath);

                            std::string fullFilePath = WorkWithOS::getFullPath( relativeFilePath );

                            LOG4CPLUS_INFO(mLogger, "Full path to file " << fullFilePath);

                            if (!WorkWithOS::checkIfFileExists(fullFilePath)) // File doesn't exist
                            {
                                LOG4CPLUS_INFO_EXT(mLogger, "Saving to file " << fullFilePath);
                                flag = WorkWithOS::createFileAndWrite(fullFilePath, *fileData);
                            }
                        }

                        if (flag)
                        {
                            response->set_success(true);
                            response->set_resultCode(NsAppLinkRPCV2::Result::SUCCESS);
                            response->set_spaceAvailable(freeSpace);
                        }
                        else
                        {
                            response->set_success(false);
                            response->set_resultCode(NsAppLinkRPCV2::Result::GENERIC_ERROR);
                            response->set_spaceAvailable(freeSpace);
                        }
                    }
                    else
                    {
                        response->set_success(false);
                        response->set_resultCode(NsAppLinkRPCV2::Result::INVALID_DATA);
                        response->set_spaceAvailable(freeSpace);
                    }

                    MobileHandler::getInstance().sendRPCMessage(response, sessionKey);
                    break;
                }
                case NsAppLinkRPCV2::FunctionID::DeleteFileID:
                {
                    LOG4CPLUS_INFO_EXT(mLogger, " An DeleteFile request has been invoked");
                    NsAppLinkRPCV2::DeleteFile_request* object = (NsAppLinkRPCV2::DeleteFile_request*)mobileMsg;
                    NsAppLinkRPCV2::DeleteFile_response* response = new NsAppLinkRPCV2::DeleteFile_response;
                    response->setMessageType(NsAppLinkRPC::ALRPCMessage::RESPONSE);
                    response->setMethodId(NsAppLinkRPCV2::FunctionID::DeleteFileID);
                    Application_v2* app = (Application_v2*)core->getApplicationFromItemCheckNotNull(AppMgrRegistry::getInstance().getItem(sessionKey));
                    if(!app)
                    {
                        LOG4CPLUS_ERROR_EXT(mLogger, "No application associated with the registry item with session key " << sessionKey );
                        response->set_success(false);
                        response->set_resultCode(NsAppLinkRPCV2::Result::APPLICATION_NOT_REGISTERED);
                        MobileHandler::getInstance().sendRPCMessage(response, sessionKey);
                        break;
                    }
                    if(NsAppLinkRPCV2::HMILevel::HMI_NONE == app->getApplicationHMIStatusLevel())
                    {
                        LOG4CPLUS_ERROR_EXT(mLogger, "An application " << app->getName() << " with session key " << sessionKey << " has not been activated yet!" );
                        response->set_success(false);
                        response->set_resultCode(NsAppLinkRPCV2::Result::REJECTED);
                        MobileHandler::getInstance().sendRPCMessage(response, sessionKey);
                        break;
                    }
                    unsigned long int freeSpace = WorkWithOS::getAvailableSpace();
                    const std::string& syncFileName = object->get_syncFileName();
                    if(!syncFileName.empty())
                    {
                        std::string relativeFilePath = app->getName();
                        relativeFilePath += "/";
                        relativeFilePath += syncFileName;

                        std::string fullFilePath = WorkWithOS::getFullPath( relativeFilePath );

                        LOG4CPLUS_INFO(mLogger, "Trying to remove file " << fullFilePath);

                        if ( WorkWithOS::deleteFile(fullFilePath) )
                        {
                            response->set_success(true);
                            response->set_resultCode(NsAppLinkRPCV2::Result::SUCCESS);
                            response->set_spaceAvailable(freeSpace);
                        }
                        else
                        {
                            response->set_success(false);
                            response->set_resultCode(NsAppLinkRPCV2::Result::GENERIC_ERROR);
                            response->set_spaceAvailable(freeSpace);
                        }
                    }
                    else
                    {
                        response->set_success(false);
                        response->set_resultCode(NsAppLinkRPCV2::Result::INVALID_DATA);
                        response->set_spaceAvailable(freeSpace);
                    }

                    MobileHandler::getInstance().sendRPCMessage(response, sessionKey);
                    break;
                }
                case NsAppLinkRPCV2::FunctionID::ListFilesID:
                {
                    LOG4CPLUS_INFO_EXT(mLogger, " An ListFiles request has been invoked");
                    NsAppLinkRPCV2::ListFiles_request* object = (NsAppLinkRPCV2::ListFiles_request*)mobileMsg;
                    NsAppLinkRPCV2::ListFiles_response* response = new NsAppLinkRPCV2::ListFiles_response;
                    response->setMessageType(NsAppLinkRPC::ALRPCMessage::RESPONSE);
                    response->setMethodId(NsAppLinkRPCV2::FunctionID::ListFilesID);
                    unsigned long int freeSpace = WorkWithOS::getAvailableSpace();

                    Application_v2* app = (Application_v2*)core->getApplicationFromItemCheckNotNull(AppMgrRegistry::getInstance().getItem(sessionKey));
                    if(!app)
                    {
                        LOG4CPLUS_ERROR_EXT(mLogger, "No application associated with the registry item with session key " << sessionKey );
                        response->set_success(false);
                        response->set_resultCode(NsAppLinkRPCV2::Result::APPLICATION_NOT_REGISTERED);
                        MobileHandler::getInstance().sendRPCMessage(response, sessionKey);
                        break;
                    }
                    if(NsAppLinkRPCV2::HMILevel::HMI_NONE == app->getApplicationHMIStatusLevel())
                    {
                        LOG4CPLUS_ERROR_EXT(mLogger, "An application " << app->getName() << " with session key " << sessionKey << " has not been activated yet!" );
                        response->set_success(false);
                        response->set_resultCode(NsAppLinkRPCV2::Result::REJECTED);
                        MobileHandler::getInstance().sendRPCMessage(response, sessionKey);
                        break;
                    }

                    bool successFlag = false;

                    if ( WorkWithOS::checkIfDirectoryExists(app->getName()))
                    {
                        const std::string & fullDirectoryPath = WorkWithOS::getFullPath(app->getName());
                        std::vector<std::string> listFiles = WorkWithOS::listFilesInDirectory( fullDirectoryPath );
                        if (!listFiles.empty())
                        {
                            successFlag = true;
                            response->set_filenames(listFiles);
                            response->set_success(true);
                            response->set_resultCode(NsAppLinkRPCV2::Result::SUCCESS);
                            response->set_spaceAvailable(freeSpace);
                        }
                    }

                    if ( !successFlag )
                    {
                        response->set_success(false);
                        response->set_resultCode(NsAppLinkRPCV2::Result::GENERIC_ERROR);
                        response->set_spaceAvailable(freeSpace);
                    }

                    MobileHandler::getInstance().sendRPCMessage(response, sessionKey);
                    break;
                }
                case NsAppLinkRPCV2::FunctionID::SliderID:
                {
                    LOG4CPLUS_INFO_EXT(mLogger, " A Slider request has been invoked");
                    NsAppLinkRPCV2::Slider_request* request = (NsAppLinkRPCV2::Slider_request*)mobileMsg;
                    Application_v2* app = (Application_v2*)core->getApplicationFromItemCheckNotNull(AppMgrRegistry::getInstance().getItem(sessionKey));
                    if(!app)
                    {
                        LOG4CPLUS_ERROR_EXT(mLogger, "No application associated with the registry item with session key " << sessionKey );
                        NsAppLinkRPCV2::Slider_response* response = new NsAppLinkRPCV2::Slider_response;
                        response->setMessageType(NsAppLinkRPC::ALRPCMessage::RESPONSE);
                        response->setMethodId(NsAppLinkRPCV2::FunctionID::SliderID);
                        response->set_success(false);
                        response->set_resultCode(NsAppLinkRPCV2::Result::APPLICATION_NOT_REGISTERED);
                        MobileHandler::getInstance().sendRPCMessage(response, sessionKey);
                        break;
                    }
                    if(NsAppLinkRPCV2::HMILevel::HMI_NONE == app->getApplicationHMIStatusLevel())
                    {
                        LOG4CPLUS_ERROR_EXT(mLogger, "An application " << app->getName() << " with session key " << sessionKey << " has not been activated yet!" );
                        NsAppLinkRPCV2::Slider_response* response = new NsAppLinkRPCV2::Slider_response;
                        response->setMessageType(NsAppLinkRPC::ALRPCMessage::RESPONSE);
                        response->setMethodId(NsAppLinkRPCV2::FunctionID::SliderID);
                        response->set_success(false);
                        response->set_resultCode(NsAppLinkRPCV2::Result::REJECTED);
                        MobileHandler::getInstance().sendRPCMessage(response, sessionKey);
                        break;
                    }
                    NsRPC2Communication::UI::Slider* slider = new NsRPC2Communication::UI::Slider();

                    slider->setId(HMIHandler::getInstance().getJsonRPC2Handler()->getNextMessageId());
                    core->mMessageMapping.addMessage(slider->getId(), sessionKey);

                    slider->set_numTicks(request->get_numTicks());

                    slider->set_sliderHeader(request->get_sliderHeader());

                    if (request->get_sliderFooter())
                    {
                        slider->set_sliderFooter(*(request->get_sliderFooter()));
                    }

                    slider->set_position(request->get_position());
                    slider->set_timeout(request->get_timeout());
                    slider->set_appId(sessionKey);
                    HMIHandler::getInstance().sendRequest(slider);
                    break;
                }
                case NsAppLinkRPCV2::FunctionID::SetAppIconID:
                {
                    LOG4CPLUS_INFO_EXT(mLogger, " A SetAppIcon request has been invoked");
                    NsAppLinkRPCV2::SetAppIcon_request* request = static_cast<NsAppLinkRPCV2::SetAppIcon_request*>(mobileMsg);
                    Application_v2* app = (Application_v2*)core->getApplicationFromItemCheckNotNull(AppMgrRegistry::getInstance().getItem(sessionKey));
                    if(!app)
                    {
                        LOG4CPLUS_ERROR_EXT(mLogger, "No application associated with the registry item with session key " << sessionKey );
                        NsAppLinkRPCV2::SetAppIcon_response* response = new NsAppLinkRPCV2::SetAppIcon_response;
                        response->setMessageType(NsAppLinkRPC::ALRPCMessage::RESPONSE);
                        response->setMethodId(NsAppLinkRPCV2::FunctionID::SetAppIconID);
                        response->set_success(false);
                        response->set_resultCode(NsAppLinkRPCV2::Result::APPLICATION_NOT_REGISTERED);
                        MobileHandler::getInstance().sendRPCMessage(response, sessionKey);
                        break;
                    }
                    if(NsAppLinkRPCV2::HMILevel::HMI_NONE == app->getApplicationHMIStatusLevel())
                    {
                        LOG4CPLUS_ERROR_EXT(mLogger, "An application " << app->getName() << " with session key " << sessionKey << " has not been activated yet!" );
                        NsAppLinkRPCV2::SetAppIcon_response* response = new NsAppLinkRPCV2::SetAppIcon_response;
                        response->setMessageType(NsAppLinkRPC::ALRPCMessage::RESPONSE);
                        response->setMethodId(NsAppLinkRPCV2::FunctionID::SetAppIconID);
                        response->set_success(false);
                        response->set_resultCode(NsAppLinkRPCV2::Result::REJECTED);
                        MobileHandler::getInstance().sendRPCMessage(response, sessionKey);
                        break;
                    }

                    NsRPC2Communication::UI::SetAppIcon* setAppIcon = new NsRPC2Communication::UI::SetAppIcon();
                    setAppIcon->setId(HMIHandler::getInstance().getJsonRPC2Handler()->getNextMessageId());

                    char currentAppPath[FILENAME_MAX];
                    char fullPathToSyncFileName[FILENAME_MAX];

                    memset(currentAppPath, 0, FILENAME_MAX);
                    memset(fullPathToSyncFileName, 0, FILENAME_MAX);

                    getcwd(currentAppPath, FILENAME_MAX);
                    const std::string& syncFileName = request->get_syncFileName();
                    // TODO(akandul): We look for icon in current app dir.
                    snprintf(fullPathToSyncFileName, FILENAME_MAX - 1, "%s/%s"
                        , currentAppPath, syncFileName.c_str());

                    LOG4CPLUS_INFO_EXT(mLogger, "Full path to sync file name: " << fullPathToSyncFileName);

                    setAppIcon->set_syncFileName(fullPathToSyncFileName);
                    setAppIcon->set_appId(app->getAppID());

                    core->mMessageMapping.addMessage(setAppIcon->getId(), sessionKey);
                    HMIHandler::getInstance().sendRequest(setAppIcon);
                    break;
                }
                case NsAppLinkRPCV2::FunctionID::ScrollableMessageID:
                {
                    LOG4CPLUS_INFO_EXT(mLogger, " A ScrollableMessageID request has been invoked");
                    NsAppLinkRPCV2::ScrollableMessage_request* request = static_cast<NsAppLinkRPCV2::ScrollableMessage_request*>(mobileMsg);
                    Application_v2* app = (Application_v2*)core->getApplicationFromItemCheckNotNull(AppMgrRegistry::getInstance().getItem(sessionKey));
                    if(!app)
                    {
                        LOG4CPLUS_ERROR_EXT(mLogger, "No application associated with the registry item with session key " << sessionKey );
                        NsAppLinkRPCV2::ScrollableMessage_response* response = new NsAppLinkRPCV2::ScrollableMessage_response;
                        response->setMessageType(NsAppLinkRPC::ALRPCMessage::RESPONSE);
                        response->setMethodId(NsAppLinkRPCV2::FunctionID::ScrollableMessageID);
                        response->set_success(false);
                        response->set_resultCode(NsAppLinkRPCV2::Result::APPLICATION_NOT_REGISTERED);
                        MobileHandler::getInstance().sendRPCMessage(response, sessionKey);
                        break;
                    }
                    if(NsAppLinkRPCV2::HMILevel::HMI_NONE == app->getApplicationHMIStatusLevel())
                    {
                        LOG4CPLUS_ERROR_EXT(mLogger, "An application " << app->getName() << " with session key " << sessionKey << " has not been activated yet!" );
                        NsAppLinkRPCV2::ScrollableMessage_response* response = new NsAppLinkRPCV2::ScrollableMessage_response;
                        response->setMessageType(NsAppLinkRPC::ALRPCMessage::RESPONSE);
                        response->setMethodId(NsAppLinkRPCV2::FunctionID::ScrollableMessageID);
                        response->set_success(false);
                        response->set_resultCode(NsAppLinkRPCV2::Result::REJECTED);
                        MobileHandler::getInstance().sendRPCMessage(response, sessionKey);
                        break;
                    }

                    NsRPC2Communication::UI::ScrollableMessage* scrollableMessage = new NsRPC2Communication::UI::ScrollableMessage();
                    if (!scrollableMessage)
                    {
                        LOG4CPLUS_ERROR_EXT(mLogger, "Can't create scrollable message object.");
                        return;
                    }
                    scrollableMessage->setId(HMIHandler::getInstance().getJsonRPC2Handler()->getNextMessageId());
                    scrollableMessage->set_appId(app->getAppID());
                    scrollableMessage->set_scrollableMessageBody(request->get_scrollableMessageBody());
                    if (request->get_timeout())
                    {
                        scrollableMessage->set_timeout(*(request->get_timeout()));
                    }
                    if ( request->get_softButtons() )
                    {
                        scrollableMessage->set_softButtons(*(request->get_softButtons()));
                    }
                    core->mMessageMapping.addMessage(scrollableMessage->getId(), sessionKey);
                    HMIHandler::getInstance().sendRequest(scrollableMessage);
                    break;
                }
                case NsAppLinkRPCV2::FunctionID::EncodedSyncPDataID:
                {
                    LOG4CPLUS_INFO_EXT(mLogger, " An EncodedSyncPData request has been invoked");
                    NsAppLinkRPCV2::EncodedSyncPData_request* object = (NsAppLinkRPCV2::EncodedSyncPData_request*)mobileMsg;
                    NsAppLinkRPCV2::EncodedSyncPData_response* response = new NsAppLinkRPCV2::EncodedSyncPData_response;
                    response->setMethodId(NsAppLinkRPCV2::FunctionID::EncodedSyncPDataID);
                    response->setMessageType(NsAppLinkRPC::ALRPCMessage::RESPONSE);
                    Application_v2* app = (Application_v2*)core->getApplicationFromItemCheckNotNull(AppMgrRegistry::getInstance().getItem(sessionKey));
                    if(!app)
                    {
                        LOG4CPLUS_ERROR_EXT(mLogger, "No application associated with the registry item with session key " << sessionKey );
                        response->set_success(false);
                        response->setMethodId(NsAppLinkRPCV2::FunctionID::EncodedSyncPDataID);
                        response->setMessageType(NsAppLinkRPC::ALRPCMessage::RESPONSE);
                        response->set_resultCode(NsAppLinkRPCV2::Result::APPLICATION_NOT_REGISTERED);
                        MobileHandler::getInstance().sendRPCMessage(response, sessionKey);
                        break;
                    }
                    if(NsAppLinkRPCV2::HMILevel::HMI_NONE == app->getApplicationHMIStatusLevel())
                    {
                        LOG4CPLUS_ERROR_EXT(mLogger, "An application " << app->getName() << " with session key " << sessionKey << " has not been activated yet!" );
                        response->set_success(false);
                        response->setMethodId(NsAppLinkRPCV2::FunctionID::EncodedSyncPDataID);
                        response->setMessageType(NsAppLinkRPC::ALRPCMessage::RESPONSE);
                        response->set_resultCode(NsAppLinkRPCV2::Result::REJECTED);
                        MobileHandler::getInstance().sendRPCMessage(response, sessionKey);
                        break;
                    }

                    const std::string& name = app->getName();
                    core->mSyncPManager.setPData(object->get_data(), name, object->getMethodId());
                    response->set_success(true);
                    response->set_resultCode(NsAppLinkRPCV2::Result::SUCCESS);

                    MobileHandler::getInstance().sendRPCMessage(response, sessionKey);
                    break;
                }
                case NsAppLinkRPCV2::FunctionID::SetGlobalPropertiesID:
                {
                    LOG4CPLUS_INFO_EXT(mLogger, " A SetGlobalProperties request has been invoked");
                    NsAppLinkRPCV2::SetGlobalProperties_response * mobileResponse = new NsAppLinkRPCV2::SetGlobalProperties_response;
                    mobileResponse->setMethodId(NsAppLinkRPCV2::FunctionID::SetGlobalPropertiesID);
                    mobileResponse->setMessageType(NsAppLinkRPC::ALRPCMessage::RESPONSE);
                    Application_v2* app = (Application_v2*)core->getApplicationFromItemCheckNotNull(AppMgrRegistry::getInstance().getItem(sessionKey));
                    if(!app)
                    {
                        LOG4CPLUS_ERROR_EXT(mLogger, "No application associated with the registry item with session key " << sessionKey );
                        mobileResponse->set_success(false);
                        mobileResponse->set_resultCode(NsAppLinkRPCV2::Result::APPLICATION_NOT_REGISTERED);
                        MobileHandler::getInstance().sendRPCMessage(mobileResponse, sessionKey);
                        break;
                    }
                    if(NsAppLinkRPCV2::HMILevel::HMI_NONE == app->getApplicationHMIStatusLevel())
                    {
                        LOG4CPLUS_ERROR_EXT(mLogger, "An application " << app->getName() << " with session key " << sessionKey << " has not been activated yet!" );
                        mobileResponse->set_success(false);
                        mobileResponse->set_resultCode(NsAppLinkRPCV2::Result::REJECTED);
                        MobileHandler::getInstance().sendRPCMessage(mobileResponse, sessionKey);
                        break;
                    }
                    NsAppLinkRPCV2::SetGlobalProperties_request* object = (NsAppLinkRPCV2::SetGlobalProperties_request*)mobileMsg;
                    NsRPC2Communication::UI::SetGlobalProperties* setGPRPC2Request = new NsRPC2Communication::UI::SetGlobalProperties();
                    setGPRPC2Request->setId(HMIHandler::getInstance().getJsonRPC2Handler()->getNextMessageId());
                    core->mMessageMapping.addMessage(setGPRPC2Request->getId(), sessionKey);
                    if(object->get_helpPrompt())
                    {
                        std::vector< NsAppLinkRPC::TTSChunk> helpPrompt;
                        for(std::vector< NsAppLinkRPCV2::TTSChunk>::const_iterator it = object->get_helpPrompt()->begin(); it != object->get_helpPrompt()->end(); it++)
                        {
                            const NsAppLinkRPCV2::TTSChunk& chunk = *it;
                            NsAppLinkRPC::TTSChunk chunkV1;
                            chunkV1.set_text(chunk.get_text());
                            NsAppLinkRPC::SpeechCapabilities caps;
                            caps.set((NsAppLinkRPC::SpeechCapabilities::SpeechCapabilitiesInternal)chunk.get_type().get());
                            chunkV1.set_type(caps);
                            helpPrompt.push_back(chunkV1);
                        }
                        setGPRPC2Request->set_helpPrompt(helpPrompt);
                    }

                    if(object->get_timeoutPrompt())
                    {
                        std::vector< NsAppLinkRPC::TTSChunk> timeoutPrompt;
                        for(std::vector< NsAppLinkRPCV2::TTSChunk>::const_iterator it = object->get_timeoutPrompt()->begin(); it != object->get_timeoutPrompt()->end(); it++)
                        {
                            const NsAppLinkRPCV2::TTSChunk& chunk = *it;
                            NsAppLinkRPC::TTSChunk chunkV1;
                            chunkV1.set_text(chunk.get_text());
                            NsAppLinkRPC::SpeechCapabilities caps;
                            caps.set((NsAppLinkRPC::SpeechCapabilities::SpeechCapabilitiesInternal)chunk.get_type().get());
                            chunkV1.set_type(caps);
                            timeoutPrompt.push_back(chunkV1);
                        }
                        setGPRPC2Request->set_timeoutPrompt(timeoutPrompt);
                    }

                    if(object->get_vrHelp())
                    {
                        setGPRPC2Request->set_vrHelp(*object->get_vrHelp());
                    }
                    if(object->get_vrHelpTitle())
                    {
                        setGPRPC2Request->set_vrHelpTitle(*object->get_vrHelpTitle());
                    }

                    setGPRPC2Request->set_appId(sessionKey);
                    HMIHandler::getInstance().sendRequest(setGPRPC2Request);
                    mobileResponse->set_success(true);
                    mobileResponse->set_resultCode(NsAppLinkRPCV2::Result::SUCCESS);
                    MobileHandler::getInstance().sendRPCMessage(mobileResponse, sessionKey);
                    break;
                }
                case NsAppLinkRPCV2::FunctionID::ResetGlobalPropertiesID:
                {
                    LOG4CPLUS_INFO_EXT(mLogger, " A ResetGlobalProperties request has been invoked");
                    NsAppLinkRPCV2::ResetGlobalProperties_response * mobileResponse = new NsAppLinkRPCV2::ResetGlobalProperties_response;
                    mobileResponse->setMethodId(NsAppLinkRPCV2::FunctionID::ResetGlobalPropertiesID);
                    mobileResponse->setMessageType(NsAppLinkRPC::ALRPCMessage::RESPONSE);
                    Application_v2* app = (Application_v2*)core->getApplicationFromItemCheckNotNull(AppMgrRegistry::getInstance().getItem(sessionKey));
                    if(!app)
                    {
                        LOG4CPLUS_ERROR_EXT(mLogger, "No application associated with the registry item with session key " << sessionKey );
                        mobileResponse->set_success(false);
                        mobileResponse->set_resultCode(NsAppLinkRPCV2::Result::APPLICATION_NOT_REGISTERED);
                        MobileHandler::getInstance().sendRPCMessage(mobileResponse, sessionKey);
                        break;
                    }
                    if(NsAppLinkRPCV2::HMILevel::HMI_NONE == app->getApplicationHMIStatusLevel())
                    {
                        LOG4CPLUS_ERROR_EXT(mLogger, "An application " << app->getName() << " with session key " << sessionKey << " has not been activated yet!" );
                        mobileResponse->set_success(false);
                        mobileResponse->set_resultCode(NsAppLinkRPCV2::Result::REJECTED);
                        MobileHandler::getInstance().sendRPCMessage(mobileResponse, sessionKey);
                        break;
                    }
                    NsAppLinkRPCV2::ResetGlobalProperties_request* object = (NsAppLinkRPCV2::ResetGlobalProperties_request*)mobileMsg;
                    NsRPC2Communication::UI::ResetGlobalProperties* resetGPRPC2Request = new NsRPC2Communication::UI::ResetGlobalProperties();
                    resetGPRPC2Request->setId(HMIHandler::getInstance().getJsonRPC2Handler()->getNextMessageId());
                    core->mMessageMapping.addMessage(resetGPRPC2Request->getId(), sessionKey);
                    std::vector< NsAppLinkRPC::GlobalProperty> gp;
                    for(std::vector< NsAppLinkRPCV2::GlobalProperty>::const_iterator it = object->get_properties().begin(); it != object->get_properties().end(); it++)
                    {
                        const NsAppLinkRPCV2::GlobalProperty& prop = *it;
                        NsAppLinkRPC::GlobalProperty propV1;
                        propV1.set((NsAppLinkRPC::GlobalProperty::GlobalPropertyInternal)prop.get());
                        gp.push_back(propV1);
                    }
                    resetGPRPC2Request->set_properties(gp);
                    resetGPRPC2Request->set_appId(sessionKey);
                    HMIHandler::getInstance().sendRequest(resetGPRPC2Request);
                    mobileResponse->set_success(true);
                    mobileResponse->set_resultCode(NsAppLinkRPCV2::Result::SUCCESS);
                    MobileHandler::getInstance().sendRPCMessage(mobileResponse, sessionKey);
                    break;
                }
                case NsAppLinkRPCV2::FunctionID::CreateInteractionChoiceSetID:
                {
                    LOG4CPLUS_INFO_EXT(mLogger, " A CreateInteractionChoiceSet request has been invoked");
                    NsAppLinkRPCV2::CreateInteractionChoiceSet_request* object = (NsAppLinkRPCV2::CreateInteractionChoiceSet_request*)mobileMsg;
                    Application_v2* app = (Application_v2*)AppMgrRegistry::getInstance().getApplication(sessionKey);
                    if(!app)
                    {
                        LOG4CPLUS_ERROR_EXT(mLogger, " session key " << sessionKey
                            << " hasn't been associated with any application!");
                        NsAppLinkRPCV2::CreateInteractionChoiceSet_response* response = new NsAppLinkRPCV2::CreateInteractionChoiceSet_response;
                        response->setMethodId(NsAppLinkRPCV2::FunctionID::CreateInteractionChoiceSetID);
                        response->setMessageType(NsAppLinkRPC::ALRPCMessage::RESPONSE);
                        response->set_success(false);
                        response->set_resultCode(NsAppLinkRPCV2::Result::APPLICATION_NOT_REGISTERED);
                        MobileHandler::getInstance().sendRPCMessage(response, sessionKey);
                        break;
                    }
                    if(NsAppLinkRPCV2::HMILevel::HMI_NONE == app->getApplicationHMIStatusLevel())
                    {
                        LOG4CPLUS_ERROR_EXT(mLogger, "An application " << app->getName() << " with session key " << sessionKey << " has not been activated yet!" );
                        NsAppLinkRPCV2::CreateInteractionChoiceSet_response* response = new NsAppLinkRPCV2::CreateInteractionChoiceSet_response;
                        response->setMethodId(NsAppLinkRPCV2::FunctionID::CreateInteractionChoiceSetID);
                        response->setMessageType(NsAppLinkRPC::ALRPCMessage::RESPONSE);
                        response->set_success(false);
                        response->set_resultCode(NsAppLinkRPCV2::Result::REJECTED);
                        MobileHandler::getInstance().sendRPCMessage(response, sessionKey);
                        break;
                    }
                    NsRPC2Communication::UI::CreateInteractionChoiceSet* createInteractionChoiceSet = new NsRPC2Communication::UI::CreateInteractionChoiceSet();
                    createInteractionChoiceSet->setId(HMIHandler::getInstance().getJsonRPC2Handler()->getNextMessageId());
                    core->mMessageMapping.addMessage(createInteractionChoiceSet->getId(), sessionKey);

                    const std::vector<NsAppLinkRPCV2::Choice>& choicesV2 = object->get_choiceSet();
                    std::vector<NsAppLinkRPC::Choice> choices;
                    for(std::vector<NsAppLinkRPCV2::Choice>::const_iterator it = choicesV2.begin(); it != choicesV2.end(); it++)
                    {
                        const NsAppLinkRPCV2::Choice& choiceV2 = *it;
                        NsAppLinkRPC::Choice choice;
                        choice.set_choiceID(choiceV2.get_choiceID());
                        choice.set_menuName(choiceV2.get_menuName());
                        choice.set_vrCommands(choiceV2.get_vrCommands());
                        choices.push_back(choice);
                    }
                    createInteractionChoiceSet->set_choiceSet(choices);
                    createInteractionChoiceSet->set_interactionChoiceSetID(object->get_interactionChoiceSetID());
                    createInteractionChoiceSet->set_appId(app->getAppID());
                    app->addChoiceSet(object->get_interactionChoiceSetID(), object->get_choiceSet());
                    HMIHandler::getInstance().sendRequest(createInteractionChoiceSet);
                    break;
                }
                case NsAppLinkRPCV2::FunctionID::DeleteInteractionChoiceSetID:
                {
                    LOG4CPLUS_INFO_EXT(mLogger, " A DeleteInteractionChoiceSet request has been invoked");
                    NsAppLinkRPCV2::DeleteInteractionChoiceSet_request* object = (NsAppLinkRPCV2::DeleteInteractionChoiceSet_request*)mobileMsg;
                    Application_v2* app = (Application_v2*)AppMgrRegistry::getInstance().getApplication(sessionKey);
                    if(!app)
                    {
                        LOG4CPLUS_ERROR_EXT(mLogger, " session key " << sessionKey
                            << " hasn't been associated with any application!");
                        NsAppLinkRPCV2::DeleteInteractionChoiceSet_response* response = new NsAppLinkRPCV2::DeleteInteractionChoiceSet_response;
                        response->setMethodId(NsAppLinkRPCV2::FunctionID::DeleteInteractionChoiceSetID);
                        response->setMessageType(NsAppLinkRPC::ALRPCMessage::RESPONSE);
                        response->set_success(false);
                        response->set_resultCode(NsAppLinkRPCV2::Result::APPLICATION_NOT_REGISTERED);
                        MobileHandler::getInstance().sendRPCMessage(response, sessionKey);
                        break;
                    }
                    if(NsAppLinkRPCV2::HMILevel::HMI_NONE == app->getApplicationHMIStatusLevel())
                    {
                        LOG4CPLUS_ERROR_EXT(mLogger, "An application " << app->getName() << " with session key " << sessionKey << " has not been activated yet!" );
                        NsAppLinkRPCV2::DeleteInteractionChoiceSet_response* response = new NsAppLinkRPCV2::DeleteInteractionChoiceSet_response;
                        response->setMethodId(NsAppLinkRPCV2::FunctionID::DeleteInteractionChoiceSetID);
                        response->setMessageType(NsAppLinkRPC::ALRPCMessage::RESPONSE);
                        response->set_success(false);
                        response->set_resultCode(NsAppLinkRPCV2::Result::REJECTED);
                        MobileHandler::getInstance().sendRPCMessage(response, sessionKey);
                        break;
                    }
                    const unsigned int& choiceSetId = object->get_interactionChoiceSetID();
                    const ChoiceSetV2* choiceSetFound = app->findChoiceSet(choiceSetId);
                    if(!choiceSetFound)
                    {
                        LOG4CPLUS_ERROR_EXT(mLogger, " a choice set " << choiceSetId
                                            << " hasn't been registered within the application " << app->getName() << " id" << app->getAppID() << " !");
                        NsAppLinkRPCV2::DeleteInteractionChoiceSet_response* response = new NsAppLinkRPCV2::DeleteInteractionChoiceSet_response;
                        response->setMethodId(NsAppLinkRPCV2::FunctionID::DeleteInteractionChoiceSetID);
                        response->setMessageType(NsAppLinkRPC::ALRPCMessage::RESPONSE);
                        response->set_success(false);
                        response->set_resultCode(NsAppLinkRPCV2::Result::INVALID_DATA);
                        MobileHandler::getInstance().sendRPCMessage(response, sessionKey);
                        return;
                    }

                    NsRPC2Communication::UI::DeleteInteractionChoiceSet* deleteInteractionChoiceSet = new NsRPC2Communication::UI::DeleteInteractionChoiceSet();
                    deleteInteractionChoiceSet->setId(HMIHandler::getInstance().getJsonRPC2Handler()->getNextMessageId());
                    core->mMessageMapping.addMessage(deleteInteractionChoiceSet->getId(), sessionKey);
                    deleteInteractionChoiceSet->set_interactionChoiceSetID(object->get_interactionChoiceSetID());
                    deleteInteractionChoiceSet->set_appId(app->getAppID());
                    app->removeChoiceSet(object->get_interactionChoiceSetID());
                    HMIHandler::getInstance().sendRequest(deleteInteractionChoiceSet);
                    break;
                }
                case NsAppLinkRPCV2::FunctionID::PerformInteractionID:
                {
                    LOG4CPLUS_INFO_EXT(mLogger, " A PerformInteraction request has been invoked");
                    NsAppLinkRPCV2::PerformInteraction_request* object = (NsAppLinkRPCV2::PerformInteraction_request*)mobileMsg;
                    Application_v2* app = (Application_v2*)AppMgrRegistry::getInstance().getApplication(sessionKey);
                    if(!app)
                    {
                        LOG4CPLUS_ERROR_EXT(mLogger, " session key " << sessionKey
                            << " hasn't been associated with any application!");
                        NsAppLinkRPCV2::PerformInteraction_response* response = new NsAppLinkRPCV2::PerformInteraction_response;
                        response->setMethodId(NsAppLinkRPCV2::FunctionID::PerformInteractionID);
                        response->setMessageType(NsAppLinkRPC::ALRPCMessage::RESPONSE);
                        response->set_success(false);
                        response->set_resultCode(NsAppLinkRPCV2::Result::APPLICATION_NOT_REGISTERED);
                        MobileHandler::getInstance().sendRPCMessage(response, sessionKey);
                        break;
                    }
                    if(NsAppLinkRPCV2::HMILevel::HMI_FULL != app->getApplicationHMIStatusLevel())
                    {
                        LOG4CPLUS_ERROR_EXT(mLogger, "An application " << app->getName() << " with session key " << sessionKey << " has not been activated yet!" );
                        NsAppLinkRPCV2::PerformInteraction_response* response = new NsAppLinkRPCV2::PerformInteraction_response;
                        response->setMethodId(NsAppLinkRPCV2::FunctionID::PerformInteractionID);
                        response->setMessageType(NsAppLinkRPC::ALRPCMessage::RESPONSE);
                        response->set_success(false);
                        response->set_resultCode(NsAppLinkRPCV2::Result::REJECTED);
                        MobileHandler::getInstance().sendRPCMessage(response, sessionKey);
                        break;
                    }
                    const std::vector<unsigned int>& choiceSets = object->get_interactionChoiceSetIDList();
                    for(std::vector<unsigned int>::const_iterator it = choiceSets.begin(); it != choiceSets.end(); it++)
                    {
                        const unsigned int& choiceSetId = *it;
                        const ChoiceSetV2* choiceSetFound = app->findChoiceSet(choiceSetId);
                        if(!choiceSetFound)
                        {
                            LOG4CPLUS_ERROR_EXT(mLogger, " a choice set " << choiceSetId
                                                << " hasn't been registered within the application " << app->getName() << " id" << app->getAppID() << " !");
                            NsAppLinkRPCV2::PerformInteraction_response* response = new NsAppLinkRPCV2::PerformInteraction_response;
                            response->setMethodId(NsAppLinkRPCV2::FunctionID::PerformInteractionID);
                            response->setMessageType(NsAppLinkRPC::ALRPCMessage::RESPONSE);
                            response->set_success(false);
                            response->set_resultCode(NsAppLinkRPCV2::Result::INVALID_DATA);
                            MobileHandler::getInstance().sendRPCMessage(response, sessionKey);
                            return;
                        }
                    }
                    NsRPC2Communication::UI::PerformInteraction* performInteraction = new NsRPC2Communication::UI::PerformInteraction();
                    performInteraction->setId(HMIHandler::getInstance().getJsonRPC2Handler()->getNextMessageId());
                    core->mMessageMapping.addMessage(performInteraction->getId(), sessionKey);
                    if(object->get_helpPrompt())
                    {
                        std::vector< NsAppLinkRPC::TTSChunk> helpPrompt;
                        for(std::vector< NsAppLinkRPCV2::TTSChunk>::const_iterator it = object->get_helpPrompt()->begin(); it != object->get_helpPrompt()->end(); it++)
                        {
                            const NsAppLinkRPCV2::TTSChunk& chunk = *it;
                            NsAppLinkRPC::TTSChunk chunkV1;
                            chunkV1.set_text(chunk.get_text());
                            NsAppLinkRPC::SpeechCapabilities caps;
                            caps.set((NsAppLinkRPC::SpeechCapabilities::SpeechCapabilitiesInternal)chunk.get_type().get());
                            chunkV1.set_type(caps);
                            helpPrompt.push_back(chunkV1);
                        }
                        performInteraction->set_helpPrompt(helpPrompt);
                    }
                    std::vector< NsAppLinkRPC::TTSChunk> initialPrompt;
                    for(std::vector< NsAppLinkRPCV2::TTSChunk>::const_iterator it = object->get_initialPrompt().begin(); it != object->get_initialPrompt().end(); it++)
                    {
                        const NsAppLinkRPCV2::TTSChunk& chunk = *it;
                        NsAppLinkRPC::TTSChunk chunkV1;
                        chunkV1.set_text(chunk.get_text());
                        NsAppLinkRPC::SpeechCapabilities caps;
                        caps.set((NsAppLinkRPC::SpeechCapabilities::SpeechCapabilitiesInternal)chunk.get_type().get());
                        chunkV1.set_type(caps);
                        initialPrompt.push_back(chunkV1);
                    }
                    performInteraction->set_initialPrompt(initialPrompt);
                    performInteraction->set_initialText(object->get_initialText());
                    performInteraction->set_interactionChoiceSetIDList(choiceSets);
                    const NsAppLinkRPCV2::InteractionMode& interactionMode = object->get_interactionMode();
                    NsAppLinkRPC::InteractionMode interactionModeV1;
                    interactionModeV1.set((NsAppLinkRPC::InteractionMode::InteractionModeInternal)interactionMode.get());
                    performInteraction->set_interactionMode(interactionModeV1);
                    if(object->get_timeout())
                    {
                        performInteraction->set_timeout(*object->get_timeout());
                    }
                    if(object->get_timeoutPrompt())
                    {
                        std::vector< NsAppLinkRPC::TTSChunk> timeoutPrompt;
                        for(std::vector< NsAppLinkRPCV2::TTSChunk>::const_iterator it = object->get_timeoutPrompt()->begin(); it != object->get_timeoutPrompt()->end(); it++)
                        {
                            const NsAppLinkRPCV2::TTSChunk& chunk = *it;
                            NsAppLinkRPC::TTSChunk chunkV1;
                            chunkV1.set_text(chunk.get_text());
                            NsAppLinkRPC::SpeechCapabilities caps;
                            caps.set((NsAppLinkRPC::SpeechCapabilities::SpeechCapabilitiesInternal)chunk.get_type().get());
                            chunkV1.set_type(caps);
                            timeoutPrompt.push_back(chunkV1);
                        }
                        performInteraction->set_timeoutPrompt(timeoutPrompt);
                    }
                    performInteraction->set_appId(sessionKey);
                    if(object->get_vrHelp())
                    {
                        performInteraction->set_vrHelp(*object->get_vrHelp());
                    }
                    HMIHandler::getInstance().sendRequest(performInteraction);
                    break;
                }
                case NsAppLinkRPCV2::FunctionID::AlertID:
                {
                    LOG4CPLUS_INFO_EXT(mLogger, " An Alert request has been invoked");
                    Application_v2* app = (Application_v2*)core->getApplicationFromItemCheckNotNull(AppMgrRegistry::getInstance().getItem(sessionKey));
                    if(!app)
                    {
                        LOG4CPLUS_ERROR_EXT(mLogger, "No application associated with the registry item with session key " << sessionKey );
                        NsAppLinkRPCV2::Alert_response* response = new NsAppLinkRPCV2::Alert_response();
                        response->setMethodId(NsAppLinkRPCV2::FunctionID::AlertID);
                        response->setMessageType(NsAppLinkRPC::ALRPCMessage::RESPONSE);
                        response->set_success(false);
                        response->set_resultCode(NsAppLinkRPCV2::Result::APPLICATION_NOT_REGISTERED);
                        MobileHandler::getInstance().sendRPCMessage(response, sessionKey);
                        break;
                    }
                    if((NsAppLinkRPCV2::HMILevel::HMI_NONE == app->getApplicationHMIStatusLevel()) || (NsAppLinkRPCV2::HMILevel::HMI_BACKGROUND == app->getApplicationHMIStatusLevel()))
                    {
                        LOG4CPLUS_ERROR_EXT(mLogger, "An application " << app->getName() << " with session key " << sessionKey << " has not been activated yet!" );
                        NsAppLinkRPCV2::Alert_response* response = new NsAppLinkRPCV2::Alert_response;
                        response->setMethodId(NsAppLinkRPCV2::FunctionID::AlertID);
                        response->setMessageType(NsAppLinkRPC::ALRPCMessage::RESPONSE);
                        response->set_success(false);
                        response->set_resultCode(NsAppLinkRPCV2::Result::REJECTED);
                        MobileHandler::getInstance().sendRPCMessage(response, sessionKey);
                        break;
                    }
                    NsAppLinkRPCV2::Alert_request* object = (NsAppLinkRPCV2::Alert_request*)mobileMsg;
                    NsRPC2Communication::UI::Alert* alert = new NsRPC2Communication::UI::Alert();
                    alert->setId(HMIHandler::getInstance().getJsonRPC2Handler()->getNextMessageId());
                    core->mMessageMapping.addMessage(alert->getId(), sessionKey);
                    if(object->get_alertText1())
                    {
                        alert->set_AlertText1(*object->get_alertText1());
                    }
                    if(object->get_alertText2())
                    {
                        alert->set_AlertText2(*object->get_alertText2());
                    }
                    if(object->get_alertText3())
                    {
                        alert->set_alertText3(*object->get_alertText3());
                    }
                    if(object->get_duration())
                    {
                        alert->set_duration(*object->get_duration());
                    }
                    if(object->get_playTone())
                    {
                        alert->set_playTone(*object->get_playTone());
                    }
                    if(object->get_softButtons())
                    {
                        alert->set_softButtons(*object->get_softButtons());
                    }
                    alert->set_appId(sessionKey);
                    HMIHandler::getInstance().sendRequest(alert);
                    break;
                }
                case NsAppLinkRPCV2::FunctionID::ShowID:
                {
                    LOG4CPLUS_INFO_EXT(mLogger, " A Show request has been invoked");
                    LOG4CPLUS_INFO_EXT(mLogger, "message " << mobileMsg->getMethodId() );
                    Application_v2* app = (Application_v2*)core->getApplicationFromItemCheckNotNull(AppMgrRegistry::getInstance().getItem(sessionKey));
                    if(!app)
                    {
                        LOG4CPLUS_ERROR_EXT(mLogger, "No application associated with the registry item with session key " << sessionKey );
                        NsAppLinkRPCV2::Show_response* response = new NsAppLinkRPCV2::Show_response();
                        response->setMethodId(NsAppLinkRPCV2::FunctionID::ShowID);
                        response->setMessageType(NsAppLinkRPC::ALRPCMessage::RESPONSE);
                        response->set_success(false);
                        response->set_resultCode(NsAppLinkRPCV2::Result::APPLICATION_NOT_REGISTERED);
                        MobileHandler::getInstance().sendRPCMessage(response, sessionKey);
                        break;
                    }
                    if(NsAppLinkRPCV2::HMILevel::HMI_NONE == app->getApplicationHMIStatusLevel())
                    {
                        LOG4CPLUS_ERROR_EXT(mLogger, "An application " << app->getName() << " with session key " << sessionKey << " has not been activated yet!" );
                        NsAppLinkRPCV2::Show_response* response = new NsAppLinkRPCV2::Show_response;
                        response->setMethodId(NsAppLinkRPCV2::FunctionID::ShowID);
                        response->setMessageType(NsAppLinkRPC::ALRPCMessage::RESPONSE);
                        response->set_success(false);
                        response->set_resultCode(NsAppLinkRPCV2::Result::REJECTED);
                        MobileHandler::getInstance().sendRPCMessage(response, sessionKey);
                        break;
                    }
                    NsAppLinkRPCV2::Show_request* object = (NsAppLinkRPCV2::Show_request*)mobileMsg;
                    NsRPC2Communication::UI::Show* showRPC2Request = new NsRPC2Communication::UI::Show();
                    showRPC2Request->setId(HMIHandler::getInstance().getJsonRPC2Handler()->getNextMessageId());
                    LOG4CPLUS_INFO_EXT(mLogger, "showrpc2request created");
                    if(object->get_mainField1())
                    {
                        showRPC2Request->set_mainField1(*object->get_mainField1());
                    }
                    if(object->get_mainField2())
                    {
                        showRPC2Request->set_mainField2(*object->get_mainField2());
                    }
                    if(object->get_mainField3())
                    {
                        showRPC2Request->set_mainField3(*object->get_mainField3());
                    }
                    if(object->get_mainField4())
                    {
                        showRPC2Request->set_mainField4(*object->get_mainField4());
                    }
                    if(object->get_mediaClock())
                    {
                        showRPC2Request->set_mediaClock(*object->get_mediaClock());
                    }
                    if(object->get_mediaTrack())
                    {
                        showRPC2Request->set_mediaTrack(*object->get_mediaTrack());
                    }
                    if(object->get_statusBar())
                    {
                        showRPC2Request->set_statusBar(*object->get_statusBar());
                    }
                    if(object->get_graphic())
                    {
                        showRPC2Request->set_graphic(*object->get_graphic());
                    }
                    if(object->get_softButtons())
                    {
                        showRPC2Request->set_softButtons(*object->get_softButtons());
                    }
                    if(object->get_customPresets())
                    {
                        showRPC2Request->set_customPresets(*object->get_customPresets());
                    }
                    if(object->get_alignment())
                    {
                        const NsAppLinkRPCV2::TextAlignment& textAlignment = *object->get_alignment();
                        NsAppLinkRPC::TextAlignment textAlignmentV1;
                        textAlignmentV1.set((NsAppLinkRPC::TextAlignment::TextAlignmentInternal)textAlignment.get());
                        showRPC2Request->set_alignment(textAlignmentV1);
                    }
                    showRPC2Request->set_appId(sessionKey);
                    LOG4CPLUS_INFO_EXT(mLogger, "Show request almost handled" );
                    core->mMessageMapping.addMessage(showRPC2Request->getId(), sessionKey);
                    HMIHandler::getInstance().sendRequest(showRPC2Request);
                    break;
                }
                case NsAppLinkRPCV2::FunctionID::SpeakID:
                {
                    LOG4CPLUS_INFO_EXT(mLogger, " A Speak request has been invoked");
                    Application_v2* app = (Application_v2*)core->getApplicationFromItemCheckNotNull(AppMgrRegistry::getInstance().getItem(sessionKey));
                    if(!app)
                    {
                        LOG4CPLUS_ERROR_EXT(mLogger, "No application associated with the registry item with session key " << sessionKey );
                        NsAppLinkRPCV2::Speak_response* response = new NsAppLinkRPCV2::Speak_response();
                        response->set_success(false);
                        response->set_resultCode(NsAppLinkRPCV2::Result::APPLICATION_NOT_REGISTERED);
                        response->setMessageType(NsAppLinkRPC::ALRPCMessage::RESPONSE);
                        response->setMethodId(NsAppLinkRPCV2::FunctionID::SpeakID);
                        MobileHandler::getInstance().sendRPCMessage(response, sessionKey);
                        break;
                    }
                    if(NsAppLinkRPCV2::HMILevel::HMI_FULL != app->getApplicationHMIStatusLevel())
                    {
                        LOG4CPLUS_ERROR_EXT(mLogger, "An application " << app->getName() << " with session key " << sessionKey << " has not been activated yet!" );
                        NsAppLinkRPCV2::Speak_response* response = new NsAppLinkRPCV2::Speak_response;
                        response->set_success(false);
                        response->setMessageType(NsAppLinkRPC::ALRPCMessage::RESPONSE);
                        response->setMethodId(NsAppLinkRPCV2::FunctionID::SpeakID);
                        response->set_resultCode(NsAppLinkRPCV2::Result::REJECTED);
                        MobileHandler::getInstance().sendRPCMessage(response, sessionKey);
                        break;
                    }
                    NsAppLinkRPCV2::Speak_request* object = (NsAppLinkRPCV2::Speak_request*)mobileMsg;
                    NsRPC2Communication::TTS::Speak* speakRPC2Request = new NsRPC2Communication::TTS::Speak();
                    speakRPC2Request->setId(HMIHandler::getInstance().getJsonRPC2Handler()->getNextMessageId());
                    std::vector<NsAppLinkRPC::TTSChunk> ttsChunks;
                    for(std::vector<NsAppLinkRPCV2::TTSChunk>::const_iterator it = object->get_ttsChunks().begin(); it != object->get_ttsChunks().end(); it++)
                    {
                        const NsAppLinkRPCV2::TTSChunk& ttsChunkV2 = *it;
                        NsAppLinkRPC::TTSChunk ttsChunkV1;
                        ttsChunkV1.set_text(ttsChunkV2.get_text());
                        NsAppLinkRPC::SpeechCapabilities caps;
                        caps.set((NsAppLinkRPC::SpeechCapabilities::SpeechCapabilitiesInternal)ttsChunkV2.get_type().get());
                        ttsChunkV1.set_type(caps);
                        ttsChunks.push_back(ttsChunkV1);
                    }
                    speakRPC2Request->set_ttsChunks(ttsChunks);
                    speakRPC2Request->set_appId(sessionKey);
                    core->mMessageMapping.addMessage(speakRPC2Request->getId(), sessionKey);
                    HMIHandler::getInstance().sendRequest(speakRPC2Request);
                    /*NsAppLinkRPCV2::Speak_response * mobileResponse = new NsAppLinkRPCV2::Speak_response;
                    mobileResponse->set_resultCode(NsAppLinkRPCV2::Result::SUCCESS);
                    mobileResponse->set_success(true);
                    MobileHandler::getInstance().sendRPCMessage(mobileResponse, sessionKey);*/
                    break;
                }
                case NsAppLinkRPCV2::FunctionID::AddCommandID:
                {
                    LOG4CPLUS_INFO_EXT(mLogger, " An AddCommand request has been invoked");

                    Application_v2* app = (Application_v2*)AppMgrRegistry::getInstance().getApplication(sessionKey);
                    if(!app)
                    {
                        LOG4CPLUS_ERROR_EXT(mLogger, " session key " << sessionKey
                            << " hasn't been associated with any application!");
                        NsAppLinkRPCV2::AddCommand_response* response = new NsAppLinkRPCV2::AddCommand_response();
                        response->setMethodId(NsAppLinkRPCV2::FunctionID::AddCommandID);
                        response->setMessageType(NsAppLinkRPC::ALRPCMessage::RESPONSE);
                        response->set_success(false);
                        response->set_resultCode(NsAppLinkRPCV2::Result::APPLICATION_NOT_REGISTERED);
                        MobileHandler::getInstance().sendRPCMessage(response, sessionKey);
                        break;
                    }
                    if(NsAppLinkRPCV2::HMILevel::HMI_NONE == app->getApplicationHMIStatusLevel())
                    {
                        LOG4CPLUS_ERROR_EXT(mLogger, "An application " << app->getName() << " with session key " << sessionKey << " has not been activated yet!" );
                        NsAppLinkRPCV2::AddCommand_response* response = new NsAppLinkRPCV2::AddCommand_response;
                        response->setMethodId(NsAppLinkRPCV2::FunctionID::AddCommandID);
                        response->setMessageType(NsAppLinkRPC::ALRPCMessage::RESPONSE);
                        response->set_success(false);
                        response->set_resultCode(NsAppLinkRPCV2::Result::REJECTED);
                        MobileHandler::getInstance().sendRPCMessage(response, sessionKey);
                        break;
                    }
                    NsAppLinkRPCV2::AddCommand_request* object = (NsAppLinkRPCV2::AddCommand_request*)mobileMsg;

                    const unsigned int& cmdId = object->get_cmdID();

                    if(object->get_menuParams())
                    {
                        LOG4CPLUS_INFO_EXT(mLogger, " An AddCommand UI request has been invoked");
                        NsRPC2Communication::UI::AddCommand * addCmd = new NsRPC2Communication::UI::AddCommand();
                        addCmd->setId(HMIHandler::getInstance().getJsonRPC2Handler()->getNextMessageId());
                        CommandType cmdType = CommandType::UI;
                        const NsAppLinkRPCV2::MenuParams* menuParams = object->get_menuParams();
                        NsAppLinkRPC::MenuParams menuParamsV1;
                        menuParamsV1.set_menuName(menuParams->get_menuName());
                        if(menuParams->get_parentID())
                        {
                            menuParamsV1.set_parentID(*menuParams->get_parentID());
                        }
                        if(menuParams->get_position())
                        {
                            menuParamsV1.set_position(*menuParams->get_position());
                        }
                        addCmd->set_menuParams(menuParamsV1);
                        addCmd->set_cmdId(cmdId);
                        addCmd->set_appId(app->getAppID());
                        if(menuParams->get_parentID())
                        {
                            const unsigned int& menuId = *menuParams->get_parentID();
                            app->addMenuCommand(cmdId, menuId);
                        }
                        core->mMessageMapping.addMessage(addCmd->getId(), sessionKey);

                        if(object->get_cmdIcon())
                        {
                            addCmd->set_cmdIcon(*object->get_cmdIcon());
                        }

                        CommandParams params;
                        params.menuParamsV2 = menuParams;
                        app->addCommand(cmdId, cmdType, params);
                        app->incrementUnrespondedRequestCount(cmdId);
                        core->mRequestMapping.addMessage(addCmd->getId(), cmdId);
                        HMIHandler::getInstance().sendRequest(addCmd);

                    }
                    if(object->get_vrCommands())
                    {
                        LOG4CPLUS_INFO_EXT(mLogger, " An AddCommand VR request has been invoked");
                        NsRPC2Communication::VR::AddCommand * addCmd = new NsRPC2Communication::VR::AddCommand();
                        addCmd->setId(HMIHandler::getInstance().getJsonRPC2Handler()->getNextMessageId());
                        CommandType cmdType = CommandType::VR;
                        addCmd->set_vrCommands(*object->get_vrCommands());
                        addCmd->set_cmdId(cmdId);
                        addCmd->set_appId(app->getAppID());
                        core->mMessageMapping.addMessage(addCmd->getId(), sessionKey);
                        CommandParams params;
                        params.vrCommands = object->get_vrCommands();
                        app->addCommand(cmdId, cmdType, params);
                        app->incrementUnrespondedRequestCount(cmdId);
                        core->mRequestMapping.addMessage(addCmd->getId(), cmdId);
                        HMIHandler::getInstance().sendRequest(addCmd);
                    }

                    break;
                }
                case NsAppLinkRPCV2::FunctionID::DeleteCommandID:
                {
                    LOG4CPLUS_INFO_EXT(mLogger, " A DeleteCommand request has been invoked");
                    Application_v2* app = (Application_v2*)AppMgrRegistry::getInstance().getApplication(sessionKey);
                    if(!app)
                    {
                        LOG4CPLUS_ERROR_EXT(mLogger, " session key " << sessionKey
                            << " hasn't been associated with any application!");
                        NsAppLinkRPCV2::DeleteCommand_response* response = new NsAppLinkRPCV2::DeleteCommand_response();
                        response->setMethodId(NsAppLinkRPCV2::FunctionID::DeleteCommandID);
                        response->setMessageType(NsAppLinkRPC::ALRPCMessage::RESPONSE);
                        response->set_success(false);
                        response->set_resultCode(NsAppLinkRPCV2::Result::APPLICATION_NOT_REGISTERED);
                        MobileHandler::getInstance().sendRPCMessage(response, sessionKey);
                        break;
                    }
                    if(NsAppLinkRPCV2::HMILevel::HMI_NONE == app->getApplicationHMIStatusLevel())
                    {
                        LOG4CPLUS_ERROR_EXT(mLogger, "An application " << app->getName() << " with session key " << sessionKey << " has not been activated yet!" );
                        NsAppLinkRPCV2::DeleteCommand_response* response = new NsAppLinkRPCV2::DeleteCommand_response;
                        response->setMethodId(NsAppLinkRPCV2::FunctionID::DeleteCommandID);
                        response->setMessageType(NsAppLinkRPC::ALRPCMessage::RESPONSE);
                        response->set_success(false);
                        response->set_resultCode(NsAppLinkRPCV2::Result::REJECTED);
                        MobileHandler::getInstance().sendRPCMessage(response, sessionKey);
                        break;
                    }
                    NsAppLinkRPCV2::DeleteCommand_request* object = (NsAppLinkRPCV2::DeleteCommand_request*)mobileMsg;

                    CommandTypes cmdTypes = app->getCommandTypes(object->get_cmdID());
                    if(cmdTypes.empty())
                    {
                        NsAppLinkRPCV2::DeleteCommand_response* response = new NsAppLinkRPCV2::DeleteCommand_response;
                        response->setMethodId(NsAppLinkRPCV2::FunctionID::DeleteCommandID);
                        response->setMessageType(NsAppLinkRPC::ALRPCMessage::RESPONSE);
                        response->set_success(false);
                        response->set_resultCode(NsAppLinkRPCV2::Result::INVALID_DATA);
                        MobileHandler::getInstance().sendRPCMessage(response, sessionKey);
                        break;
                    }
                    const unsigned int& cmdId = object->get_cmdID();
                    for(CommandTypes::iterator it = cmdTypes.begin(); it != cmdTypes.end(); it++)
                    {
                        CommandType cmdType = *it;
                        if(cmdType == CommandType::UI)
                        {
                            LOG4CPLUS_INFO_EXT(mLogger, " A DeleteCommand UI request has been invoked");
                            NsRPC2Communication::UI::DeleteCommand* deleteCmd = new NsRPC2Communication::UI::DeleteCommand();
                            deleteCmd->setId(HMIHandler::getInstance().getJsonRPC2Handler()->getNextMessageId());
                            deleteCmd->set_appId(app->getAppID());
                            core->mMessageMapping.addMessage(deleteCmd->getId(), sessionKey);
                            deleteCmd->set_cmdId(cmdId);
                            app->removeCommand(cmdId, cmdType);
                            app->incrementUnrespondedRequestCount(cmdId);
                            app->removeMenuCommand(cmdId);
                            core->mRequestMapping.addMessage(deleteCmd->getId(), cmdId);
                            HMIHandler::getInstance().sendRequest(deleteCmd);
                        }
                        else if(cmdType == CommandType::VR)
                        {
                            LOG4CPLUS_INFO_EXT(mLogger, " A DeleteCommand VR request has been invoked");
                            NsRPC2Communication::VR::DeleteCommand* deleteCmd = new NsRPC2Communication::VR::DeleteCommand();
                            deleteCmd->setId(HMIHandler::getInstance().getJsonRPC2Handler()->getNextMessageId());
                            core->mMessageMapping.addMessage(deleteCmd->getId(), sessionKey);
                            deleteCmd->set_cmdId(cmdId);
                            deleteCmd->set_appId(app->getAppID());
                            app->removeCommand(cmdId, cmdType);
                            app->incrementUnrespondedRequestCount(cmdId);
                            core->mRequestMapping.addMessage(deleteCmd->getId(), cmdId);
                            HMIHandler::getInstance().sendRequest(deleteCmd);
                        }
                    }
                    break;
                }
                case NsAppLinkRPCV2::FunctionID::AddSubMenuID:
                {
                    LOG4CPLUS_INFO_EXT(mLogger, " An AddSubmenu request has been invoked");
                    Application_v2* app = (Application_v2*)AppMgrRegistry::getInstance().getApplication(sessionKey);
                    if(!app)
                    {
                        LOG4CPLUS_ERROR_EXT(mLogger, " session key " << sessionKey
                            << " hasn't been associated with any application!");
                        NsAppLinkRPCV2::AddSubMenu_response* response = new NsAppLinkRPCV2::AddSubMenu_response();
                        response->setMessageType(NsAppLinkRPC::ALRPCMessage::RESPONSE);
                        response->setMethodId(NsAppLinkRPCV2::FunctionID::AddSubMenuID);
                        response->set_success(false);
                        response->set_resultCode(NsAppLinkRPCV2::Result::APPLICATION_NOT_REGISTERED);
                        MobileHandler::getInstance().sendRPCMessage(response, sessionKey);
                        break;
                    }
                    if(NsAppLinkRPCV2::HMILevel::HMI_NONE == app->getApplicationHMIStatusLevel())
                    {
                        LOG4CPLUS_ERROR_EXT(mLogger, "An application " << app->getName() << " with session key " << sessionKey << " has not been activated yet!" );
                        NsAppLinkRPCV2::AddSubMenu_response* response = new NsAppLinkRPCV2::AddSubMenu_response;
                        response->setMessageType(NsAppLinkRPC::ALRPCMessage::RESPONSE);
                        response->setMethodId(NsAppLinkRPCV2::FunctionID::AddSubMenuID);
                        response->set_success(false);
                        response->set_resultCode(NsAppLinkRPCV2::Result::REJECTED);
                        MobileHandler::getInstance().sendRPCMessage(response, sessionKey);
                        break;
                    }
                    NsAppLinkRPCV2::AddSubMenu_request* object = (NsAppLinkRPCV2::AddSubMenu_request*)mobileMsg;
                    NsRPC2Communication::UI::AddSubMenu* addSubMenu = new NsRPC2Communication::UI::AddSubMenu();
                    addSubMenu->setId(HMIHandler::getInstance().getJsonRPC2Handler()->getNextMessageId());
                    core->mMessageMapping.addMessage(addSubMenu->getId(), sessionKey);
                    addSubMenu->set_menuId(object->get_menuID());
                    addSubMenu->set_menuName(object->get_menuName());
                    if(object->get_position())
                    {
                        addSubMenu->set_position(*object->get_position());
                    }
                    addSubMenu->set_appId(app->getAppID());
                    app->addMenu(object->get_menuID(), object->get_menuName(), object->get_position());
                    HMIHandler::getInstance().sendRequest(addSubMenu);
                    break;
                }
                case NsAppLinkRPCV2::FunctionID::DeleteSubMenuID:
                {
                    LOG4CPLUS_INFO_EXT(mLogger, " A DeleteSubmenu request has been invoked");
                    NsAppLinkRPCV2::DeleteSubMenu_request* object = (NsAppLinkRPCV2::DeleteSubMenu_request*)mobileMsg;
                    Application_v2* app = (Application_v2*)AppMgrRegistry::getInstance().getApplication(sessionKey);
                    if(!app)
                    {
                        LOG4CPLUS_ERROR_EXT(mLogger, " session key " << sessionKey
                            << " hasn't been associated with any application!");
                        NsAppLinkRPCV2::DeleteSubMenu_response* response = new NsAppLinkRPCV2::DeleteSubMenu_response;
                        response->setMethodId(NsAppLinkRPCV2::FunctionID::DeleteSubMenuID);
                        response->setMessageType(NsAppLinkRPC::ALRPCMessage::RESPONSE);
                        response->set_success(false);
                        response->set_resultCode(NsAppLinkRPCV2::Result::APPLICATION_NOT_REGISTERED);
                        MobileHandler::getInstance().sendRPCMessage(response, sessionKey);
                        break;
                    }
                    if(NsAppLinkRPCV2::HMILevel::HMI_NONE == app->getApplicationHMIStatusLevel())
                    {
                        LOG4CPLUS_ERROR_EXT(mLogger, "An application " << app->getName() << " with session key " << sessionKey << " has not been activated yet!" );
                        NsAppLinkRPCV2::DeleteSubMenu_response* response = new NsAppLinkRPCV2::DeleteSubMenu_response;
                        response->setMethodId(NsAppLinkRPCV2::FunctionID::DeleteSubMenuID);
                        response->setMessageType(NsAppLinkRPC::ALRPCMessage::RESPONSE);
                        response->set_success(false);
                        response->set_resultCode(NsAppLinkRPCV2::Result::REJECTED);
                        MobileHandler::getInstance().sendRPCMessage(response, sessionKey);
                        break;
                    }
                    const unsigned int& menuId = object->get_menuID();
                    if(!app->findMenu(menuId))
                    {
                        LOG4CPLUS_ERROR_EXT(mLogger, " menuId " << menuId
                                            << " hasn't been associated with the application " << app->getName() << " id " << app->getAppID() << " !");
                        NsAppLinkRPCV2::DeleteSubMenu_response* response = new NsAppLinkRPCV2::DeleteSubMenu_response;
                        response->setMethodId(NsAppLinkRPCV2::FunctionID::DeleteSubMenuID);
                        response->setMessageType(NsAppLinkRPC::ALRPCMessage::RESPONSE);
                        response->set_success(false);
                        response->set_resultCode(NsAppLinkRPCV2::Result::INVALID_DATA);
                        MobileHandler::getInstance().sendRPCMessage(response, sessionKey);
                        break;
                    }
                    NsRPC2Communication::UI::DeleteSubMenu* delSubMenu = new NsRPC2Communication::UI::DeleteSubMenu();
                    delSubMenu->setId(HMIHandler::getInstance().getJsonRPC2Handler()->getNextMessageId());
                    core->mMessageMapping.addMessage(delSubMenu->getId(), sessionKey);
                    delSubMenu->set_menuId(menuId);
                    delSubMenu->set_appId(app->getAppID());
                    const MenuCommands& menuCommands = app->findMenuCommands(menuId);
                    LOG4CPLUS_INFO_EXT(mLogger, " A given menu has " << menuCommands.size() << " UI commands - about to delete 'em!");
                    for(MenuCommands::const_iterator it = menuCommands.begin(); it != menuCommands.end(); it++)
                    {
                        LOG4CPLUS_INFO_EXT(mLogger, " Deleting command with id " << *it);
                        NsRPC2Communication::UI::DeleteCommand* delUiCmd = new NsRPC2Communication::UI::DeleteCommand();
                        delUiCmd->set_cmdId(*it);
                        delUiCmd->setId(HMIHandler::getInstance().getJsonRPC2Handler()->getNextMessageId());
                        delUiCmd->set_appId(app->getAppID());
                        core->mMessageMapping.addMessage(delUiCmd->getId(), sessionKey);
                        core->mRequestMapping.addMessage(delUiCmd->getId(), *it);
                        HMIHandler::getInstance().sendRequest(delUiCmd);
                        const CommandTypes& types = app->getCommandTypes(*it);
                        for(CommandTypes::const_iterator it2 = types.begin(); it2 != types.end(); it2++)
                        {
                            const CommandType& type = *it2;
                            if(type == CommandType::VR)
                            {
                                LOG4CPLUS_INFO_EXT(mLogger, " A given command id " << *it << " has VR counterpart attached to: deleting it also!");
                                NsRPC2Communication::VR::DeleteCommand* delVrCmd = new NsRPC2Communication::VR::DeleteCommand();
                                delVrCmd->set_cmdId(*it);
                                delVrCmd->set_appId(app->getAppID());
                                core->mMessageMapping.addMessage(delVrCmd->getId(), sessionKey);
                                core->mRequestMapping.addMessage(delVrCmd->getId(), *it);
                                app->removeCommand(*it, CommandType::VR);
                                HMIHandler::getInstance().sendRequest(delVrCmd);
                            }
                        }
                        app->removeCommand(*it, CommandType::UI);
                        app->removeMenuCommand(*it);
                    }
                    app->removeMenu(menuId);
                    HMIHandler::getInstance().sendRequest(delSubMenu);
                    break;
                }
                case NsAppLinkRPCV2::FunctionID::PerformAudioPassThruID:
                {
                    LOG4CPLUS_INFO_EXT(mLogger, " A PerformAudioPassThru request has been invoked");

                    if (core->getAudioPassThruFlag())
                    {
                        LOG4CPLUS_INFO_EXT(mLogger, "PerformAudioPassThru::TOO_MANY_PENDING_REQUESTS");
                        sendResponse<NsAppLinkRPCV2::PerformAudioPassThru_response
                            , NsAppLinkRPCV2::Result::ResultInternal>(NsAppLinkRPCV2::FunctionID::PerformAudioPassThruID
                                , NsAppLinkRPCV2::Result::TOO_MANY_PENDING_REQUESTS
                                , NsAppLinkRPC::ALRPCMessage::RESPONSE
                                , false
                                , sessionKey);
                        break;
                    }

                    core->setAudioPassThruFlag(true);

                    Application_v2* app
                        = getApplicationV2AndCheckHMIStatus<NsAppLinkRPCV2::PerformAudioPassThru_response>(sessionKey,
                            NsAppLinkRPCV2::FunctionID::PerformAudioPassThruID);
                    if (!app)
                        break;

                    NsAppLinkRPCV2::PerformAudioPassThru_request* request
                        = static_cast<NsAppLinkRPCV2::PerformAudioPassThru_request*>(mobileMsg);

                    NsRPC2Communication::UI::PerformAudioPassThru* performAudioPassThru
                        = new NsRPC2Communication::UI::PerformAudioPassThru;
                    if (!performAudioPassThru)
                    {
                        LOG4CPLUS_INFO_EXT(mLogger, "PerformAudioPassThru::OUT_OF_MEMORY");
                        sendResponse<NsAppLinkRPCV2::PerformAudioPassThru_response
                            , NsAppLinkRPCV2::Result::ResultInternal>(NsAppLinkRPCV2::FunctionID::PerformAudioPassThruID
                                , NsAppLinkRPCV2::Result::OUT_OF_MEMORY
                                , NsAppLinkRPC::ALRPCMessage::RESPONSE
                                , false
                                , sessionKey);
                        core->setAudioPassThruFlag(false);
                        break;
                    }

                    performAudioPassThru->set_initialPrompt(request->get_initialPrompt());
                    performAudioPassThru->set_samplingRate(request->get_samplingRate());
                    performAudioPassThru->set_maxDuration(request->get_maxDuration());
                    performAudioPassThru->set_bitsPerSample(request->get_bitsPerSample());
                    performAudioPassThru->set_audioType(request->get_audioType());

                    const std::string* firstDisplayText = request->get_audioPassThruDisplayText1();
                    if(firstDisplayText)
                        performAudioPassThru->set_audioPassThruDisplayText1(*firstDisplayText);

                    const std::string* secondDisplayText = request->get_audioPassThruDisplayText2();
                    if (secondDisplayText)
                        performAudioPassThru->set_audioPassThruDisplayText2(*secondDisplayText);

                    performAudioPassThru->setId(HMIHandler::getInstance().getJsonRPC2Handler()->getNextMessageId());
                    performAudioPassThru->set_appId(app->getAppID());
                    HMIHandler::getInstance().sendRequest(performAudioPassThru);

                    LOG4CPLUS_INFO_EXT(mLogger, "Request to HMI sent...");

                    AudioPassThruData* data = new AudioPassThruData;
                    if (!data)
                    {
                        LOG4CPLUS_INFO_EXT(mLogger, "PerformAudioPassThru::OUT_OF_MEMORY");
                        sendResponse<NsAppLinkRPCV2::PerformAudioPassThru_response
                            , NsAppLinkRPCV2::Result::ResultInternal>(NsAppLinkRPCV2::FunctionID::PerformAudioPassThruID
                                , NsAppLinkRPCV2::Result::OUT_OF_MEMORY
                                , NsAppLinkRPC::ALRPCMessage::RESPONSE
                                , false
                                , sessionKey);
                        core->setAudioPassThruFlag(false);
                        break;
                    }

                    //  Thread for audio record operation
                    data->samplingRate = request->get_samplingRate();
                    data->maxDuration = request->get_maxDuration();
                    data->bitsPerSample = request->get_bitsPerSample();
                    data->audioType = request->get_audioType();
                    data->sessionKey = sessionKey;
                    pthread_create(&audioPassThruThread, 0, AudioPassThru, static_cast<void*>(data));

                    LOG4CPLUS_INFO_EXT(mLogger, "AudioPassThru thread created...");

                    // We send response only when we finish or EndAudioPassThru request received.
                    // Look for AudioPassThru thread proc and EndAudioPassThruID event handler.
                    break;
                }
                case NsAppLinkRPCV2::FunctionID::EndAudioPassThruID:
                {
                    LOG4CPLUS_INFO_EXT(mLogger, " A EndAudioPassThru request has been invoked");

                    pthread_cond_signal(&cv);
                    pthread_cancel(audioPassThruThread);

                    sendResponse<NsAppLinkRPCV2::EndAudioPassThru_response
                            , NsAppLinkRPCV2::Result::ResultInternal>(NsAppLinkRPCV2::FunctionID::EndAudioPassThruID
                                , NsAppLinkRPCV2::Result::SUCCESS
                                , NsAppLinkRPC::ALRPCMessage::RESPONSE
                                , true
                                , sessionKey);

                    sendResponse<NsAppLinkRPCV2::PerformAudioPassThru_response
                            , NsAppLinkRPCV2::Result::ResultInternal>(NsAppLinkRPCV2::FunctionID::PerformAudioPassThruID
                                , NsAppLinkRPCV2::Result::SUCCESS
                                , NsAppLinkRPC::ALRPCMessage::RESPONSE
                                , true
                                , sessionKey);

                    core->setAudioPassThruFlag(false);
                    break;
                }
<<<<<<< HEAD
                case NsAppLinkRPCV2::FunctionID::SubscribeVehicleDataID:
                {
                    LOG4CPLUS_INFO_EXT(mLogger, " A SubscribeVehicleData request has been invoked");
                    NsAppLinkRPCV2::SubscribeVehicleData_request * object = (NsAppLinkRPCV2::SubscribeVehicleData_request*)mobileMsg;
                    NsAppLinkRPCV2::SubscribeVehicleData_response* response = new NsAppLinkRPCV2::SubscribeVehicleData_response();
                    response->setMessageType(NsAppLinkRPC::ALRPCMessage::RESPONSE);
                    response->setMethodId(NsAppLinkRPCV2::FunctionID::SubscribeVehicleDataID);
                    RegistryItem* item = AppMgrRegistry::getInstance().getItem(sessionKey);
                    if(!item)
                    {
                        LOG4CPLUS_ERROR_EXT(mLogger, " session key " << sessionKey
                            << " hasn't been associated with any application!");
                        response->set_success(false);
                        response->set_resultCode(NsAppLinkRPCV2::Result::APPLICATION_NOT_REGISTERED);
                        MobileHandler::getInstance().sendRPCMessage(response, sessionKey);
                        break;
                    }
                    Application_v2* app = (Application_v2*)item->getApplication();
                    if(!app)
                    {
                        LOG4CPLUS_ERROR_EXT(mLogger, "No application associated with the registry item with session key " << sessionKey );
                        response->set_success(false);
                        response->set_resultCode(NsAppLinkRPCV2::Result::GENERIC_ERROR);
                        MobileHandler::getInstance().sendRPCMessage(response, sessionKey);
                        break;
                    }
                    if(NsAppLinkRPCV2::HMILevel::HMI_NONE == app->getApplicationHMIStatusLevel())
                    {
                        LOG4CPLUS_ERROR_EXT(mLogger, "An application " << app->getName() << " with session key " << sessionKey << " has not been activated yet!" );
                        response->set_success(false);
                        response->set_resultCode(NsAppLinkRPCV2::Result::REJECTED);
                        MobileHandler::getInstance().sendRPCMessage(response, sessionKey);
                        break;
                    }
                    std::vector<NsAppLinkRPCV2::VehicleDataType> vdVector = object->get_dataType();
                    std::vector<NsAppLinkRPCV2::VehicleDataType>::iterator it;
                    for (it = vdVector.begin(); it != vdVector.end(); it++)
                    {
                        core->mVehicleDataMapping.addVehicleDataMapping(*it, item);
                    }
                    response->set_success(true);
                    response->set_resultCode(NsAppLinkRPCV2::Result::SUCCESS);
                    MobileHandler::getInstance().sendRPCMessage(response, sessionKey);
                    break;
                }
                case NsAppLinkRPCV2::FunctionID::UnsubscribeVehicleDataID:
                {
                    LOG4CPLUS_INFO_EXT(mLogger, " An UnsubscribeVehicleData request has been invoked");
                    NsAppLinkRPCV2::UnsubscribeVehicleData_request * object = (NsAppLinkRPCV2::UnsubscribeVehicleData_request*)mobileMsg;
                    NsAppLinkRPCV2::UnsubscribeVehicleData_response* response = new NsAppLinkRPCV2::UnsubscribeVehicleData_response();
                    response->setMessageType(NsAppLinkRPC::ALRPCMessage::RESPONSE);
                    response->setMethodId(NsAppLinkRPCV2::FunctionID::UnsubscribeVehicleDataID);
                    RegistryItem* item = AppMgrRegistry::getInstance().getItem(sessionKey);
                    if(!item)
                    {
                        LOG4CPLUS_ERROR_EXT(mLogger, " session key " << sessionKey
                            << " hasn't been associated with any application!");
                        response->set_success(false);
                        response->set_resultCode(NsAppLinkRPCV2::Result::APPLICATION_NOT_REGISTERED);
                        MobileHandler::getInstance().sendRPCMessage(response, sessionKey);
                        break;
                    }
                    Application_v2* app = (Application_v2*)item->getApplication();
                    if(!app)
                    {
                        LOG4CPLUS_ERROR_EXT(mLogger, "No application associated with the registry item with session key " << sessionKey );
                        response->set_success(false);
                        response->set_resultCode(NsAppLinkRPCV2::Result::GENERIC_ERROR);
                        MobileHandler::getInstance().sendRPCMessage(response, sessionKey);
                        break;
                    }
                    if(NsAppLinkRPCV2::HMILevel::HMI_NONE == app->getApplicationHMIStatusLevel())
                    {
                        LOG4CPLUS_ERROR_EXT(mLogger, "An application " << app->getName() << " with session key " << sessionKey << " has not been activated yet!" );
                        response->set_success(false);
                        response->set_resultCode(NsAppLinkRPCV2::Result::REJECTED);
                        MobileHandler::getInstance().sendRPCMessage(response, sessionKey);
                        break;
                    }
                    std::vector<NsAppLinkRPCV2::VehicleDataType> vdVector = object->get_dataType();
                    std::vector<NsAppLinkRPCV2::VehicleDataType>::iterator it;
                    for (it = vdVector.begin(); it != vdVector.end(); it++)
                    {
                        core->mVehicleDataMapping.removeVehicleDataMapping(*it, item);
                    }
                    response->set_success(true);
                    response->set_resultCode(NsAppLinkRPCV2::Result::SUCCESS);
                    MobileHandler::getInstance().sendRPCMessage(response, sessionKey);
                    break;
                }
                case NsAppLinkRPCV2::FunctionID::GetVehicleDataID:
                case NsAppLinkRPCV2::FunctionID::ReadDIDID:
                case NsAppLinkRPCV2::FunctionID::GetDTCsID:
                {
                    LOG4CPLUS_INFO_EXT(mLogger, " A given command id " << mobileMsg->getMethodId() << " RECEIVED! TODO!!!");
                    break;
=======
                case NsAppLinkRPCV2::FunctionID::ChangeRegistrationID:
                {
                    LOG4CPLUS_INFO_EXT(mLogger, "A ChangeRegistration request has been invoked." );

                    NsAppManager::Application_v2* app = static_cast<NsAppManager::Application_v2*>(
                    NsAppManager::AppMgrRegistry::getInstance().getApplication(sessionKey));
                    if(!app)
                    {
                        sendResponse<NsAppLinkRPCV2::ChangeRegistration_response, NsAppLinkRPCV2::Result::ResultInternal>(
                            NsAppLinkRPCV2::FunctionID::ChangeRegistrationID
                            , NsAppLinkRPCV2::Result::APPLICATION_NOT_REGISTERED
                            , NsAppLinkRPC::ALRPCMessage::RESPONSE
                            , false
                            , sessionKey);

                        break;
                    }                    

                    NsAppLinkRPCV2::ChangeRegistration_request* request
                        = static_cast<NsAppLinkRPCV2::ChangeRegistration_request*>(mobileMsg);


>>>>>>> 6b0cd222
                }
                case NsAppLinkRPCV2::FunctionID::INVALID_ENUM:
                default:
                {
                    LOG4CPLUS_ERROR_EXT(mLogger, " An undefined or invalid RPC message " << mobileMsg->getMethodId() << " has been received!");
                    NsAppLinkRPCV2::GenericResponse_response* response = new NsAppLinkRPCV2::GenericResponse_response();
                    response->setMethodId(NsAppLinkRPCV2::FunctionID::GenericResponseID);
                    response->set_success(false);
                    response->set_resultCode(NsAppLinkRPCV2::Result::INVALID_DATA);
                    MobileHandler::getInstance().sendRPCMessage(response, sessionKey);
                    break;
                }
            }
        }
    }

    /**
     * \brief push HMI RPC2 message to a queue
     * \param msg a message to be pushed
     * \param pThis a pointer to AppMgrCore class instance
     */
    void AppMgrCore::handleBusRPCMessageIncoming(NsRPC2Communication::RPC2Command* msg , void *pThis)
    {
        if(!msg)
        {
            LOG4CPLUS_ERROR_EXT(mLogger, " Incoming null pointer from HMI side!");
            return;
        }
        LOG4CPLUS_INFO_EXT(mLogger, " A RPC2 bus message " << msg->getMethod() << " has been incoming...");

        if(!pThis)
        {
            LOG4CPLUS_ERROR_EXT(mLogger, " pThis should point to an instance of AppMgrCore class");
            return;
        }

        AppMgrCore* core = (AppMgrCore*)pThis;
        switch(msg->getMethod())
        {
            case NsRPC2Communication::Marshaller::METHOD_INVALID:
            {
                LOG4CPLUS_ERROR_EXT(mLogger, " An invalid RPC message " << msg->getMethod() << " has been received!");
                return;
            }
            default:
                LOG4CPLUS_INFO_EXT(mLogger, " A valid RPC message " << msg->getMethod() << " has been received!");
        }

        switch(msg->getMethod())
        {
            case NsRPC2Communication::Marshaller::METHOD_NSRPC2COMMUNICATION_BUTTONS__ONBUTTONEVENT:
            {
                LOG4CPLUS_INFO_EXT(mLogger, " An OnButtonEvent notification has been invoked");
                NsRPC2Communication::Buttons::OnButtonEvent * object = (NsRPC2Communication::Buttons::OnButtonEvent*)msg;

                NsAppLinkRPCV2::ButtonName btnName;
                btnName.set((NsAppLinkRPCV2::ButtonName::ButtonNameInternal)object->get_name().get());
                Application* app = core->getApplicationFromItemCheckNotNull(core->mButtonsMapping.findRegistryItemSubscribedToButton(btnName));
                if(!app)
                {
                    LOG4CPLUS_ERROR_EXT(mLogger, "No application associated with this registry item!");
                    return;
                }

                int appId = app->getAppID();

                switch(app->getProtocolVersion())
                {
                    case 1:
                    {
                        NsAppLinkRPC::OnButtonEvent* event = new NsAppLinkRPC::OnButtonEvent();
                        event->set_buttonEventMode(object->get_mode());
                        const NsAppLinkRPC::ButtonName & name = object->get_name();
                        event->set_buttonName(name);
                        LOG4CPLUS_INFO_EXT(mLogger, " A message will be sent to an app " << app->getName() << " Application id " << appId);
                        MobileHandler::getInstance().sendRPCMessage(event, appId);
                        break;
                    }
                    case 2:
                    {
                        NsAppLinkRPCV2::OnButtonEvent* event = new NsAppLinkRPCV2::OnButtonEvent();
                        event->setMethodId(NsAppLinkRPCV2::FunctionID::OnButtonEventID);
                        event->setMessageType(NsAppLinkRPC::ALRPCMessage::NOTIFICATION);
                        const NsAppLinkRPC::ButtonEventMode& evtMode = object->get_mode();
                        NsAppLinkRPCV2::ButtonEventMode evtModeV2;
                        evtModeV2.set((NsAppLinkRPCV2::ButtonEventMode::ButtonEventModeInternal)evtMode.get());
                        event->set_buttonEventMode(evtModeV2);
                        const NsAppLinkRPC::ButtonName& btnName = object->get_name();
                        NsAppLinkRPCV2::ButtonName btnNameV2;
                        btnNameV2.set((NsAppLinkRPCV2::ButtonName::ButtonNameInternal)btnName.get());
                        event->set_buttonName(btnNameV2);
                        if(object->get_customButtonID())
                        {
                            event->set_customButtonID(*object->get_customButtonID());
                        }
                        else
                        {
                            event->set_customButtonID(0);
                        }
                        event->setMessageType(NsAppLinkRPC::ALRPCMessage::NOTIFICATION);
                        event->setMethodId(NsAppLinkRPCV2::FunctionID::OnButtonEventID);
                        LOG4CPLUS_INFO_EXT(mLogger, " A message will be sent to an app " << app->getName() << " application id " << appId);
                        MobileHandler::getInstance().sendRPCMessage(event, appId);
                        break;
                    }
                }
                return;
            }
            case NsRPC2Communication::Marshaller::METHOD_NSRPC2COMMUNICATION_BUTTONS__ONBUTTONPRESS:
            {
                LOG4CPLUS_INFO_EXT(mLogger, " An OnButtonPress notification has been invoked");
                NsRPC2Communication::Buttons::OnButtonPress * object = (NsRPC2Communication::Buttons::OnButtonPress*)msg;
                const NsAppLinkRPC::ButtonName & name = object->get_name();
                NsAppLinkRPCV2::ButtonName btnName;
                btnName.set((NsAppLinkRPCV2::ButtonName::ButtonNameInternal)name.get());
                Application* app = core->getApplicationFromItemCheckNotNull(core->mButtonsMapping.findRegistryItemSubscribedToButton(btnName));
                if(!app)
                {
                    LOG4CPLUS_ERROR_EXT(mLogger, "No application associated with this registry item!");
                    return;
                }

                int appId = app->getAppID();

                switch(app->getProtocolVersion())
                {
                    case 1:
                    {
                        NsAppLinkRPC::OnButtonPress* event = new NsAppLinkRPC::OnButtonPress();

                        event->set_buttonName(name);
                        event->set_buttonPressMode(object->get_mode());
                        LOG4CPLUS_INFO_EXT(mLogger, "before we find sessionID");

                        LOG4CPLUS_INFO_EXT(mLogger, " A message will be sent to an app " << app->getName()
                            << " application id " << appId);
                        MobileHandler::getInstance().sendRPCMessage(event, appId);
                        break;
                    }
                    case 2:
                    {
                        NsAppLinkRPCV2::OnButtonPress* event = new NsAppLinkRPCV2::OnButtonPress();
                        event->setMethodId(NsAppLinkRPCV2::FunctionID::OnButtonPressID);
                        event->setMessageType(NsAppLinkRPC::ALRPCMessage::NOTIFICATION);
                        NsAppLinkRPCV2::ButtonName btnName;
                        btnName.set((NsAppLinkRPCV2::ButtonName::ButtonNameInternal)name.get());
                        event->set_buttonName(btnName);
                        NsAppLinkRPCV2::ButtonPressMode pressMode;
                        pressMode.set((NsAppLinkRPCV2::ButtonPressMode::ButtonPressModeInternal)object->get_mode().get());
                        event->set_buttonPressMode(pressMode);
                        if(object->get_customButtonID())
                        {
                            event->set_customButtonID(*object->get_customButtonID());
                        }
                        else
                        {
                            event->set_customButtonID(0);
                        }
                        LOG4CPLUS_INFO_EXT(mLogger, "before we find sessionID");

                        event->setMessageType(NsAppLinkRPC::ALRPCMessage::NOTIFICATION);
                        event->setMethodId(NsAppLinkRPCV2::FunctionID::OnButtonPressID);

                        LOG4CPLUS_INFO_EXT(mLogger, " A message will be sent to an app "<< app->getName()
                            << " application id " << appId);
                        MobileHandler::getInstance().sendRPCMessage(event, appId);
                        break;
                    }
                }
                return;
            }
            case NsRPC2Communication::Marshaller::METHOD_NSRPC2COMMUNICATION_BUTTONS__GETCAPABILITIESRESPONSE:
            {
                LOG4CPLUS_INFO_EXT(mLogger, " A GetButtonCapabilities response has been income");
                NsRPC2Communication::Buttons::GetCapabilitiesResponse * btnCaps = (NsRPC2Communication::Buttons::GetCapabilitiesResponse*)msg;
                core->mButtonCapabilitiesV1.set( btnCaps->get_capabilities() );
                std::vector< NsAppLinkRPCV2::ButtonCapabilities> caps;
                for(std::vector< NsAppLinkRPC::ButtonCapabilities>::const_iterator it = btnCaps->get_capabilities().begin(); it != btnCaps->get_capabilities().end(); it++)
                {
                    const NsAppLinkRPC::ButtonCapabilities& cap = *it;
                    NsAppLinkRPCV2::ButtonCapabilities capV2;
                    capV2.set_longPressAvailable(cap.get_longPressAvailable());
                    NsAppLinkRPCV2::ButtonName btnName;
                    btnName.set((NsAppLinkRPCV2::ButtonName::ButtonNameInternal)cap.get_name().get());
                    capV2.set_name(btnName);
                    capV2.set_shortPressAvailable(cap.get_shortPressAvailable());
                    capV2.set_upDownAvailable(cap.get_upDownAvailable());
                    caps.push_back(capV2);
                }
                core->mButtonCapabilitiesV2.set(caps);
                if(btnCaps->get_presetBankCapabilities())
                {
                    core->mPresetBankCapabilities = *btnCaps->get_presetBankCapabilities();
                }
                return;
            }
            default:
                LOG4CPLUS_INFO_EXT(mLogger, " Not Buttons RPC message " << msg->getMethod() << " has been received!");
        }

        switch(msg->getMethod())
        {
            case NsRPC2Communication::Marshaller::METHOD_NSRPC2COMMUNICATION_UI__ONREADY:
            {
                LOG4CPLUS_INFO_EXT(mLogger, " An OnReady UI notification has been invoked");
                HMIHandler::getInstance().setReadyState(true);

                NsRPC2Communication::UI::GetCapabilities* getUiCapsRequest = new NsRPC2Communication::UI::GetCapabilities();
                HMIHandler::getInstance().sendRequest(getUiCapsRequest);
                NsRPC2Communication::VR::GetCapabilities* getVrCapsRequest = new NsRPC2Communication::VR::GetCapabilities();
                HMIHandler::getInstance().sendRequest(getVrCapsRequest);
                NsRPC2Communication::TTS::GetCapabilities* getTtsCapsRequest = new NsRPC2Communication::TTS::GetCapabilities();
                HMIHandler::getInstance().sendRequest(getTtsCapsRequest);
                NsRPC2Communication::Buttons::GetCapabilities* getButtonsCapsRequest = new NsRPC2Communication::Buttons::GetCapabilities();
                HMIHandler::getInstance().sendRequest(getButtonsCapsRequest);
                NsRPC2Communication::VehicleInfo::GetVehicleType* getVehicleType = new NsRPC2Communication::VehicleInfo::GetVehicleType;
                HMIHandler::getInstance().sendRequest(getVehicleType);
                NsRPC2Communication::UI::GetSupportedLanguages * getUISupportedLanguages = new NsRPC2Communication::UI::GetSupportedLanguages;
                HMIHandler::getInstance().sendRequest(getUISupportedLanguages);

                NsRPC2Communication::UI::GetLanguage* getUiLang = new NsRPC2Communication::UI::GetLanguage;
                HMIHandler::getInstance().sendRequest(getUiLang);
                NsRPC2Communication::VR::GetLanguage* getVrLang = new NsRPC2Communication::VR::GetLanguage;
                HMIHandler::getInstance().sendRequest(getVrLang);
                NsRPC2Communication::TTS::GetLanguage* getTtsLang = new NsRPC2Communication::TTS::GetLanguage;
                HMIHandler::getInstance().sendRequest(getTtsLang);
                return;
            }
            case NsRPC2Communication::Marshaller::METHOD_NSRPC2COMMUNICATION_UI__GETCAPABILITIESRESPONSE:
            {
                LOG4CPLUS_INFO_EXT(mLogger, " A GetUICapabilities response has been income");
                NsRPC2Communication::UI::GetCapabilitiesResponse * uiCaps = (NsRPC2Communication::UI::GetCapabilitiesResponse*)msg;
                core->mDisplayCapabilitiesV1 = uiCaps->get_displayCapabilities();

                NsAppLinkRPCV2::DisplayCapabilities displayCaps;
                const NsAppLinkRPC::DisplayCapabilities& displayCapsV1 = uiCaps->get_displayCapabilities();
                NsAppLinkRPCV2::DisplayType displayType;
                displayType.set((NsAppLinkRPCV2::DisplayType::DisplayTypeInternal)displayCapsV1.get_displayType().get());
                displayCaps.set_displayType(displayType);
                std::vector<NsAppLinkRPCV2::MediaClockFormat> fmt;
                for(std::vector<NsAppLinkRPC::MediaClockFormat>::const_iterator it = displayCapsV1.get_mediaClockFormats().begin(); it != displayCapsV1.get_mediaClockFormats().end(); it++)
                {
                    NsAppLinkRPCV2::MediaClockFormat fmtItem;
                    fmtItem.set((NsAppLinkRPCV2::MediaClockFormat::MediaClockFormatInternal)(*it).get());
                    fmt.push_back(fmtItem);
                }
                displayCaps.set_mediaClockFormats(fmt);
                std::vector<NsAppLinkRPCV2::TextField> txtFields;
                for(std::vector<NsAppLinkRPC::TextField>::const_iterator it = displayCapsV1.get_textFields().begin(); it != displayCapsV1.get_textFields().end(); it++)
                {
                    NsAppLinkRPCV2::TextField txtField;
                    const NsAppLinkRPC::TextField txtFieldV1 = *it;
                    NsAppLinkRPCV2::CharacterSet charset;
                    charset.set((NsAppLinkRPCV2::CharacterSet::CharacterSetInternal)txtFieldV1.get_characterSet().get());
                    txtField.set_characterSet(charset);
                    NsAppLinkRPCV2::TextFieldName name;
                    name.set((NsAppLinkRPCV2::TextFieldName::TextFieldNameInternal)txtFieldV1.get_name().get());
                    txtField.set_name(name);
                    txtField.set_rows(txtFieldV1.get_rows());
                    txtField.set_width(txtFieldV1.get_width());
                    txtFields.push_back(txtField);
                }
                displayCaps.set_textFields(txtFields);
                core->mDisplayCapabilitiesV2 = displayCaps;
                core->mHmiZoneCapabilitiesV1.set( uiCaps->get_hmiZoneCapabilities() );

                std::vector< NsAppLinkRPCV2::HmiZoneCapabilities> hmiCaps;
                for(std::vector< NsAppLinkRPC::HmiZoneCapabilities>::const_iterator it = uiCaps->get_hmiZoneCapabilities().begin(); it != uiCaps->get_hmiZoneCapabilities().end(); it++)
                {
                    const NsAppLinkRPC::HmiZoneCapabilities& cap = *it;
                    NsAppLinkRPCV2::HmiZoneCapabilities capV2;
                    capV2.set((NsAppLinkRPCV2::HmiZoneCapabilities::HmiZoneCapabilitiesInternal)cap.get());
                    hmiCaps.push_back(capV2);
                }
                core->mHmiZoneCapabilitiesV2.set( hmiCaps );
                if(uiCaps->get_softButtonCapabilities())
                {
                    core->mSoftButtonCapabilities.set(*uiCaps->get_softButtonCapabilities());
                }
                return;
            }
            case NsRPC2Communication::Marshaller::METHOD_NSRPC2COMMUNICATION_UI__GETLANGUAGERESPONSE:
            {
                NsRPC2Communication::UI::GetLanguageResponse* getLang = (NsRPC2Communication::UI::GetLanguageResponse*)msg;
                core->mUiLanguageV1 = getLang->get_hmiDisplayLanguage();
                NsAppLinkRPCV2::Language langV2;
                langV2.set((NsAppLinkRPCV2::Language::LanguageInternal)getLang->get_hmiDisplayLanguage().get());
                core->mUiLanguageV2 = langV2;
                return;
            }
            case NsRPC2Communication::Marshaller::METHOD_NSRPC2COMMUNICATION_UI__ONCOMMAND:
            {
                LOG4CPLUS_INFO_EXT(mLogger, " An OnCommand UI notification has been invoked");
                NsRPC2Communication::UI::OnCommand* object = (NsRPC2Communication::UI::OnCommand*)msg;
                Application* app = AppMgrRegistry::getInstance().getApplicationByCommand(object->get_commandId());
                if(!app)
                {
                    LOG4CPLUS_ERROR_EXT(mLogger, "No application associated with this registry item!");
                    return;
                }

                int appId = app->getAppID();

                switch(app->getProtocolVersion())
                {
                    case 1:
                    {
                        NsAppLinkRPC::OnCommand* event = new NsAppLinkRPC::OnCommand();
                        event->set_cmdID(object->get_commandId());
                        event->set_triggerSource(NsAppLinkRPC::TriggerSource::TS_MENU);
                        LOG4CPLUS_INFO_EXT(mLogger, " A message will be sent to an app " << app->getName()
                            << " application id " << appId);
                        MobileHandler::getInstance().sendRPCMessage(event, appId);
                        break;
                    }
                    case 2:
                    {
                        NsAppLinkRPCV2::OnCommand* event = new NsAppLinkRPCV2::OnCommand();
                        event->setMethodId(NsAppLinkRPCV2::FunctionID::OnCommandID);
                        event->setMessageType(NsAppLinkRPC::ALRPCMessage::NOTIFICATION);
                        event->set_cmdID(object->get_commandId());
                        event->set_triggerSource(NsAppLinkRPCV2::TriggerSource::TS_MENU);
                        event->setMethodId(NsAppLinkRPCV2::FunctionID::OnCommandID);
                        event->setMessageType(NsAppLinkRPC::ALRPCMessage::NOTIFICATION);
                        LOG4CPLUS_INFO_EXT(mLogger, " A message will be sent to an app " << app->getName()
                            << " application id " << appId);
                        MobileHandler::getInstance().sendRPCMessage(event, appId);
                        break;
                    }
                }
                return;
            }
            case NsRPC2Communication::Marshaller::METHOD_NSRPC2COMMUNICATION_UI__SHOWRESPONSE:
            {
                LOG4CPLUS_INFO_EXT(mLogger, " A Show response has been income");
                NsRPC2Communication::UI::ShowResponse* object = (NsRPC2Communication::UI::ShowResponse*)msg;
                Application* app = core->getApplicationFromItemCheckNotNull(core->mMessageMapping.findRegistryItemAssignedToCommand(object->getId()));
                if(!app)
                {
                    LOG4CPLUS_ERROR_EXT(mLogger, "No application associated with this registry item!");
                    return;
                }

                int appId = app->getAppID();

                switch(app->getProtocolVersion())
                {
                    case 1:
                    {
                        NsAppLinkRPC::Show_response* response = new NsAppLinkRPC::Show_response();
                        response->setMessageType(NsAppLinkRPC::ALRPCMessage::RESPONSE);
                        response->set_resultCode(static_cast<NsAppLinkRPC::Result::ResultInternal>(object->getResult()));
                        response->set_success(true);

                        core->mMessageMapping.removeMessage(object->getId());
                        LOG4CPLUS_INFO_EXT(mLogger, " A message will be sent to an app " << app->getName()
                            << " application id " << appId);
                        MobileHandler::getInstance().sendRPCMessage(response, appId);
                        break;
                    }
                    case 2:
                    {
                        NsAppLinkRPCV2::Show_response* response = new NsAppLinkRPCV2::Show_response();
                        response->setMethodId(NsAppLinkRPCV2::FunctionID::ShowID);
                        response->setMessageType(NsAppLinkRPC::ALRPCMessage::RESPONSE);
                        response->set_resultCode(static_cast<NsAppLinkRPCV2::Result::ResultInternal>(object->getResult()));
                        response->set_success(true);
                        response->setMethodId(NsAppLinkRPCV2::FunctionID::ShowID);
                        core->mMessageMapping.removeMessage(object->getId());
                        LOG4CPLUS_INFO_EXT(mLogger, " A message will be sent to an app " << app->getName()
                            << " application id " << appId);
                        MobileHandler::getInstance().sendRPCMessage(response, appId);
                        break;
                    }
                }
                return;
            }
            case NsRPC2Communication::Marshaller::METHOD_NSRPC2COMMUNICATION_UI__SETGLOBALPROPERTIESRESPONSE:
            {
                LOG4CPLUS_INFO_EXT(mLogger, " A SetGlobalProperties response has been income");
                NsRPC2Communication::UI::SetGlobalPropertiesResponse* object = (NsRPC2Communication::UI::SetGlobalPropertiesResponse*)msg;
                Application* app = core->getApplicationFromItemCheckNotNull(core->mMessageMapping.findRegistryItemAssignedToCommand(object->getId()));
                if(!app)
                {
                    LOG4CPLUS_ERROR_EXT(mLogger, "No application associated with this registry item!");
                    return;
                }

                int appId = app->getAppID();

                switch(app->getProtocolVersion())
                {
                    case 1:
                    {
                        NsAppLinkRPC::SetGlobalProperties_response* response = new NsAppLinkRPC::SetGlobalProperties_response();

                        response->setMessageType(NsAppLinkRPC::ALRPCMessage::RESPONSE);
                        response->set_resultCode(static_cast<NsAppLinkRPC::Result::ResultInternal>(object->getResult()));
                        response->set_success(true);

                        core->mMessageMapping.removeMessage(object->getId());
                        LOG4CPLUS_INFO_EXT(mLogger, " A message will be sent to an app " << app->getName()
                            << " application id " << appId);
                        MobileHandler::getInstance().sendRPCMessage(response, appId);
                        break;
                    }
                    case 2:
                    {
                        NsAppLinkRPCV2::SetGlobalProperties_response* response = new NsAppLinkRPCV2::SetGlobalProperties_response();

                        response->setMethodId(NsAppLinkRPCV2::FunctionID::SetGlobalPropertiesID);
                        response->setMessageType(NsAppLinkRPC::ALRPCMessage::RESPONSE);
                        response->set_resultCode(static_cast<NsAppLinkRPCV2::Result::ResultInternal>(object->getResult()));
                        response->set_success(true);

                        core->mMessageMapping.removeMessage(object->getId());
                        LOG4CPLUS_INFO_EXT(mLogger, " A message will be sent to an app " << app->getName()
                            << " application id " << appId);
                        MobileHandler::getInstance().sendRPCMessage(response, appId);
                        break;
                    }
                }
                return;
            }
            case NsRPC2Communication::Marshaller::METHOD_NSRPC2COMMUNICATION_UI__RESETGLOBALPROPERTIESRESPONSE:
            {
                LOG4CPLUS_INFO_EXT(mLogger, " A ResetGlobalProperties response has been income");
                NsRPC2Communication::UI::ResetGlobalPropertiesResponse* object = (NsRPC2Communication::UI::ResetGlobalPropertiesResponse*)msg;
                Application* app = core->getApplicationFromItemCheckNotNull(core->mMessageMapping.findRegistryItemAssignedToCommand(object->getId()));
                if(!app)
                {
                    LOG4CPLUS_ERROR_EXT(mLogger, "No application associated with this registry item!");
                    return;
                }

                int appId = app->getAppID();

                switch(app->getProtocolVersion())
                {
                    case 1:
                    {
                        NsAppLinkRPC::ResetGlobalProperties_response* response = new NsAppLinkRPC::ResetGlobalProperties_response();

                        response->setMessageType(NsAppLinkRPC::ALRPCMessage::RESPONSE);
                        response->set_success(true);
                        response->set_resultCode(static_cast<NsAppLinkRPC::Result::ResultInternal>(object->getResult()));

                        core->mMessageMapping.removeMessage(object->getId());
                        LOG4CPLUS_INFO_EXT(mLogger, " A message will be sent to an app " << app->getName()
                            << " application id " << appId);
                        MobileHandler::getInstance().sendRPCMessage(response, appId);
                        break;
                    }
                    case 2:
                    {
                        NsAppLinkRPCV2::ResetGlobalProperties_response* response = new NsAppLinkRPCV2::ResetGlobalProperties_response();

                        response->setMethodId(NsAppLinkRPCV2::FunctionID::ResetGlobalPropertiesID);
                        response->setMessageType(NsAppLinkRPC::ALRPCMessage::RESPONSE);
                        response->set_success(true);
                        response->set_resultCode(static_cast<NsAppLinkRPCV2::Result::ResultInternal>(object->getResult()));

                        core->mMessageMapping.removeMessage(object->getId());
                        LOG4CPLUS_INFO_EXT(mLogger, " A message will be sent to an app " << app->getName()
                            << " application id " << appId);
                        MobileHandler::getInstance().sendRPCMessage(response, appId);
                        break;
                        break;
                    }
                }
                return;
            }
            case NsRPC2Communication::Marshaller::METHOD_NSRPC2COMMUNICATION_UI__ALERTRESPONSE:
            {
                LOG4CPLUS_INFO_EXT(mLogger, " An Alert response has been income");
                NsRPC2Communication::UI::AlertResponse* object = (NsRPC2Communication::UI::AlertResponse*)msg;
                Application* app = core->getApplicationFromItemCheckNotNull(core->mMessageMapping.findRegistryItemAssignedToCommand(object->getId()));
                if(!app)
                {
                    LOG4CPLUS_ERROR_EXT(mLogger, "No application associated with this registry item!");
                    return;
                }

                int appId = app->getAppID();

                switch(app->getProtocolVersion())
                {
                    case 1:
                    {
                        NsAppLinkRPC::Alert_response* response = new NsAppLinkRPC::Alert_response();
                        response->set_success(true);
                        response->set_resultCode(static_cast<NsAppLinkRPC::Result::ResultInternal>(object->getResult()));

                        core->mMessageMapping.removeMessage(object->getId());
                        LOG4CPLUS_INFO_EXT(mLogger, " A message will be sent to an app " << app->getName()
                            << " application id " << appId);
                        MobileHandler::getInstance().sendRPCMessage(response, appId);
                        break;
                    }
                    case 2:
                    {
                        NsAppLinkRPCV2::Alert_response* response = new NsAppLinkRPCV2::Alert_response();
                        response->set_success(true);
                        response->setMessageType(NsAppLinkRPC::ALRPCMessage::RESPONSE);
                        response->setMethodId(NsAppLinkRPCV2::FunctionID::AlertID);
                        response->set_resultCode(static_cast<NsAppLinkRPCV2::Result::ResultInternal>(object->getResult()));
                        if(object->get_tryAgainTime())
                        {
                            response->set_tryAgainTime(*object->get_tryAgainTime());
                        }

                        core->mMessageMapping.removeMessage(object->getId());
                        LOG4CPLUS_INFO_EXT(mLogger, " A message will be sent to an app " << app->getName()
                            << " application id " << appId);
                        MobileHandler::getInstance().sendRPCMessage(response, appId);
                        break;
                        break;
                    }
                }
                return;
            }
            case NsRPC2Communication::Marshaller::METHOD_NSRPC2COMMUNICATION_UI__ADDCOMMANDRESPONSE:
            {
                LOG4CPLUS_INFO_EXT(mLogger, " An AddCommand UI response has been income");
                NsRPC2Communication::UI::AddCommandResponse* object = (NsRPC2Communication::UI::AddCommandResponse*)msg;
                Application* app = core->getApplicationFromItemCheckNotNull(core->mMessageMapping.findRegistryItemAssignedToCommand(object->getId()));
                if(!app)
                {
                    LOG4CPLUS_ERROR_EXT(mLogger, "No application associated with this registry item!");
                    return;
                }

                int appId = app->getAppID();
                unsigned int cmdId = core->mRequestMapping.findRequestIdAssignedToMessage(object->getId());
                app->decrementUnrespondedRequestCount(cmdId);
                if(app->getUnrespondedRequestCount(cmdId) == 0)
                {
                    switch(app->getProtocolVersion())
                    {
                        case 1:
                        {
                            NsAppLinkRPC::AddCommand_response* response = new NsAppLinkRPC::AddCommand_response();
                            response->set_success(true);
                            response->set_resultCode(static_cast<NsAppLinkRPC::Result::ResultInternal>(object->getResult()));
                            core->mRequestMapping.removeRequest(object->getId());
                            LOG4CPLUS_INFO_EXT(mLogger, " A message will be sent to an app " << app->getName()
                                << " application id " << appId);
                            MobileHandler::getInstance().sendRPCMessage(response, appId);
                            break;
                        }
                        case 2:
                        {
                            NsAppLinkRPCV2::AddCommand_response* response = new NsAppLinkRPCV2::AddCommand_response();
                            response->set_success(true);
                            response->setMessageType(NsAppLinkRPC::ALRPCMessage::RESPONSE);
                            response->setMethodId(NsAppLinkRPCV2::FunctionID::AddCommandID);
                            response->set_resultCode(static_cast<NsAppLinkRPCV2::Result::ResultInternal>(object->getResult()));
                            core->mRequestMapping.removeRequest(object->getId());
                            LOG4CPLUS_INFO_EXT(mLogger, " A message will be sent to an app " << app->getName()
                                << " application id " << appId);
                            MobileHandler::getInstance().sendRPCMessage(response, appId);
                            break;
                        }
                    }
                }

                core->mMessageMapping.removeMessage(object->getId());

                return;
            }
            case NsRPC2Communication::Marshaller::METHOD_NSRPC2COMMUNICATION_UI__DELETECOMMANDRESPONSE:
            {
                LOG4CPLUS_INFO_EXT(mLogger, " A DeleteCommand UI response has been income");
                NsRPC2Communication::UI::DeleteCommandResponse* object = (NsRPC2Communication::UI::DeleteCommandResponse*)msg;
                Application* app = core->getApplicationFromItemCheckNotNull(core->mMessageMapping.findRegistryItemAssignedToCommand(object->getId()));
                if(!app)
                {
                    LOG4CPLUS_ERROR_EXT(mLogger, "No application associated with this registry item!");
                    return;
                }

                int appId = app->getAppID();
                unsigned int cmdId = core->mRequestMapping.findRequestIdAssignedToMessage(object->getId());
                app->decrementUnrespondedRequestCount(cmdId);
                if(app->getUnrespondedRequestCount(cmdId) == 0)
                {
                    switch(app->getProtocolVersion())
                    {
                        case 1:
                        {
                            NsAppLinkRPC::DeleteCommand_response* response = new NsAppLinkRPC::DeleteCommand_response();
                            response->set_success(true);
                            response->set_resultCode(static_cast<NsAppLinkRPC::Result::ResultInternal>(object->getResult()));
                            core->mRequestMapping.removeRequest(object->getId());
                            LOG4CPLUS_INFO_EXT(mLogger, " A message will be sent to an app " << app->getName()
                                << " application id " << appId);
                            MobileHandler::getInstance().sendRPCMessage(response, appId);
                            break;
                        }
                        case 2:
                        {
                            NsAppLinkRPCV2::DeleteCommand_response* response = new NsAppLinkRPCV2::DeleteCommand_response();
                            response->setMethodId(NsAppLinkRPCV2::FunctionID::DeleteCommandID);
                            response->setMessageType(NsAppLinkRPC::ALRPCMessage::RESPONSE);
                            response->set_success(true);
                            response->set_resultCode(static_cast<NsAppLinkRPCV2::Result::ResultInternal>(object->getResult()));
                            core->mRequestMapping.removeRequest(object->getId());
                            LOG4CPLUS_INFO_EXT(mLogger, " A message will be sent to an app " << app->getName()
                                << " application id " << appId);
                            MobileHandler::getInstance().sendRPCMessage(response, appId);
                            break;
                        }
                    }
                }

                core->mMessageMapping.removeMessage(object->getId());

                return;
            }
            case NsRPC2Communication::Marshaller::METHOD_NSRPC2COMMUNICATION_UI__ADDSUBMENURESPONSE:
            {
                LOG4CPLUS_INFO_EXT(mLogger, " An AddSubMenu response has been income");
                NsRPC2Communication::UI::AddSubMenuResponse* object = (NsRPC2Communication::UI::AddSubMenuResponse*)msg;
                Application* app = core->getApplicationFromItemCheckNotNull(core->mMessageMapping.findRegistryItemAssignedToCommand(object->getId()));
                if(!app)
                {
                    LOG4CPLUS_ERROR_EXT(mLogger, "No application associated with this registry item!");
                    return;
                }

                int appId = app->getAppID();

                switch(app->getProtocolVersion())
                {
                    case 1:
                    {
                        NsAppLinkRPC::AddSubMenu_response* response = new NsAppLinkRPC::AddSubMenu_response();
                        response->set_success(true);
                        response->set_resultCode(static_cast<NsAppLinkRPC::Result::ResultInternal>(object->getResult()));

                        core->mMessageMapping.removeMessage(object->getId());
                        LOG4CPLUS_INFO_EXT(mLogger, " A message will be sent to an app " << app->getName()
                            << " application id " << appId);
                        MobileHandler::getInstance().sendRPCMessage(response, appId);
                        break;
                    }
                    case 2:
                    {
                        NsAppLinkRPCV2::AddSubMenu_response* response = new NsAppLinkRPCV2::AddSubMenu_response();
                        response->set_success(true);
                        response->set_resultCode(static_cast<NsAppLinkRPCV2::Result::ResultInternal>(object->getResult()));
                        response->setMethodId(NsAppLinkRPCV2::FunctionID::AddSubMenuID);
                        response->setMessageType(NsAppLinkRPC::ALRPCMessage::RESPONSE);
                        core->mMessageMapping.removeMessage(object->getId());
                        LOG4CPLUS_INFO_EXT(mLogger, " A message will be sent to an app " << app->getName()
                            << " application id " << appId);
                        MobileHandler::getInstance().sendRPCMessage(response, appId);
                        break;
                    }
                }
                return;
            }
            case NsRPC2Communication::Marshaller::METHOD_NSRPC2COMMUNICATION_UI__DELETESUBMENURESPONSE:
            {
                LOG4CPLUS_INFO_EXT(mLogger, " A DeleteSubMenu response has been income");
                NsRPC2Communication::UI::DeleteSubMenuResponse* object = (NsRPC2Communication::UI::DeleteSubMenuResponse*)msg;
                Application* app = core->getApplicationFromItemCheckNotNull(core->mMessageMapping.findRegistryItemAssignedToCommand(object->getId()));
                if(!app)
                {
                    LOG4CPLUS_ERROR_EXT(mLogger, "No application associated with this registry item!");
                    return;
                }

                int appId = app->getAppID();

                switch(app->getProtocolVersion())
                {
                    case 1:
                    {
                        NsAppLinkRPC::DeleteSubMenu_response* response = new NsAppLinkRPC::DeleteSubMenu_response();
                        response->set_success(true);
                        response->set_resultCode(static_cast<NsAppLinkRPC::Result::ResultInternal>(object->getResult()));

                        core->mMessageMapping.removeMessage(object->getId());
                        LOG4CPLUS_INFO_EXT(mLogger, " A message will be sent to an app " << app->getName()
                            << " application id " << appId);
                        MobileHandler::getInstance().sendRPCMessage(response, appId);
                        break;
                    }
                    case 2:
                    {
                        NsAppLinkRPCV2::DeleteSubMenu_response* response = new NsAppLinkRPCV2::DeleteSubMenu_response();
                        response->set_success(true);
                        response->set_resultCode(static_cast<NsAppLinkRPCV2::Result::ResultInternal>(object->getResult()));
                        response->setMethodId(NsAppLinkRPCV2::FunctionID::DeleteSubMenuID);
                        response->setMessageType(NsAppLinkRPC::ALRPCMessage::RESPONSE);
                        core->mMessageMapping.removeMessage(object->getId());
                        LOG4CPLUS_INFO_EXT(mLogger, " A message will be sent to an app " << app->getName()
                            << " application id " << appId);
                        MobileHandler::getInstance().sendRPCMessage(response, appId);
                        break;
                    }
                }
                return;
            }
            case NsRPC2Communication::Marshaller::METHOD_NSRPC2COMMUNICATION_UI__CREATEINTERACTIONCHOICESETRESPONSE:
            {
                LOG4CPLUS_INFO_EXT(mLogger, " A CreateInteractionChoiceSet response has been income");
                NsRPC2Communication::UI::CreateInteractionChoiceSetResponse* object = (NsRPC2Communication::UI::CreateInteractionChoiceSetResponse*)msg;
                Application* app = core->getApplicationFromItemCheckNotNull(core->mMessageMapping.findRegistryItemAssignedToCommand(object->getId()));
                if(!app)
                {
                    LOG4CPLUS_ERROR_EXT(mLogger, "No application associated with this registry item!");
                    return;
                }

                int appId = app->getAppID();

                switch(app->getProtocolVersion())
                {
                    case 1:
                    {
                        NsAppLinkRPC::CreateInteractionChoiceSet_response* response = new NsAppLinkRPC::CreateInteractionChoiceSet_response();
                        response->set_success(true);
                        response->set_resultCode(static_cast<NsAppLinkRPC::Result::ResultInternal>(object->getResult()));

                        core->mMessageMapping.removeMessage(object->getId());
                        LOG4CPLUS_INFO_EXT(mLogger, " A message will be sent to an app " << app->getName()
                            << " application id " << appId);
                        MobileHandler::getInstance().sendRPCMessage(response, appId);
                        break;
                    }
                    case 2:
                    {
                        NsAppLinkRPCV2::CreateInteractionChoiceSet_response* response = new NsAppLinkRPCV2::CreateInteractionChoiceSet_response();
                        response->set_success(true);
                        response->set_resultCode(static_cast<NsAppLinkRPCV2::Result::ResultInternal>(object->getResult()));
                        response->setMessageType(NsAppLinkRPC::ALRPCMessage::RESPONSE);
                        response->setMethodId(NsAppLinkRPCV2::FunctionID::CreateInteractionChoiceSetID);
                        core->mMessageMapping.removeMessage(object->getId());
                        LOG4CPLUS_INFO_EXT(mLogger, " A message will be sent to an app " << app->getName()
                            << " application id " << appId);
                        MobileHandler::getInstance().sendRPCMessage(response, appId);
                        break;
                    }
                }
                return;
            }
            case NsRPC2Communication::Marshaller::METHOD_NSRPC2COMMUNICATION_UI__DELETEINTERACTIONCHOICESETRESPONSE:
            {
                LOG4CPLUS_INFO_EXT(mLogger, " A DeleteInteractionChoiceSet response has been income");
                NsRPC2Communication::UI::DeleteInteractionChoiceSetResponse* object = (NsRPC2Communication::UI::DeleteInteractionChoiceSetResponse*)msg;
                Application* app = core->getApplicationFromItemCheckNotNull(core->mMessageMapping.findRegistryItemAssignedToCommand(object->getId()));
                if(!app)
                {
                    LOG4CPLUS_ERROR_EXT(mLogger, "No application associated with this registry item!");
                    return;
                }

                int appId = app->getAppID();

                switch(app->getProtocolVersion())
                {
                    case 1:
                    {
                        NsAppLinkRPC::DeleteInteractionChoiceSet_response* response = new NsAppLinkRPC::DeleteInteractionChoiceSet_response();
                        response->set_success(true);
                        response->set_resultCode(static_cast<NsAppLinkRPC::Result::ResultInternal>(object->getResult()));

                        core->mMessageMapping.removeMessage(object->getId());
                        LOG4CPLUS_INFO_EXT(mLogger, " A message will be sent to an app " << app->getName()
                            << " application id " << appId);
                        MobileHandler::getInstance().sendRPCMessage(response, appId);
                        break;
                    }
                    case 2:
                    {
                        NsAppLinkRPCV2::DeleteInteractionChoiceSet_response* response = new NsAppLinkRPCV2::DeleteInteractionChoiceSet_response();
                        response->set_success(true);
                        response->set_resultCode(static_cast<NsAppLinkRPCV2::Result::ResultInternal>(object->getResult()));
                        response->setMethodId(NsAppLinkRPCV2::FunctionID::DeleteInteractionChoiceSetID);
                        response->setMessageType(NsAppLinkRPC::ALRPCMessage::RESPONSE);
                        core->mMessageMapping.removeMessage(object->getId());
                        LOG4CPLUS_INFO_EXT(mLogger, " A message will be sent to an app " << app->getName()
                            << " application id " << appId);
                        MobileHandler::getInstance().sendRPCMessage(response, appId);
                        break;
                    }
                }
                return;
            }
            case NsRPC2Communication::Marshaller::METHOD_NSRPC2COMMUNICATION_UI__PERFORMINTERACTIONRESPONSE:
            {
                LOG4CPLUS_INFO_EXT(mLogger, " A PerformInteraction response has been income");
                NsRPC2Communication::UI::PerformInteractionResponse* object = (NsRPC2Communication::UI::PerformInteractionResponse*)msg;
                Application* app = core->getApplicationFromItemCheckNotNull(core->mMessageMapping.findRegistryItemAssignedToCommand(object->getId()));
                if(!app)
                {
                    LOG4CPLUS_ERROR_EXT(mLogger, "No application associated with this registry item!");
                    return;
                }

                int appId = app->getAppID();

                switch(app->getProtocolVersion())
                {
                    case 1:
                    {
                        NsAppLinkRPC::PerformInteraction_response* response = new NsAppLinkRPC::PerformInteraction_response();
                        if(object->get_choiceID())
                        {
                            response->set_choiceID(*object->get_choiceID());
                        }
                        if(object->get_triggerSource())
                        {
                            response->set_triggerSource(*object->get_triggerSource());
                        }
                        response->set_success(true);
                        response->set_resultCode(static_cast<NsAppLinkRPC::Result::ResultInternal>(object->getResult()));
                        core->mMessageMapping.removeMessage(object->getId());
                        LOG4CPLUS_INFO_EXT(mLogger, " A message will be sent to an app " << app->getName()
                            << " application id " << appId);
                        MobileHandler::getInstance().sendRPCMessage(response, appId);
                        break;
                    }
                    case 2:
                    {
                        NsAppLinkRPCV2::PerformInteraction_response* response = new NsAppLinkRPCV2::PerformInteraction_response();
                        response->setMethodId(NsAppLinkRPCV2::FunctionID::PerformInteractionID);
                        response->setMessageType(NsAppLinkRPC::ALRPCMessage::RESPONSE);
                        if(object->get_choiceID())
                        {
                            response->set_choiceID(*object->get_choiceID());
                        }
                        if(object->get_triggerSource())
                        {
                            NsAppLinkRPCV2::TriggerSource triggerSrc;
                            triggerSrc.set((NsAppLinkRPCV2::TriggerSource::TriggerSourceInternal)object->get_triggerSource()->get());
                            response->set_triggerSource(triggerSrc);
                        }
                        response->set_success(true);
                        response->set_resultCode(static_cast<NsAppLinkRPCV2::Result::ResultInternal>(object->getResult()));
                        core->mMessageMapping.removeMessage(object->getId());
                        LOG4CPLUS_INFO_EXT(mLogger, " A message will be sent to an app " << app->getName()
                            << " application id " << appId);
                        MobileHandler::getInstance().sendRPCMessage(response, appId);
                        break;
                    }
                }

                return;
            }
            case NsRPC2Communication::Marshaller::METHOD_NSRPC2COMMUNICATION_UI__SETMEDIACLOCKTIMERRESPONSE:
            {
                LOG4CPLUS_INFO_EXT(mLogger, " A SetMediaClockTimer response has been income");
                NsRPC2Communication::UI::SetMediaClockTimerResponse* object = (NsRPC2Communication::UI::SetMediaClockTimerResponse*)msg;
                Application* app = core->getApplicationFromItemCheckNotNull(core->mMessageMapping.findRegistryItemAssignedToCommand(object->getId()));
                if(!app)
                {
                    LOG4CPLUS_ERROR_EXT(mLogger, "No application associated with this registry item!");
                    return;
                }

                int appId = app->getAppID();

                switch(app->getProtocolVersion())
                {
                    case 1:
                    {
                        NsAppLinkRPC::SetMediaClockTimer_response* response = new NsAppLinkRPC::SetMediaClockTimer_response();
                        response->set_success(true);
                        response->set_resultCode(static_cast<NsAppLinkRPC::Result::ResultInternal>(object->getResult()));
                        core->mMessageMapping.removeMessage(object->getId());
                        LOG4CPLUS_INFO_EXT(mLogger, " A message will be sent to an app " << app->getName()
                            << " application id " << appId);
                        MobileHandler::getInstance().sendRPCMessage(response, appId);
                        break;
                    }
                    case 2:
                    {
                        NsAppLinkRPCV2::SetMediaClockTimer_response* response = new NsAppLinkRPCV2::SetMediaClockTimer_response();
                        response->setMethodId(NsAppLinkRPCV2::FunctionID::SetMediaClockTimerID);
                        response->setMessageType(NsAppLinkRPC::ALRPCMessage::RESPONSE);
                        response->set_success(true);
                        response->set_resultCode(static_cast<NsAppLinkRPCV2::Result::ResultInternal>(object->getResult()));
                        core->mMessageMapping.removeMessage(object->getId());
                        LOG4CPLUS_INFO_EXT(mLogger, " A message will be sent to an app " << app->getName()
                            << " application id " << appId);
                        MobileHandler::getInstance().sendRPCMessage(response, appId);
                        break;
                    }
                }
                return;
            }
            case NsRPC2Communication::Marshaller::METHOD_NSRPC2COMMUNICATION_UI__ONDRIVERDISTRACTION:
            {
                LOG4CPLUS_INFO_EXT(mLogger, " An OnDriverDistraction UI notification has been invoked");
                NsRPC2Communication::UI::OnDriverDistraction* object = (NsRPC2Communication::UI::OnDriverDistraction*)msg;
                Application* app = AppMgrRegistry::getInstance().getActiveItem();
                if(!app)
                {
                    LOG4CPLUS_INFO_EXT(mLogger, "No currently active application found");
                    return;
                }

                int appId = app->getAppID();

                // We need two events simultaneously, because we may have applications of more than one protocol version registered on the HMI
                // and all they need to be notified of an OnDriverDistraction event
                NsAppLinkRPC::OnDriverDistraction* eventV1 = new NsAppLinkRPC::OnDriverDistraction();
                eventV1->set_state(object->get_state());
                core->mDriverDistractionV1 = eventV1;
                NsAppLinkRPCV2::OnDriverDistraction* eventV2 = new NsAppLinkRPCV2::OnDriverDistraction();
                eventV2->setMethodId(NsAppLinkRPCV2::FunctionID::OnDriverDistractionID);
                eventV2->setMessageType(NsAppLinkRPC::ALRPCMessage::NOTIFICATION);
                NsAppLinkRPCV2::DriverDistractionState stateV2;
                stateV2.set((NsAppLinkRPCV2::DriverDistractionState::DriverDistractionStateInternal)object->get_state().get());
                eventV2->set_state(stateV2);
                eventV2->setMethodId(NsAppLinkRPCV2::FunctionID::OnDriverDistractionID);
                eventV2->setMessageType(NsAppLinkRPC::ALRPCMessage::NOTIFICATION);
                core->mDriverDistractionV2 = eventV2;

                switch(app->getProtocolVersion())
                {
                    case 1:
                    {
                        MobileHandler::getInstance().sendRPCMessage(eventV1, appId);
                        break;
                    }
                    case 2:
                    {
                        MobileHandler::getInstance().sendRPCMessage(eventV2, appId);
                        break;
                    }
                }
                return;
            }
            case NsRPC2Communication::Marshaller::METHOD_NSRPC2COMMUNICATION_UI__ONSYSTEMCONTEXT:
            {
                LOG4CPLUS_INFO_EXT(mLogger, " An OnSystemContext UI notification has been invoked");
                NsRPC2Communication::UI::OnSystemContext* object = (NsRPC2Communication::UI::OnSystemContext*)msg;

                Application* app = AppMgrRegistry::getInstance().getActiveItem();
                if(!app)
                {
                    LOG4CPLUS_ERROR_EXT(mLogger, " null-application found as an active item!");
                    return;
                }

                LOG4CPLUS_INFO_EXT(mLogger, " About to send OnHMIStatus to a mobile side...");
                int appId = app->getAppID();
                switch(app->getProtocolVersion())
                {
                    case 1:
                    {
                        if (NsAppLinkRPC::SystemContext::SYSCTXT_MAIN == object->get_systemContext().get())
                        {
                            Application_v1* appv1 = (Application_v1*)app;
                            appv1->setSystemContext(object->get_systemContext());
                            NsAppLinkRPC::OnHMIStatus* event = new NsAppLinkRPC::OnHMIStatus;
                            event->set_systemContext(object->get_systemContext());
                            event->set_hmiLevel(NsAppLinkRPC::HMILevel::HMI_FULL);
                            event->set_audioStreamingState(appv1->getApplicationAudioStreamingState());

                            LOG4CPLUS_INFO_EXT(mLogger, " An NsAppLinkRPC::OnHMIStatus UI notification has been sent to a mobile side!");
                            MobileHandler::getInstance().sendRPCMessage(event, appId);
                        }
                        break;
                    }
                    case 2:
                    {
                        if (NsAppLinkRPC::SystemContext::SYSCTXT_MAIN == object->get_systemContext().get())
                        {
                            Application_v2* appv2 = (Application_v2*)app;
                            NsAppLinkRPCV2::SystemContext ctx2;
                            const NsAppLinkRPC::SystemContext& ctx = object->get_systemContext();
                            ctx2.set((NsAppLinkRPCV2::SystemContext::SystemContextInternal)ctx.get());
                            appv2->setSystemContext(ctx2);
                            NsAppLinkRPCV2::OnHMIStatus* event = new NsAppLinkRPCV2::OnHMIStatus;
                            event->setMethodId(NsAppLinkRPCV2::FunctionID::OnHMIStatusID);
                            event->setMessageType(NsAppLinkRPC::ALRPCMessage::NOTIFICATION);
                            event->set_systemContext(appv2->getSystemContext());
                            event->set_hmiLevel(NsAppLinkRPCV2::HMILevel::HMI_FULL);
                            event->set_audioStreamingState(appv2->getApplicationAudioStreamingState());

                            LOG4CPLUS_INFO_EXT(mLogger, " An NsAppLinkRPC::OnHMIStatus UI notification has been sent to a mobile side!");
                            MobileHandler::getInstance().sendRPCMessage(event, appId);
                        }
                        break;
                    }
                }
                return;
            }
            case NsRPC2Communication::Marshaller::METHOD_NSRPC2COMMUNICATION_UI__SLIDERRESPONSE:
            {
                LOG4CPLUS_INFO_EXT(mLogger, " A Slider response has been income");
                NsRPC2Communication::UI::SliderResponse* uiResponse = (NsRPC2Communication::UI::SliderResponse*)msg;
                Application* app = core->getApplicationFromItemCheckNotNull(
                    core->mMessageMapping.findRegistryItemAssignedToCommand(uiResponse->getId()));
                if(!app)
                {
                    LOG4CPLUS_ERROR_EXT(mLogger, "No application associated with this registry item!");
                    return;
                }

                int appId = app->getAppID();
                NsAppLinkRPCV2::Slider_response* response = new NsAppLinkRPCV2::Slider_response();

                response->set_success(true);
                response->setMethodId(NsAppLinkRPCV2::FunctionID::SliderID);
                response->setMessageType(NsAppLinkRPC::ALRPCMessage::RESPONSE);
                response->set_sliderPosition(uiResponse->get_sliderPosition());
                response->set_resultCode(static_cast<NsAppLinkRPCV2::Result::ResultInternal>(uiResponse->getResult()));
                core->mMessageMapping.removeMessage(uiResponse->getId());

                LOG4CPLUS_INFO_EXT(mLogger, " A message will be sent to an app " << app->getName()
                    << " application id " << appId);
                MobileHandler::getInstance().sendRPCMessage(response, appId);
                return;
            }
            case NsRPC2Communication::Marshaller::METHOD_NSRPC2COMMUNICATION_UI__SETAPPICONRESPONSE:
            {
                LOG4CPLUS_INFO_EXT(mLogger, " A SetAppId response has been income");
                NsRPC2Communication::UI::SetAppIconResponse* uiResponse = static_cast<NsRPC2Communication::UI::SetAppIconResponse*>(msg);

                Application* app = core->getApplicationFromItemCheckNotNull(
                    core->mMessageMapping.findRegistryItemAssignedToCommand(uiResponse->getId()));
                if(!app)
                {
                    LOG4CPLUS_ERROR_EXT(mLogger, "No application associated with this registry item!");
                    return;
                }

                int appId = app->getAppID();
                NsAppLinkRPCV2::Result::ResultInternal resultCode
                    = static_cast<NsAppLinkRPCV2::Result::ResultInternal>(uiResponse->getResult());

                NsAppLinkRPCV2::SetAppIcon_response* response = new NsAppLinkRPCV2::SetAppIcon_response();
                response->setMethodId(NsAppLinkRPCV2::FunctionID::SetAppIconID);
                response->setMessageType(NsAppLinkRPC::ALRPCMessage::RESPONSE);
                response->set_resultCode(resultCode);
                NsAppLinkRPCV2::Result::SUCCESS == resultCode ? response->set_success(true) : response->set_success(false);

                core->mMessageMapping.removeMessage(uiResponse->getId());
                MobileHandler::getInstance().sendRPCMessage(response, appId);
                return;
            }
            case NsRPC2Communication::Marshaller::METHOD_NSRPC2COMMUNICATION_UI__SCROLLABLEMESSAGERESPONSE:
            {
                LOG4CPLUS_INFO_EXT(mLogger, " A ScrollableMessageID response has been income");
                NsRPC2Communication::UI::ScrollableMessageResponse* uiResponse
                    = static_cast<NsRPC2Communication::UI::ScrollableMessageResponse*>(msg);

                Application* app = core->getApplicationFromItemCheckNotNull(
                    core->mMessageMapping.findRegistryItemAssignedToCommand(uiResponse->getId()));
                if(!app)
                {
                    LOG4CPLUS_ERROR_EXT(mLogger, "No application associated with this registry item!");
                    return;
                }

                int appId = app->getAppID();
                NsAppLinkRPCV2::Result::ResultInternal resultCode
                    = static_cast<NsAppLinkRPCV2::Result::ResultInternal>(uiResponse->getResult());

                NsAppLinkRPCV2::ScrollableMessage_response* response = new NsAppLinkRPCV2::ScrollableMessage_response();
                if (!response)
                {
                    LOG4CPLUS_ERROR_EXT(mLogger, "Can't create scrollable message response object");
                    return;
                }
                response->setMethodId(NsAppLinkRPCV2::FunctionID::ScrollableMessageID);
                response->setMessageType(NsAppLinkRPC::ALRPCMessage::RESPONSE);
                response->set_resultCode(resultCode);
                NsAppLinkRPCV2::Result::SUCCESS == resultCode ? response->set_success(true) : response->set_success(false);

                core->mMessageMapping.removeMessage(uiResponse->getId());
                MobileHandler::getInstance().sendRPCMessage(response, appId);
                return;
            }
            case NsRPC2Communication::Marshaller::METHOD_NSRPC2COMMUNICATION_UI__ONDEVICECHOSEN:
            {
                LOG4CPLUS_INFO_EXT(mLogger, " An OnDeviceChosen notification has been income");
                NsRPC2Communication::UI::OnDeviceChosen* chosen = (NsRPC2Communication::UI::OnDeviceChosen*)msg;
                const std::string& deviceName = chosen->get_deviceName();
                const NsConnectionHandler::CDevice* device = core->mDeviceList.findDeviceByName(deviceName);
                if (device)
                {
                    const NsConnectionHandler::tDeviceHandle& handle = device->getDeviceHandle();
                    ConnectionHandler::getInstance().connectToDevice(handle);
                }
                return;
            }
            case NsRPC2Communication::Marshaller::METHOD_NSRPC2COMMUNICATION_UI__GETSUPPORTEDLANGUAGESRESPONSE:
            {
                LOG4CPLUS_INFO_EXT(mLogger, "Get Supported Languages for UI response is received.");
                NsRPC2Communication::UI::GetSupportedLanguagesResponse * languages = 
                    static_cast<NsRPC2Communication::UI::GetSupportedLanguagesResponse*>(msg);
                if (NsAppLinkRPC::Result::SUCCESS == languages->getResult())
                {
                    core->mUISupportedLanguages = languages->get_languages();
                }
                return;
            }
            default:
                LOG4CPLUS_INFO_EXT(mLogger, " Not UI RPC message " << msg->getMethod() << " has been received!");
        }

        switch(msg->getMethod())
        {
            case NsRPC2Communication::Marshaller::METHOD_NSRPC2COMMUNICATION_VR__GETCAPABILITIESRESPONSE:
            {
                LOG4CPLUS_INFO_EXT(mLogger, " A GetVRCapabilities response has been income");
                NsRPC2Communication::VR::GetCapabilitiesResponse * vrCaps = (NsRPC2Communication::VR::GetCapabilitiesResponse*)msg;
                core->mVrCapabilitiesV1.set(vrCaps->get_capabilities());
                std::vector< NsAppLinkRPCV2::VrCapabilities> vrCapsV2;
                for(std::vector< NsAppLinkRPC::VrCapabilities>::const_iterator it = vrCaps->get_capabilities().begin(); it != vrCaps->get_capabilities().end(); it++)
                {
                    const NsAppLinkRPC::VrCapabilities& caps = *it;
                    NsAppLinkRPCV2::VrCapabilities capsV2;
                    capsV2.set((NsAppLinkRPCV2::VrCapabilities::VrCapabilitiesInternal)caps.get());
                    vrCapsV2.push_back(capsV2);
                }
                core->mVrCapabilitiesV2.set(vrCapsV2);
                return;
            }
            case NsRPC2Communication::Marshaller::METHOD_NSRPC2COMMUNICATION_VR__GETLANGUAGERESPONSE:
            {
                NsRPC2Communication::VR::GetLanguageResponse* getLang = (NsRPC2Communication::VR::GetLanguageResponse*)msg;
                core->mVrLanguageV1 = getLang->get_language();
                NsAppLinkRPCV2::Language langV2;
                langV2.set((NsAppLinkRPCV2::Language::LanguageInternal)getLang->get_language().get());
                core->mVrLanguageV2 = langV2;
                return;
            }
            case NsRPC2Communication::Marshaller::METHOD_NSRPC2COMMUNICATION_VR__ADDCOMMANDRESPONSE:
            {
                LOG4CPLUS_INFO_EXT(mLogger, " An AddCommand VR response has been income");
                NsRPC2Communication::VR::AddCommandResponse* object = (NsRPC2Communication::VR::AddCommandResponse*)msg;
                Application* app = core->getApplicationFromItemCheckNotNull(core->mMessageMapping.findRegistryItemAssignedToCommand(object->getId()));
                if(!app)
                {
                    LOG4CPLUS_ERROR_EXT(mLogger, "No application associated with this registry item!");
                    return;
                }

                int appId = app->getAppID();
                unsigned int cmdId = core->mRequestMapping.findRequestIdAssignedToMessage(object->getId());
                app->decrementUnrespondedRequestCount(cmdId);
                if(app->getUnrespondedRequestCount(cmdId) == 0)
                {
                    switch(app->getProtocolVersion())
                    {
                        case 1:
                        {
                            NsAppLinkRPC::AddCommand_response* response = new NsAppLinkRPC::AddCommand_response();
                            response->set_success(true);
                            response->set_resultCode(static_cast<NsAppLinkRPC::Result::ResultInternal>(object->getResult()));
                            core->mRequestMapping.removeRequest(object->getId());
                            LOG4CPLUS_INFO_EXT(mLogger, " A message will be sent to an app " << app->getName()
                                << " application id " << appId);
                            MobileHandler::getInstance().sendRPCMessage(response, appId);
                            break;
                        }
                        case 2:
                        {
                            NsAppLinkRPCV2::AddCommand_response* response = new NsAppLinkRPCV2::AddCommand_response();
                            response->set_success(true);
                            response->setMessageType(NsAppLinkRPC::ALRPCMessage::RESPONSE);
                            response->setMethodId(NsAppLinkRPCV2::FunctionID::AddCommandID);
                            response->set_resultCode(static_cast<NsAppLinkRPCV2::Result::ResultInternal>(object->getResult()));
                            core->mRequestMapping.removeRequest(object->getId());
                            LOG4CPLUS_INFO_EXT(mLogger, " A message will be sent to an app " << app->getName()
                                << " application id " << appId);
                            MobileHandler::getInstance().sendRPCMessage(response, appId);
                            break;
                        }
                    }
                }

                core->mMessageMapping.removeMessage(object->getId());

                return;
            }
            case NsRPC2Communication::Marshaller::METHOD_NSRPC2COMMUNICATION_VR__DELETECOMMANDRESPONSE:
            {
                LOG4CPLUS_INFO_EXT(mLogger, " A DeleteCommand VR response has been income");
                NsRPC2Communication::VR::DeleteCommandResponse* object = (NsRPC2Communication::VR::DeleteCommandResponse*)msg;
                Application* app = core->getApplicationFromItemCheckNotNull(core->mMessageMapping.findRegistryItemAssignedToCommand(object->getId()));
                if(!app)
                {
                    LOG4CPLUS_ERROR_EXT(mLogger, "No application associated with this registry item!");
                    return;
                }

                int appId = app->getAppID();
                unsigned int cmdId = core->mRequestMapping.findRequestIdAssignedToMessage(object->getId());
                app->decrementUnrespondedRequestCount(cmdId);
                if(app->getUnrespondedRequestCount(cmdId) == 0)
                {
                    switch(app->getProtocolVersion())
                    {
                        case 1:
                        {
                            NsAppLinkRPC::DeleteCommand_response* response = new NsAppLinkRPC::DeleteCommand_response();
                            response->set_success(true);
                            response->set_resultCode(static_cast<NsAppLinkRPC::Result::ResultInternal>(object->getResult()));
                            core->mRequestMapping.removeRequest(object->getId());
                            LOG4CPLUS_INFO_EXT(mLogger, " A message will be sent to an app " << app->getName()
                                << " application id " << appId);
                            MobileHandler::getInstance().sendRPCMessage(response, appId);
                            break;
                        }
                        case 2:
                        {
                            NsAppLinkRPCV2::DeleteCommand_response* response = new NsAppLinkRPCV2::DeleteCommand_response();
                            response->setMethodId(NsAppLinkRPCV2::FunctionID::DeleteCommandID);
                            response->setMessageType(NsAppLinkRPC::ALRPCMessage::RESPONSE);
                            response->set_success(true);
                            response->set_resultCode(static_cast<NsAppLinkRPCV2::Result::ResultInternal>(object->getResult()));
                            core->mRequestMapping.removeRequest(object->getId());
                            LOG4CPLUS_INFO_EXT(mLogger, " A message will be sent to an app " << app->getName()
                                << " application id " << appId);
                            MobileHandler::getInstance().sendRPCMessage(response, appId);
                            break;
                        }
                    }
                }

                core->mMessageMapping.removeMessage(object->getId());

                return;
            }
            case NsRPC2Communication::Marshaller::METHOD_NSRPC2COMMUNICATION_VR__ONCOMMAND:
            {
                LOG4CPLUS_INFO_EXT(mLogger, " An OnCommand VR notification has been invoked");
                NsRPC2Communication::VR::OnCommand* object = (NsRPC2Communication::VR::OnCommand*)msg;
                Application* app = AppMgrRegistry::getInstance().getApplicationByCommand(object->get_cmdID());
                if(!app)
                {
                    LOG4CPLUS_ERROR_EXT(mLogger, "No application associated with this registry item!");
                    return;
                }

                int appId = app->getAppID();

                switch(app->getProtocolVersion())
                {
                    case 1:
                    {
                        NsAppLinkRPC::OnCommand* event = new NsAppLinkRPC::OnCommand();
                        event->set_cmdID(object->get_cmdID());
                        event->set_triggerSource(NsAppLinkRPC::TriggerSource::TS_VR);
                        LOG4CPLUS_INFO_EXT(mLogger, " A message will be sent to an app " << app->getName()
                            << " application id " << appId);
                        MobileHandler::getInstance().sendRPCMessage(event, appId);
                        break;
                    }
                    case 2:
                    {
                        NsAppLinkRPCV2::OnCommand* event = new NsAppLinkRPCV2::OnCommand();
                        event->set_cmdID(object->get_cmdID());
                        event->set_triggerSource(NsAppLinkRPCV2::TriggerSource::TS_VR);
                        event->setMethodId(NsAppLinkRPCV2::FunctionID::OnCommandID);
                        event->setMessageType(NsAppLinkRPC::ALRPCMessage::NOTIFICATION);
                        LOG4CPLUS_INFO_EXT(mLogger, " A message will be sent to an app " << app->getName()
                            << " application id " << appId);
                        MobileHandler::getInstance().sendRPCMessage(event, appId);
                        break;
                    }
                }
                return;
            }
            default:
                LOG4CPLUS_INFO_EXT(mLogger, " Not VR RPC message " << msg->getMethod() << " has been received!");
        }

        switch(msg->getMethod())
        {
            case NsRPC2Communication::Marshaller::METHOD_NSRPC2COMMUNICATION_TTS__GETCAPABILITIESRESPONSE:
            {
                LOG4CPLUS_INFO_EXT(mLogger, " A GetTTSCapabilities response has been income");
                NsRPC2Communication::TTS::GetCapabilitiesResponse * ttsCaps = (NsRPC2Communication::TTS::GetCapabilitiesResponse*)msg;
                core->mSpeechCapabilitiesV1.set(ttsCaps->get_capabilities());
                std::vector< NsAppLinkRPCV2::SpeechCapabilities> speechCapsV2;
                for(std::vector< NsAppLinkRPC::SpeechCapabilities>::const_iterator it = ttsCaps->get_capabilities().begin(); it != ttsCaps->get_capabilities().end(); it++)
                {
                    const NsAppLinkRPC::SpeechCapabilities& caps = *it;
                    NsAppLinkRPCV2::SpeechCapabilities capsV2;
                    capsV2.set((NsAppLinkRPCV2::SpeechCapabilities::SpeechCapabilitiesInternal)caps.get());
                    speechCapsV2.push_back(capsV2);
                }
                core->mSpeechCapabilitiesV2.set(speechCapsV2);
                return;
            }
            case NsRPC2Communication::Marshaller::METHOD_NSRPC2COMMUNICATION_TTS__GETLANGUAGERESPONSE:
            {
                NsRPC2Communication::TTS::GetLanguageResponse* getLang = (NsRPC2Communication::TTS::GetLanguageResponse*)msg;
                core->mTtsLanguageV1 = getLang->get_language();
                NsAppLinkRPCV2::Language langV2;
                langV2.set((NsAppLinkRPCV2::Language::LanguageInternal)getLang->get_language().get());
                core->mTtsLanguageV2 = langV2;
                return;
            }
            case NsRPC2Communication::Marshaller::METHOD_NSRPC2COMMUNICATION_TTS__SPEAKRESPONSE:
            {
                LOG4CPLUS_INFO_EXT(mLogger, " A Speak response has been income");
                NsRPC2Communication::TTS::SpeakResponse* object = (NsRPC2Communication::TTS::SpeakResponse*)msg;
                Application* app = core->getApplicationFromItemCheckNotNull(core->mMessageMapping.findRegistryItemAssignedToCommand(object->getId()));
                if(!app)
                {
                    LOG4CPLUS_ERROR_EXT(mLogger, "No application associated with this registry item!");
                    return;
                }

                int appId = app->getAppID();
                core->mMessageMapping.removeMessage(object->getId());

                switch(app->getProtocolVersion())
                {
                    case 1:
                    {
                        NsAppLinkRPC::Speak_response* response = new NsAppLinkRPC::Speak_response();
                        response->setMessageType(NsAppLinkRPC::ALRPCMessage::RESPONSE);
                        response->set_resultCode(static_cast<NsAppLinkRPC::Result::ResultInternal>(object->getResult()));
                        response->setMethodId(NsAppLinkRPCV2::FunctionID::SpeakID);
                        response->set_success(true);
                        LOG4CPLUS_INFO_EXT(mLogger, " A message will be sent to an app " << app->getName()
                            << " application id " << appId);
                        MobileHandler::getInstance().sendRPCMessage(response, appId);
                        break;
                    }
                    case 2:
                    {
                        NsAppLinkRPCV2::Speak_response* response = new NsAppLinkRPCV2::Speak_response();
                        response->setMessageType(NsAppLinkRPC::ALRPCMessage::RESPONSE);
                        response->setMethodId(NsAppLinkRPCV2::FunctionID::SpeakID);
                        response->set_resultCode(static_cast<NsAppLinkRPCV2::Result::ResultInternal>(object->getResult()));
                        response->set_success(true);
                        LOG4CPLUS_INFO_EXT(mLogger, " A message will be sent to an app " << app->getName()
                            << " application id " << appId);
                        MobileHandler::getInstance().sendRPCMessage(response, appId);
                        break;
                    }
                }
                return;
            }
            default:
                LOG4CPLUS_INFO_EXT(mLogger, " Not TTS RPC message " << msg->getMethod() << " has been received!");
        }

        switch(msg->getMethod())
        {
            case NsRPC2Communication::Marshaller::METHOD_NSRPC2COMMUNICATION_APPLINKCORE__ACTIVATEAPP:
            {
                LOG4CPLUS_INFO_EXT(mLogger, "ActivateApp has been received!");
                NsRPC2Communication::AppLinkCore::ActivateApp* object = static_cast<NsRPC2Communication::AppLinkCore::ActivateApp*>(msg);
                if ( !object )
                {
                    LOG4CPLUS_ERROR_EXT(mLogger, "Couldn't cast object to ActivateApp type");
                    sendResponse<NsRPC2Communication::AppLinkCore::ActivateAppResponse,
                                NsAppLinkRPC::Result::ResultInternal>(object->getId(), NsAppLinkRPC::Result::GENERIC_ERROR);
                    return;
                }

                //  a silly workaround!!!
                //  Until the object starts supplying some sort of connection id + session id
                //  instead of just a name (there may me MORE than one app of the same name
                //  registered on HMI simultaneously).
                const std::string& appName = object->get_appName();
                AppMgrRegistry::Items items = AppMgrRegistry::getInstance().getItems(appName);
                if(items.empty())
                {
                    LOG4CPLUS_ERROR_EXT(mLogger, "No application with the name " << appName << " found!");
                    sendResponse<NsRPC2Communication::AppLinkCore::ActivateAppResponse,
                                NsAppLinkRPC::Result::ResultInternal>(object->getId(), NsAppLinkRPC::Result::INVALID_DATA);
                    return;
                }

                Application* app = core->getApplicationFromItemCheckNotNull(items[0]);
                if(!app)
                {
                    LOG4CPLUS_ERROR_EXT(mLogger, "No application associated with this registry item!");
                    sendResponse<NsRPC2Communication::AppLinkCore::ActivateAppResponse,
                                NsAppLinkRPC::Result::ResultInternal>(object->getId(), NsAppLinkRPC::Result::APPLICATION_NOT_REGISTERED);
                    return;
                }

                int appId = app->getAppID();

                Application* currentApp = AppMgrRegistry::getInstance().getActiveItem();
                if (!currentApp)
                {
                    LOG4CPLUS_INFO_EXT(mLogger, "No application is currently active");
                }
                else
                {
                    if (currentApp == app)
                    {
                        LOG4CPLUS_INFO_EXT(mLogger, "App is currently active");
                        sendResponse<NsRPC2Communication::AppLinkCore::ActivateAppResponse,
                                    NsAppLinkRPC::Result::ResultInternal>(object->getId(), NsAppLinkRPC::Result::GENERIC_ERROR);
                        return;
                    }

                    LOG4CPLUS_INFO_EXT(mLogger, "There is a currently active application  " << currentApp->getName()
                        << " ID " << currentApp->getAppID()
                        << " - about to remove it from HMI first");
                    core->removeAppFromHmi(currentApp, appId);
                }

                if(!AppMgrRegistry::getInstance().activateApp(app))
                {
                    LOG4CPLUS_ERROR_EXT(mLogger, "Application " << app->getName()
                        << " application id " << appId);

                    sendResponse<NsRPC2Communication::AppLinkCore::ActivateAppResponse,
                                NsAppLinkRPC::Result::ResultInternal>(object->getId(), NsAppLinkRPC::Result::GENERIC_ERROR);
                    return;
                }

                switch(app->getProtocolVersion())
                {
                    case 1:
                    {
                        Application_v1* appV1 = (Application_v1*)app;
                        const ChoiceSetItems& newChoiceSets = appV1->getAllChoiceSets();
                        if(!newChoiceSets.empty())
                        {
                            LOG4CPLUS_INFO_EXT(mLogger, "Adding new application's interaction choice sets to HMI due to a new application activation");
                            for(ChoiceSetItems::const_iterator it = newChoiceSets.begin(); it != newChoiceSets.end(); it++)
                            {
                                const unsigned int& choiceSetId = it->first;
                                const ChoiceSetV1& choiceSet = it->second.choiceSetV1;
                                NsRPC2Communication::UI::CreateInteractionChoiceSet* addCmd = new NsRPC2Communication::UI::CreateInteractionChoiceSet();
                                addCmd->setId(HMIHandler::getInstance().getJsonRPC2Handler()->getNextMessageId());
                                addCmd->set_interactionChoiceSetID(choiceSetId);
                                addCmd->set_choiceSet(choiceSet);
                                addCmd->set_appId(app->getAppID());
                                core->mMessageMapping.addMessage(addCmd->getId(), appId);

                                HMIHandler::getInstance().sendRequest(addCmd);
                            }
                            LOG4CPLUS_INFO_EXT(mLogger, "New app's interaction choice sets added!");
                        }
                        break;
                    }
                    case 2:
                    {
                        Application_v2* appV2 = (Application_v2*)app;
                        const ChoiceSetItems& newChoiceSets = appV2->getAllChoiceSets();
                        if(!newChoiceSets.empty())
                        {
                            LOG4CPLUS_INFO_EXT(mLogger, "Adding new application's interaction choice sets to HMI due to a new application activation");
                            for(ChoiceSetItems::const_iterator it = newChoiceSets.begin(); it != newChoiceSets.end(); it++)
                            {
                                const unsigned int& choiceSetId = it->first;
                                const ChoiceSetV2& choiceSet = it->second.choiceSetV2;
                                ChoiceSetV1 choiceSetV1;
                                for(ChoiceSetV2::const_iterator it = choiceSet.begin(); it != choiceSet.end(); it++)
                                {
                                    const NsAppLinkRPCV2::Choice& choice = *it;
                                    NsAppLinkRPC::Choice choiceV1;
                                    choiceV1.set_choiceID(choice.get_choiceID());
                                    choiceV1.set_menuName(choice.get_menuName());
                                    choiceV1.set_vrCommands(choice.get_vrCommands());
                                    choiceSetV1.push_back(choiceV1);
                                }
                                NsRPC2Communication::UI::CreateInteractionChoiceSet* addCmd = new NsRPC2Communication::UI::CreateInteractionChoiceSet();
                                addCmd->setId(HMIHandler::getInstance().getJsonRPC2Handler()->getNextMessageId());
                                addCmd->set_interactionChoiceSetID(choiceSetId);
                                addCmd->set_choiceSet(choiceSetV1);
                                addCmd->set_appId(app->getAppID());
                                core->mMessageMapping.addMessage(addCmd->getId(), appId);

                                HMIHandler::getInstance().sendRequest(addCmd);
                            }
                            LOG4CPLUS_INFO_EXT(mLogger, "New app's interaction choice sets added!");
                        }
                        break;
                    }
                }

                const MenuItems& newMenus = app->getAllMenus();
                if(!newMenus.empty())
                {
                    LOG4CPLUS_INFO_EXT(mLogger, "Adding new application's menus to HMI due to a new application activation");
                    for(MenuItems::const_iterator it = newMenus.begin(); it != newMenus.end(); it++)
                    {
                        const unsigned int& menuId = it->first;
                        const MenuValue& menuVal = it->second;
                        const std::string& menuName = menuVal.first;
                        const unsigned int* position = menuVal.second;
                        NsRPC2Communication::UI::AddSubMenu* addCmd = new NsRPC2Communication::UI::AddSubMenu();
                        addCmd->setId(HMIHandler::getInstance().getJsonRPC2Handler()->getNextMessageId());
                        addCmd->set_menuId(menuId);
                        addCmd->set_menuName(menuName);
                        if(position)
                        {
                            addCmd->set_position(*position);
                        }
                        addCmd->set_appId(app->getAppID());
                        core->mMessageMapping.addMessage(addCmd->getId(), appId);

                        HMIHandler::getInstance().sendRequest(addCmd);
                    }
                    LOG4CPLUS_INFO_EXT(mLogger, "New app's menus added!");
                }

                const Commands& newCommands = app->getAllCommands();
                if(!newCommands.empty())
                {
                    LOG4CPLUS_INFO_EXT(mLogger, "Adding a new application's commands to HMI due to a new application activation");
                    for(Commands::const_iterator it = newCommands.begin(); it != newCommands.end(); it++)
                    {
                        const Command& key = *it;
                        const CommandParams& params = key.second;
                        const NsAppLinkRPC::MenuParams* menuParams = params.menuParams;
                        const std::vector<std::string>* vrCommands = params.vrCommands;
                        const CommandBase& base = key.first;
                        const CommandType& type = std::get<1>(base);
                        unsigned int cmdId = std::get<0>(base);

                        NsRPC2Communication::RPC2Request* addCmd = 0;
                        if(type == CommandType::UI)
                        {
                            LOG4CPLUS_INFO_EXT(mLogger, "Adding UI command");
                            addCmd = new NsRPC2Communication::UI::AddCommand();
                            ((NsRPC2Communication::UI::AddCommand*)addCmd)->set_menuParams(*menuParams);
                        }
                        else if(type == CommandType::VR)
                        {
                            LOG4CPLUS_INFO_EXT(mLogger, "Adding VR command");
                            addCmd = new NsRPC2Communication::VR::AddCommand();
                            ((NsRPC2Communication::VR::AddCommand*)addCmd)->set_vrCommands(*vrCommands);
                        }
                        else
                        {
                            LOG4CPLUS_ERROR_EXT(mLogger, "An unindentified command type - " << type.getType());
                            continue;
                        }
                        addCmd->setId(HMIHandler::getInstance().getJsonRPC2Handler()->getNextMessageId());
                        ((NsRPC2Communication::UI::AddCommand*)addCmd)->set_cmdId(cmdId); //doesn't matter, of which type- VR or UI is thye cmd = eather has the set_cmdId method within
                        ((NsRPC2Communication::UI::AddCommand*)addCmd)->set_appId(app->getAppID());
                        core->mMessageMapping.addMessage(addCmd->getId(), appId);

                        HMIHandler::getInstance().sendRequest(addCmd);
                    }
                    LOG4CPLUS_INFO_EXT(mLogger, "New app's commands added!");
                }

                switch(app->getProtocolVersion())
                {
                    case 1:
                    {
                        Application_v1* appv1 = (Application_v1*)app;
                        NsAppLinkRPC::OnHMIStatus * hmiStatus = new NsAppLinkRPC::OnHMIStatus;
                        hmiStatus->set_hmiLevel(NsAppLinkRPC::HMILevel::HMI_FULL);
                        if ( appv1->getIsMediaApplication() )
                        {
                            appv1->setApplicationAudioStreamingState(NsAppLinkRPC::AudioStreamingState::AUDIBLE);
                        }
                        else
                        {
                            appv1->setApplicationAudioStreamingState(NsAppLinkRPC::AudioStreamingState::NOT_AUDIBLE);
                        }
                        hmiStatus->set_audioStreamingState(appv1->getApplicationAudioStreamingState());
                        hmiStatus->set_systemContext(appv1->getSystemContext());
                        MobileHandler::getInstance().sendRPCMessage( hmiStatus, appId );
                        NsRPC2Communication::AppLinkCore::ActivateAppResponse * response = new NsRPC2Communication::AppLinkCore::ActivateAppResponse;
                        response->setId(object->getId());
                        response->setResult(NsAppLinkRPC::Result::SUCCESS);
                        HMIHandler::getInstance().sendResponse(response);

                        if(core->mDriverDistractionV1)
                        {
                            MobileHandler::getInstance().sendRPCMessage(core->mDriverDistractionV1, appId);
                        }

                        break;
                    }
                    case 2:
                    {
                        Application_v2* appv2 = (Application_v2*)app;
                        NsAppLinkRPCV2::OnHMIStatus * hmiStatus = new NsAppLinkRPCV2::OnHMIStatus;
                        hmiStatus->setMethodId(NsAppLinkRPCV2::FunctionID::OnHMIStatusID);
                        hmiStatus->setMessageType(NsAppLinkRPC::ALRPCMessage::NOTIFICATION);
                        hmiStatus->set_hmiLevel(NsAppLinkRPCV2::HMILevel::HMI_FULL);
                        if ( appv2->getIsMediaApplication() )
                        {
                            appv2->setApplicationAudioStreamingState(NsAppLinkRPCV2::AudioStreamingState::AUDIBLE);
                        }
                        else
                        {
                            appv2->setApplicationAudioStreamingState(NsAppLinkRPCV2::AudioStreamingState::NOT_AUDIBLE);
                        }
                        hmiStatus->set_audioStreamingState(appv2->getApplicationAudioStreamingState());
                        hmiStatus->set_systemContext(appv2->getSystemContext());
                        MobileHandler::getInstance().sendRPCMessage( hmiStatus, appId );
                        NsRPC2Communication::AppLinkCore::ActivateAppResponse * response = new NsRPC2Communication::AppLinkCore::ActivateAppResponse;
                        response->setId(object->getId());
                        response->setResult(NsAppLinkRPC::Result::SUCCESS);
                        HMIHandler::getInstance().sendResponse(response);

                        if(core->mDriverDistractionV2)
                        {
                            MobileHandler::getInstance().sendRPCMessage(core->mDriverDistractionV2, appId);
                        }

                        break;
                    }
                }
                LOG4CPLUS_INFO_EXT(mLogger, "New app  " << app->getName() << " id " << app->getAppID() << " activated!");
                return;
            }
            case NsRPC2Communication::Marshaller::METHOD_NSRPC2COMMUNICATION_APPLINKCORE__DEACTIVATEAPP:
            {
                LOG4CPLUS_INFO_EXT(mLogger, "DeactivateApp has been received!");
                NsRPC2Communication::AppLinkCore::DeactivateApp* object = static_cast<NsRPC2Communication::AppLinkCore::DeactivateApp*>(msg);
                if ( !object )
                {
                    LOG4CPLUS_ERROR_EXT(mLogger, "Couldn't cast object to DeactivateApp type");
                    return;
                }

                Application* currentApp = AppMgrRegistry::getInstance().getActiveItem();
                if (!currentApp)
                {
                    LOG4CPLUS_INFO_EXT(mLogger, "No application is currently active");
                    return;
                }

                /*switch(currentApp->getApplicationHMIStatusLevel())
                {
                    case NsAppLinkRPC::HMILevel::HMI_FULL:
                    break;
                    case NsAppLinkRPC::HMILevel::HMI_LIMITED:
                    break;
                    case NsAppLinkRPC::HMILevel::HMI_BACKGROUND:
                    break;
                    case NsAppLinkRPC::HMILevel::HMI_NONE:
                    break;
                }*/

                break;
            }
            case NsRPC2Communication::Marshaller::METHOD_NSRPC2COMMUNICATION_APPLINKCORE__SENDDATA:
            {
                LOG4CPLUS_INFO_EXT(mLogger, "SendData request has been received!");
                NsRPC2Communication::AppLinkCore::SendData* object = static_cast<NsRPC2Communication::AppLinkCore::SendData*>(msg);
                core->mSyncPManager.setRawData( object->get_data() );
                Application* app = AppMgrRegistry::getInstance().getActiveItem();
                if(!app)
                {
                    LOG4CPLUS_ERROR_EXT(mLogger, " No active application found!");
                    return;
                }

                int appId = app->getAppID();

                switch(app->getProtocolVersion())
                {
                    case 1:
                    {
                        NsAppLinkRPC::OnEncodedSyncPData* encodedNotification = new NsAppLinkRPC::OnEncodedSyncPData;
                        encodedNotification->set_data(core->mSyncPManager.getPData());
                        MobileHandler::getInstance().sendRPCMessage( encodedNotification, appId );
                        NsRPC2Communication::AppLinkCore::SendDataResponse* response = new NsRPC2Communication::AppLinkCore::SendDataResponse;
                        response->setId(object->getId());
                        response->setResult(NsAppLinkRPC::Result::SUCCESS);
                        HMIHandler::getInstance().sendResponse(response);
                        break;
                    }
                    case 2:
                    {
                        NsRPC2Communication::AppLinkCore::SendDataResponse* response = new NsRPC2Communication::AppLinkCore::SendDataResponse;
                        response->setId(object->getId());
                        const std::string* urlPtr = object->get_url();
                        const int* timeoutPtr = object->get_timeout();
                        if(urlPtr)
                        {
                            const std::string& url = *urlPtr;
                            const int& timeout = timeoutPtr ? *timeoutPtr : 0;
                            LOG4CPLUS_INFO_EXT(mLogger, "SendData about to send at " << url << " timeout " << timeout);
                            pthread_t* sendingThread = 0;
                            thread_data* data = new thread_data;
                            data->pdata = core->mSyncPManager.getPData();
                            data->timeout = timeout;
                            data->url = url;
                            int rc = pthread_create(sendingThread, 0, SendPData,
                                           (void *) data);
                            if (rc)
                            {
                                 LOG4CPLUS_ERROR_EXT(mLogger, "Couldn't start a thread: return code from pthread_create() is " << rc);
                                 response->setResult(NsAppLinkRPCV2::Result::GENERIC_ERROR);
                                 HMIHandler::getInstance().sendResponse(response);
                                 return;
                            }
                            LOG4CPLUS_INFO_EXT(mLogger, "Data sending thread started!");
                        }
                        else
                        {
                            NsAppLinkRPCV2::OnEncodedSyncPData* encodedNotification = new NsAppLinkRPCV2::OnEncodedSyncPData;
                            encodedNotification->setMethodId(NsAppLinkRPCV2::FunctionID::OnEncodedSyncPDataID);
                            encodedNotification->setMessageType(NsAppLinkRPC::ALRPCMessage::NOTIFICATION);
                            encodedNotification->set_data(core->mSyncPManager.getPData());
                            MobileHandler::getInstance().sendRPCMessage( encodedNotification, appId );
                        }
                        response->setResult(NsAppLinkRPCV2::Result::SUCCESS);
                        HMIHandler::getInstance().sendResponse(response);
                        break;
                    }
                }
                return;
            }
            case NsRPC2Communication::Marshaller::METHOD_NSRPC2COMMUNICATION_APPLINKCORE__GETAPPLIST:
            {
                LOG4CPLUS_INFO_EXT(mLogger, "GetAppList request has been received!");
                NsRPC2Communication::AppLinkCore::GetAppList* object = static_cast<NsRPC2Communication::AppLinkCore::GetAppList*>(msg);
                NsRPC2Communication::AppLinkCore::GetAppListResponse* response = new NsRPC2Communication::AppLinkCore::GetAppListResponse;
                response->setId(object->getId());
                const AppMgrRegistry::ItemsMap& registeredApps = AppMgrRegistry::getInstance().getItems();
                std::vector< NsAppLinkRPC::HMIApplication> hmiApps;
                for(AppMgrRegistry::ItemsMap::const_iterator it = registeredApps.begin(); it != registeredApps.end(); it++)
                {
                    NsAppLinkRPC::HMIApplication hmiApp;
                    Application* app = core->getApplicationFromItemCheckNotNull(it->second);
                    if(!app)
                    {
                        LOG4CPLUS_ERROR_EXT(mLogger, " null-application found!");
                        continue;
                    }

                    LOG4CPLUS_INFO_EXT(mLogger, "Adding an application " << app->getName()
                        << " application id " << app->getAppID()
                        << " is media? " << app->getIsMediaApplication() );

                    hmiApp.set_appName(app->getName());
                    hmiApp.set_ngnMediaScreenAppName(app->getNgnMediaScreenAppName());
                    hmiApp.set_appId(app->getAppID());
                    hmiApp.set_isMediaApplication(app->getIsMediaApplication());

                    LOG4CPLUS_INFO_EXT(mLogger, "Added an application " << hmiApp.get_appName()
                        << " application id " << hmiApp.get_appId()
                        << " is media? " << hmiApp.get_isMediaApplication() );
                    hmiApps.push_back(hmiApp);
                }
                if(!hmiApps.empty())
                {
                    response->set_appList(hmiApps);
                    response->setResult(NsAppLinkRPC::Result::SUCCESS);
                }
                else
                {
                    LOG4CPLUS_ERROR_EXT(mLogger, " Application list is empty!");
                    response->setResult(NsAppLinkRPC::Result::GENERIC_ERROR);
                }

                Json::Value commandJson = NsRPC2Communication::Marshaller::toJSON( response );
                LOG4CPLUS_INFO(mLogger, "JSONRPC2Handler::waitForCommandsToHMI: received command text: " << commandJson);
                HMIHandler::getInstance().sendResponse(response);
                return;
            }
            case NsRPC2Communication::Marshaller::METHOD_NSRPC2COMMUNICATION_APPLINKCORE__GETDEVICELIST:
            {
                LOG4CPLUS_INFO_EXT(mLogger, " A GetDeviceList request has been income");
                NsRPC2Communication::AppLinkCore::GetDeviceList* getDevList = (NsRPC2Communication::AppLinkCore::GetDeviceList*)msg;
                NsRPC2Communication::AppLinkCore::GetDeviceListResponse* response = new NsRPC2Communication::AppLinkCore::GetDeviceListResponse;
                response->setId(getDevList->getId());
                DeviceNamesList list;
                const NsConnectionHandler::tDeviceList& devList = core->mDeviceList.getDeviceList();
                for(NsConnectionHandler::tDeviceList::const_iterator it = devList.begin(); it != devList.end(); it++)
                {
                    const NsConnectionHandler::CDevice& device = it->second;
                    list.push_back(device.getUserFriendlyName());
                }
                if ( list.empty() )
                {
                    list.push_back("");
                    response->setResult(NsAppLinkRPC::Result::GENERIC_ERROR);
                }
                else
                {
                    response->setResult(NsAppLinkRPC::Result::SUCCESS);
                }
                response->set_deviceList(list);
                ConnectionHandler::getInstance().startDevicesDiscovery();
                HMIHandler::getInstance().sendResponse(response);
                return;
            }
            default:
                LOG4CPLUS_INFO_EXT(mLogger, " Not AppLinkCore RPC message " << msg->getMethod() << " has been received!");
        }

        switch(msg->getMethod())
        {
            case NsRPC2Communication::Marshaller::METHOD_NSRPC2COMMUNICATION_VEHICLEINFO__GETVEHICLETYPERESPONSE:
            {
                LOG4CPLUS_INFO_EXT(mLogger, " A GetVehicleType response has been income");
                NsRPC2Communication::VehicleInfo::GetVehicleTypeResponse* getVehType = (NsRPC2Communication::VehicleInfo::GetVehicleTypeResponse*)msg;
                core->mVehicleType = getVehType->get_vehicleType();
                return;
            }
            default:
                LOG4CPLUS_INFO_EXT(mLogger, " Not VehicleInfo RPC message " << msg->getMethod() << " has been received!");
        }
        LOG4CPLUS_INFO_EXT(mLogger, " A RPC2 bus message " << msg->getMethod() << " has been invoked!");
    }

    /**
     * \brief Register an application
     * \param request a RegisterAppInterface request which is the source for application fields initial values
     * \param connectionID id of the connection which will be associated with the application
     * \param sessionID an id of the session which will be associated with the application
     * \return A instance of RegistryItem created for application
     */
    const RegistryItem* AppMgrCore::registerApplication(NsAppLinkRPC::ALRPCMessage * request, int appId)
    {
        LOG4CPLUS_INFO_EXT(mLogger, __PRETTY_FUNCTION__);
        if(!request)
        {
            LOG4CPLUS_ERROR_EXT(mLogger, "Null-request specified for application id " << appId << "!");
            return 0;
        }

        const unsigned int& protocolVersion = request->getProtocolVersion();
        std::string appName = "";

        switch(protocolVersion)
        {
            case 2:
            {
                appName = ((NsAppLinkRPCV2::RegisterAppInterface_request*)request)->get_appName();
                Application_v2* application = new Application_v2(appName, appId);
                if(!application)
                {
                    LOG4CPLUS_ERROR_EXT(mLogger, "Cannot register application " << appName
                        << " application id " << appId
                        << " protocol version " << protocolVersion
                        << " !");
                    return 0;
                }

                NsAppLinkRPCV2::RegisterAppInterface_request* registerRequest = (NsAppLinkRPCV2::RegisterAppInterface_request*) request;
       /*         if(registerRequest->get_appID())
                {
                    const std::string& appId = *registerRequest->get_appID();
                    application->setAppID(appId);
                }
        */        if( registerRequest->get_appType() )
                {
                    const std::vector<NsAppLinkRPCV2::AppType>& appType = *registerRequest->get_appType();
                    application->setAppType(appType);
                }
                bool isMediaApplication = registerRequest->get_isMediaApplication();
                if (mVrLanguageV2.get() != mTtsLanguageV2.get())
                {
                    //TODO: posibly notify application that VR&TTS have different languages.
                    LOG4CPLUS_WARN(mLogger, "VR and TTS have different active languages. Unspecified behaviour.");
                }
                application->setLanguageDesired(mVrLanguageV2);

                const NsAppLinkRPCV2::SyncMsgVersion& syncMsgVersion = registerRequest->get_syncMsgVersion();

                if ( registerRequest -> get_ngnMediaScreenAppName() )
                {
                    const std::string& ngnMediaScreenAppName = *registerRequest->get_ngnMediaScreenAppName();
                    application->setNgnMediaScreenAppName(ngnMediaScreenAppName);
                }

                if ( registerRequest -> get_vrSynonyms() )
                {
                    const std::vector<std::string>& vrSynonyms = *registerRequest->get_vrSynonyms();
                    application->setVrSynonyms(vrSynonyms);
                }

                application->setHMIDisplayLanguageDesired(mUiLanguageV2);
                application->setIsMediaApplication(isMediaApplication);
                application->setSyncMsgVersion(syncMsgVersion);
                application->setSystemContext(NsAppLinkRPCV2::SystemContext::SYSCTXT_MAIN);

                if(registerRequest->get_ttsName())
                {
                    application->setTtsName(*registerRequest->get_ttsName());
                }

                application->setApplicationHMIStatusLevel(NsAppLinkRPCV2::HMILevel::HMI_NONE);

                return AppMgrRegistry::getInstance().registerApplication( application );
            }
            case 1:
            {
                appName = ((NsAppLinkRPC::RegisterAppInterface_request*)request)->get_appName();
                Application_v1* application = new Application_v1(appName, appId);
                if(!application)
                {
                    LOG4CPLUS_ERROR_EXT(mLogger, "Cannot register application " << appName
                        << " application id " << appId
                        << " protocol version " << protocolVersion
                        << " !");
                    return 0;
                }

                NsAppLinkRPC::RegisterAppInterface_request* registerRequest = (NsAppLinkRPC::RegisterAppInterface_request*) request;
                bool isMediaApplication = registerRequest->get_isMediaApplication();
                
                const NsAppLinkRPC::SyncMsgVersion& syncMsgVersion = registerRequest->get_syncMsgVersion();

                if ( registerRequest -> get_ngnMediaScreenAppName() )
                {
                    const std::string& ngnMediaScreenAppName = *registerRequest->get_ngnMediaScreenAppName();
                    application->setNgnMediaScreenAppName(ngnMediaScreenAppName);
                }

                if ( registerRequest -> get_vrSynonyms() )
                {
                    const std::vector<std::string>& vrSynonyms = *registerRequest->get_vrSynonyms();
                    application->setVrSynonyms(vrSynonyms);
                }

                if ( registerRequest -> get_usesVehicleData() )
                {
                    bool usesVehicleData = registerRequest->get_usesVehicleData();
                    application->setUsesVehicleData(usesVehicleData);
                }

                application->setIsMediaApplication(isMediaApplication);
                application->setLanguageDesired(mUiLanguageV1);

                application->setSyncMsgVersion(syncMsgVersion);
                application->setSystemContext(NsAppLinkRPC::SystemContext::SYSCTXT_MAIN);

                application->setApplicationHMIStatusLevel(NsAppLinkRPC::HMILevel::HMI_NONE);

                LOG4CPLUS_INFO_EXT(mLogger, "Application created." );
                return AppMgrRegistry::getInstance().registerApplication( application );
            }
            default:
            {
                LOG4CPLUS_ERROR_EXT(mLogger, "Unsupported protocol version number " << protocolVersion << " !");
                return 0;
            }
        }
        LOG4CPLUS_INFO_EXT(mLogger, " Application " << appName << " application id " << appId << " registered successfully !");
        return 0;
    }

    /**
     * \brief unregister an application associated with the given session
     * \param appId an id of the application to be unregistered
     */
    void AppMgrCore::unregisterApplication(int appId)
    {
        LOG4CPLUS_INFO_EXT(mLogger, "Trying to unregister an application for application id " << appId);
        RegistryItem* item = AppMgrRegistry::getInstance().getItem(appId);
        Application* app = getApplicationFromItemCheckNotNull( item );
        if(!app)
        {
            LOG4CPLUS_ERROR_EXT(mLogger, "No application associated with this registry item!");
            return;
        }

        const std::string& appName = app->getName();
        LOG4CPLUS_INFO_EXT(mLogger, " Unregistering an application " << appName
            << " application id " << appId
            << "!");

        mButtonsMapping.removeItem(item);
        mMessageMapping.removeItem(item);
        AppMgrRegistry::getInstance().unregisterApplication(item);

        LOG4CPLUS_INFO_EXT(mLogger, " Unregistered an application " << appName
            << " application id " << appId
            << "!");
    }

    /**
     * \brief Remove all app components from HMI
     * \param currentApp app which components to be removed
     * \param appId application id
     */
    void AppMgrCore::removeAppFromHmi(Application* currentApp, int appId)
    {
        const Commands& currentCommands = currentApp->getAllCommands();
        LOG4CPLUS_INFO_EXT(mLogger, "Removing current application's commands from HMI");

        if (1 == currentApp->getProtocolVersion())
        {
            NsAppLinkRPC::OnHMIStatus* hmiStatus = new NsAppLinkRPC::OnHMIStatus;
            NsAppManager::Application_v1* currentAppV1 = static_cast<NsAppManager::Application_v1*>(currentApp);
            currentAppV1->setApplicationHMIStatusLevel(NsAppLinkRPC::HMILevel::HMI_BACKGROUND);
            hmiStatus->set_audioStreamingState(currentAppV1->getApplicationAudioStreamingState());
            hmiStatus->set_systemContext(currentAppV1->getSystemContext());
            hmiStatus->set_hmiLevel(NsAppLinkRPC::HMILevel::HMI_BACKGROUND);
            MobileHandler::getInstance().sendRPCMessage(hmiStatus, appId);
        }
        else
        {
            NsAppLinkRPCV2::OnHMIStatus* hmiStatus = new NsAppLinkRPCV2::OnHMIStatus;
            hmiStatus->setMessageType(NsAppLinkRPC::ALRPCMessage::NOTIFICATION);
            hmiStatus->setMethodId(NsAppLinkRPCV2::FunctionID::OnHMIStatusID);
            NsAppManager::Application_v2* currentAppV2 = static_cast<NsAppManager::Application_v2*>(currentApp);
            currentAppV2->setApplicationHMIStatusLevel(NsAppLinkRPCV2::HMILevel::HMI_BACKGROUND);
            hmiStatus->set_audioStreamingState(currentAppV2->getApplicationAudioStreamingState());
            hmiStatus->set_systemContext(currentAppV2->getSystemContext());
            hmiStatus->set_hmiLevel(NsAppLinkRPCV2::HMILevel::HMI_BACKGROUND);
            MobileHandler::getInstance().sendRPCMessage(hmiStatus, appId);
        }

        for(Commands::const_iterator it = currentCommands.begin(); it != currentCommands.end(); it++)
        {
            const Command& key = *it;
            const CommandParams& params = key.second;
            const CommandBase& base = key.first;
            const CommandType& type = std::get<1>(base);
            unsigned int cmdId = std::get<0>(base);
            NsRPC2Communication::RPC2Request* deleteCmd = 0;
            if(type == CommandType::UI)
            {
                LOG4CPLUS_INFO_EXT(mLogger, "Removing UI command");
                deleteCmd = new NsRPC2Communication::UI::DeleteCommand();
            }
            else if(type == CommandType::VR)
            {
                LOG4CPLUS_INFO_EXT(mLogger, "Removing VR command");
                deleteCmd = new NsRPC2Communication::VR::DeleteCommand();
            }
            else
            {
                LOG4CPLUS_ERROR_EXT(mLogger, "An unindentified command type - " << type.getType());
                continue;
            }
            deleteCmd->setId(HMIHandler::getInstance().getJsonRPC2Handler()->getNextMessageId());
            ((NsRPC2Communication::UI::DeleteCommand*)deleteCmd)->set_cmdId(cmdId); //doesn't matter, of which type- VR or UI is thye cmd = eather has the set_cmdId method within
            ((NsRPC2Communication::UI::DeleteCommand*)deleteCmd)->set_appId(currentApp->getAppID());
            mMessageMapping.addMessage(deleteCmd->getId(), appId);

            HMIHandler::getInstance().sendRequest(deleteCmd);
        }
        LOG4CPLUS_INFO_EXT(mLogger, "Current app's commands removed!");

        const MenuItems& currentMenus = currentApp->getAllMenus();
        LOG4CPLUS_INFO_EXT(mLogger, "Removing current application's menus from HMI");
        for(MenuItems::const_iterator it = currentMenus.begin(); it != currentMenus.end(); it++)
        {
            const unsigned int& menuId = it->first;
            NsRPC2Communication::UI::DeleteSubMenu* deleteCmd = new NsRPC2Communication::UI::DeleteSubMenu();
            deleteCmd->setId(HMIHandler::getInstance().getJsonRPC2Handler()->getNextMessageId());
            deleteCmd->set_menuId(menuId);
            deleteCmd->set_appId(currentApp->getAppID());
            mMessageMapping.addMessage(deleteCmd->getId(), appId);

            HMIHandler::getInstance().sendRequest(deleteCmd);
        }
        LOG4CPLUS_INFO_EXT(mLogger, "Current app's menus removed!");

        switch(currentApp->getProtocolVersion())
        {
            case 1:
            {
                Application_v1* appV1 = (Application_v1*)currentApp;
                const ChoiceSetItems& currentChoiceSets = appV1->getAllChoiceSets();
                LOG4CPLUS_INFO_EXT(mLogger, "Removing current application's interaction choice sets from HMI");
                for(ChoiceSetItems::const_iterator it = currentChoiceSets.begin(); it != currentChoiceSets.end(); it++)
                {
                    const unsigned int& choiceSetId = it->first;
                    NsRPC2Communication::UI::DeleteInteractionChoiceSet* deleteCmd = new NsRPC2Communication::UI::DeleteInteractionChoiceSet();
                    deleteCmd->setId(HMIHandler::getInstance().getJsonRPC2Handler()->getNextMessageId());
                    deleteCmd->set_interactionChoiceSetID(choiceSetId);
                    deleteCmd->set_appId(currentApp->getAppID());
                    mMessageMapping.addMessage(deleteCmd->getId(), appId);
                    HMIHandler::getInstance().sendRequest(deleteCmd);
                }
                LOG4CPLUS_INFO_EXT(mLogger, "Current app's interaction choice sets removed!");
                break;
            }
            case 2:
            {
                Application_v2* appV2 = (Application_v2*)currentApp;
                const ChoiceSetItems& currentChoiceSets = appV2->getAllChoiceSets();
                LOG4CPLUS_INFO_EXT(mLogger, "Removing current application's interaction choice sets from HMI");
                for(ChoiceSetItems::const_iterator it = currentChoiceSets.begin(); it != currentChoiceSets.end(); it++)
                {
                    const unsigned int& choiceSetId = it->first;
                    NsRPC2Communication::UI::DeleteInteractionChoiceSet* deleteCmd = new NsRPC2Communication::UI::DeleteInteractionChoiceSet();
                    deleteCmd->setId(HMIHandler::getInstance().getJsonRPC2Handler()->getNextMessageId());
                    deleteCmd->set_interactionChoiceSetID(choiceSetId);
                    deleteCmd->set_appId(currentApp->getAppID());
                    mMessageMapping.addMessage(deleteCmd->getId(), appId);
                    HMIHandler::getInstance().sendRequest(deleteCmd);
                }
                LOG4CPLUS_INFO_EXT(mLogger, "Current app's interaction choice sets removed!");
                break;
            }
        }
    }

    /**
     * \brief retrieve an application instance from the RegistryItrem instance checking for non-null values
     * \param item a RegistryItem from which to retrieve an app pointer
     * \return Application instance retrieved from item
     */
    Application *AppMgrCore::getApplicationFromItemCheckNotNull(const RegistryItem *item) const
    {
        if(!item)
        {
            LOG4CPLUS_ERROR_EXT(mLogger, "No registry item found!");
            return 0;
        }
        Application* app = item->getApplication();
        if(!app)
        {
            LOG4CPLUS_ERROR_EXT(mLogger, "No application associated with this registry item!");
            return 0;
        }
        return app;
    }

    /**
     * \brief set Json mobile handler
     * \param handler a handler instance
     */
    void AppMgrCore::setJsonHandler(JSONHandler* handler)
    {
        if(!handler)
        {
            LOG4CPLUS_ERROR_EXT(mLogger, "A null pointer is being assigned - is this the intent?");
            return;
        }
        MobileHandler::getInstance().setJsonHandler(handler);
    }

    /**
     * \brief get Json mobile handler
     * \return JSONHandler instance
     */
    JSONHandler* AppMgrCore::getJsonHandler( ) const
    {
        return MobileHandler::getInstance().getJsonHandler();
    }

    /**
     * \brief set Json RPC2 handler
     * \param handler a handler instance
     */
    void AppMgrCore::setJsonRPC2Handler(JSONRPC2Handler *handler)
    {
        if(!handler)
        {
            LOG4CPLUS_ERROR_EXT(mLogger, "A null pointer is being assigned - is this the intent?");
            return;
        }
        HMIHandler::getInstance().setJsonRPC2Handler(handler);
    }

    /**
     * \brief get Json RPC2 handler
     * \return JSONRPC2Handler instance
     */
    JSONRPC2Handler *AppMgrCore::getJsonRPC2Handler() const
    {
        return HMIHandler::getInstance().getJsonRPC2Handler();
    }

    /**
     * \brief Sets connection handler instance
     * \param handler connection handler
     */
    void AppMgrCore::setConnectionHandler(NsConnectionHandler::IDevicesDiscoveryStarter *handler)
    {
        if(!handler)
        {
            LOG4CPLUS_ERROR_EXT(mLogger, "A null pointer is being assigned - is this the intent?");
            return;
        }
        ConnectionHandler::getInstance().setConnectionHandler(handler);
    }

    /**
     * \brief Gets connection handler instance
     * \return connection handler
     */
    NsConnectionHandler::IDevicesDiscoveryStarter *AppMgrCore::getConnectionHandler() const
    {
        return ConnectionHandler::getInstance().getConnectionHandler();
    }

    /**
     * \brief set device list
     * \param deviceList device list
     */
    void AppMgrCore::setDeviceList(const NsConnectionHandler::tDeviceList &deviceList)
    {
        LOG4CPLUS_INFO_EXT(mLogger, " Updating device list: " << deviceList.size() << " devices");
        mDeviceList.setDeviceList(deviceList);
        NsRPC2Communication::AppLinkCore::OnDeviceListUpdated* deviceListUpdated = new NsRPC2Communication::AppLinkCore::OnDeviceListUpdated;
        DeviceNamesList list;
        const NsConnectionHandler::tDeviceList& devList = mDeviceList.getDeviceList();
        for(NsConnectionHandler::tDeviceList::const_iterator it = devList.begin(); it != devList.end(); it++)
        {
            const NsConnectionHandler::CDevice& device = it->second;
            list.push_back(device.getUserFriendlyName());
        }
        if ( list.empty() )
        {
            list.push_back("");
        }

        deviceListUpdated->set_deviceList(list);
        HMIHandler::getInstance().sendNotification(deviceListUpdated);
    }

    /**
     * \brief get device list
     * \return device list
     */
    const NsConnectionHandler::tDeviceList &AppMgrCore::getDeviceList() const
    {
        return mDeviceList.getDeviceList();
    }

    /**
     * \brief add a device to a mapping
     * \param sessionKey session/connection key
     * \param device device handler
     */
    void AppMgrCore::addDevice(const int &sessionKey, const NsConnectionHandler::tDeviceHandle &device)
    {
        mDeviceHandler.addDevice(sessionKey, device);
    }

    /**
     * \brief remove a device from a mapping
     * \param sessionKey session/connection key
     */
    void AppMgrCore::removeDevice(const int &sessionKey)
    {
        mDeviceHandler.removeDevice(sessionKey);
    }

    bool AppMgrCore::getAudioPassThruFlag() const
    {
        return mAudioPassThruFlag;
    }

    void AppMgrCore::setAudioPassThruFlag(bool flag)
    {
        mAudioPassThruFlag = flag;
    }

}<|MERGE_RESOLUTION|>--- conflicted
+++ resolved
@@ -2977,7 +2977,6 @@
                     core->setAudioPassThruFlag(false);
                     break;
                 }
-<<<<<<< HEAD
                 case NsAppLinkRPCV2::FunctionID::SubscribeVehicleDataID:
                 {
                     LOG4CPLUS_INFO_EXT(mLogger, " A SubscribeVehicleData request has been invoked");
@@ -3074,7 +3073,7 @@
                 {
                     LOG4CPLUS_INFO_EXT(mLogger, " A given command id " << mobileMsg->getMethodId() << " RECEIVED! TODO!!!");
                     break;
-=======
+                }
                 case NsAppLinkRPCV2::FunctionID::ChangeRegistrationID:
                 {
                     LOG4CPLUS_INFO_EXT(mLogger, "A ChangeRegistration request has been invoked." );
@@ -3095,9 +3094,6 @@
 
                     NsAppLinkRPCV2::ChangeRegistration_request* request
                         = static_cast<NsAppLinkRPCV2::ChangeRegistration_request*>(mobileMsg);
-
-
->>>>>>> 6b0cd222
                 }
                 case NsAppLinkRPCV2::FunctionID::INVALID_ENUM:
                 default:
