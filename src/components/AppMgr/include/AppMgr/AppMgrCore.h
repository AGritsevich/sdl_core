//
// Copyright (c) 2013, Ford Motor Company
// All rights reserved.
//
// Redistribution and use in source and binary forms, with or without
// modification, are permitted provided that the following conditions are met:
//
// Redistributions of source code must retain the above copyright notice, this
// list of conditions and the following disclaimer.
//
// Redistributions in binary form must reproduce the above copyright notice,
// this list of conditions and the following
// disclaimer in the documentation and/or other materials provided with the
// distribution.
//
// Neither the name of the Ford Motor Company nor the names of its contributors
// may be used to endorse or promote products derived from this software
// without specific prior written permission.
//
// THIS SOFTWARE IS PROVIDED BY THE COPYRIGHT HOLDERS AND CONTRIBUTORS "AS IS"
// AND ANY EXPRESS OR IMPLIED WARRANTIES, INCLUDING, BUT NOT LIMITED TO, THE
// IMPLIED WARRANTIES OF MERCHANTABILITY AND FITNESS FOR A PARTICULAR PURPOSE
// ARE DISCLAIMED. IN NO EVENT SHALL THE COPYRIGHT HOLDER OR CONTRIBUTORS BE
// LIABLE FOR ANY DIRECT, INDIRECT, INCIDENTAL, SPECIAL, EXEMPLARY, OR
// CONSEQUENTIAL DAMAGES (INCLUDING, BUT NOT LIMITED TO, PROCUREMENT OF
// SUBSTITUTE GOODS OR SERVICES; LOSS OF USE, DATA, OR PROFITS; OR BUSINESS
// INTERRUPTION) HOWEVER CAUSED AND ON ANY THEORY OF LIABILITY, WHETHER IN
// CONTRACT, STRICT LIABILITY, OR TORT (INCLUDING NEGLIGENCE OR OTHERWISE)
// ARISING IN ANY WAY OUT OF THE USE OF THIS SOFTWARE, EVEN IF ADVISED OF THE
// POSSIBILITY OF SUCH DAMAGE.
//

#ifndef APPMGR_H_
#define APPMGR_H_

#include <string>
#include "AppMgr/Application.h"
#include "AppMgr/ButtonMapping.h"
#include "AppMgr/VehicleDataMapping.h"
#include "AppMgr/CapabilitesContainer.h"
#include "AppMgr/SyncPManager.h"
#include "AppMgr/DeviceList.h"
#include "AppMgr/DeviceHandler.h"
#include "JSONHandler/SDLRPCObjects/V2/DisplayCapabilities.h"
#include "JSONHandler/SDLRPCObjects/V2/OnDriverDistraction.h"
#include "JSONHandler/RPC2Objects/NsRPC2Communication/Buttons/OnButtonEvent.h"
#include "JSONHandler/RPC2Objects/NsRPC2Communication/Buttons/OnButtonPress.h"
#include "JSONHandler/SDLRPCObjects/V2/VehicleType.h"
#include "JSONHandler/SDLRPCObjects/V1/Language.h"
#include "JSONHandler/SDLRPCObjects/V2/Language.h"
#include "AppMgr/MessageChaining.hpp"
#include "AppMgr/DeviceStorage.hpp"

#include "Utils/threads/thread.h"

namespace NsSmartDeviceLinkRPC
{
    class SDLRPCMessage;
}
class JSONHandler;
class JSONRPC2Handler;

namespace NsSmartDeviceLinkRPC
{
    class RegisterAppInterface_request;
    class OnDriverDistraction;
    class SDLRPCRequest;
}

namespace NsRPC2Communication
{
    class RPC2Command;
}

namespace log4cplus
{
    class Logger;
}

namespace connection_handler
{
    class IDevicesDiscoveryStarter;
}

namespace NsAppManager
{
    class RegistryItem;
    template< class QueueType >
    class AppMgrCoreQueue;

    /**
     * \brief a connection between a mobile RPC message and a session
     */
    typedef std::pair<NsSmartDeviceLinkRPC::SDLRPCMessage*, int> Message;

    /**
     * \brief a list of device names
     */
    typedef std::vector<std::string> DeviceNamesList;

    /**
      *\brief Map of messages between mobile app and hmi
    */
    typedef std::map<int, MessageChaining*> MessageChains;

    /**
     * \brief Core app manager class which acts as a core for application manager
     */
    class AppMgrCore
    {
        friend class SubscribeButtonCmd;
    public:

        /**
         * \brief Default class destructor
         */
        virtual ~AppMgrCore();

        /**
         * \brief Returning class instance
         * \return class instance
         */
        static AppMgrCore& getInstance();

        /**
         * \brief push mobile RPC message to a queue
         * \param message a message to be pushed
         */
        void pushMobileRPCMessage(NsSmartDeviceLinkRPC::SDLRPCMessage * message , int appId);

        /**
         * \brief push HMI RPC2 message to a queue
         * \param message a message to be pushed
         */
        void pushRPC2CommunicationMessage( NsRPC2Communication::RPC2Command * message );

        /**
         * \brief method to execute threads.
         */
        void executeThreads();

        /**
         * \brief set Json mobile handler
         * \param handler a handler instance
         */
        void setJsonHandler(JSONHandler* handler);

        /**
         * \brief get Json mobile handler
         * \return JSONHandler instance
         */
        JSONHandler* getJsonHandler( ) const;

        /**
         * \brief set Json RPC2 handler
         * \param handler a handler instance
         */
        void setJsonRPC2Handler(JSONRPC2Handler* handler);

        /**
         * \brief get Json RPC2 handler
         * \return JSONRPC2Handler instance
         */
        JSONRPC2Handler* getJsonRPC2Handler( ) const;

        /**
         * \brief Sets connection handler instance
         * \param handler connection handler
         */
        void setConnectionHandler(connection_handler::IDevicesDiscoveryStarter* handler);

        /**
         * \brief Gets connection handler instance
         * \return connection handler
         */
        connection_handler::IDevicesDiscoveryStarter* getConnectionHandler( ) const;

        /**
         * \brief set device list
         * \param deviceList device list
         */
        void setDeviceList( const connection_handler::DeviceList& deviceList );

        /**
         * \brief get device list
         * \return device list
         */
        const connection_handler::DeviceList& getDeviceList() const;

        /**
         * \brief add a device to a mapping
         * \param sessionKey session/connection key
         * \param device device handler
         */
        void addDevice( const connection_handler::DeviceHandle &device,
            const int &sessionKey, int firstSessionKey );

        /**
         * \brief remove a device from a mapping
         * \param sessionKey session/connection key
         */
        void removeDevice(const int &sessionKey, int firstSessionKey);

        bool getAudioPassThruFlag() const;
        void setAudioPassThruFlag(bool flag);

        //const MessageMapping& getMessageMapping() const;

        /**
         * \brief retrieve an application instance from the RegistryItrem instance checking for non-null values
         * \param item a RegistryItem from which to retrieve an app pointer
         * \return Application instance retrieved from item
         */
        Application* getApplicationFromItemCheckNotNull( const RegistryItem* item ) const;

        /**
         * \brief Sends notification to Mobile Application about changes in its HMI status
         * ie in system context/hmi level/audio streaming state.
         * \param application Mobile app to be notified about changes
         */
        void sendHMINotificationToMobile( Application * application );

        /**
         * \brief Activates app and deactivates others.
         * \param app Application to be activated.
         * \return bool Success of operation
         */
        bool performActivitiesForActivatingApp( Application * app );

        Application * getItem( int applicationId );

    private:

        /**
         * \brief Default class constructor
         */
        AppMgrCore();

        /**
         * \brief Copy constructor
         */
        AppMgrCore(const AppMgrCore&);

        /**
         * \brief mobile RPC message handler
         * \param mesage a message to be handled
         * \param pThis a pointer to AppMgrCore class instance
         */
        static void handleMobileRPCMessage(Message message, void* pThis);

        /**
         * \brief push HMI RPC2 message to a queue
         * \param msg a message to be pushed
         * \param pThis a pointer to AppMgrCore class instance
         */
        static void handleBusRPCMessageIncoming( NsRPC2Communication::RPC2Command* msg, void* pThis );

        /**
         * \brief Register an application
         * \param request a RegisterAppInterface request which is the source for application fields initial values
         * \param connectionID id of the connection which will be associated with the application
         * \param sessionID an id of the session which will be associated with the application
         * \return A instance of RegistryItem created for application
         */
        const Application* registerApplication(NsSmartDeviceLinkRPC::SDLRPCMessage *request , int sessionKey);

        /**
         * \brief unregister an application associated with the given session
         * \param connectionID an id of the connection asociated with the application to be unregistered
         * \param sessionID an id of the session asociated with the application to be unregistered
         */
        void unregisterApplication(int appId);

        /**
         * \brief Remove all app components from HMI
         * \param currentApp app which components to be removed
         * \param connectionID connection id
         * \param sessionID session id
         */
        void removeAppFromHmi(Application* currentApp, int appId);

        /**
         * \brief serialize a string value to the text file
         * \param fileName name of the file to serialize to
         * \param value a value to serialize
         * \return bool success of an operation - true or false
         */
        bool serializeToFile(const std::string& fileName, const std::string &value) const;

        /**
         * \brief Sends notification to mobile app about button event.
         * \param app Application to receive notification
         * \param object Notification received from HMI.
         */
        void sendButtonEvent( Application * app, NsRPC2Communication::Buttons::OnButtonEvent * object );

        /**
         * \brief Send notification to mobile app about button press event
         * \param app Application to receive notification
         * \param object Notification received from HMI.
         */
        void sendButtonPress( Application * app, NsRPC2Communication::Buttons::OnButtonPress * object );

        /**
         * \brief Remove message from message chain between mobile app and hmi.
         * If counter == 0 then remove message completely.
         * \param chain Iterator in message map
         * \return bool True if chain was deleted otherwise false
         */
        bool decreaseMessageChain(const MessageChains::iterator & chain);

        /**
         * \brief Inserts message chain
         * \param chain Pointer to @MessageChain
         * \param connectionKey Id of connection for Mobile side
         * \param correlationID Correlation id for response for Mobile side
         * \return @MessageChaining* pointer to result chain
         */
        MessageChaining * addChain(MessageChaining * chain, int connectionKey, unsigned int correlationID);

        void differenceBetweenLists( const connection_handler::DeviceList &deviceList );

        Application * getActiveItem();

        Application * getApplicationByCommand(const unsigned int &cmdId, int appId);

        bool activateApp( Application * appToBeActivated );

        AppMgrCoreQueue<Message>* mQueueRPCSmartDeviceLinkObjectsIncoming;
        AppMgrCoreQueue<NsRPC2Communication::RPC2Command*>* mQueueRPCBusObjectsIncoming;

        //CapabilitiesContainer<NsSmartDeviceLinkRPC::ButtonCapabilities> mButtonCapabilitiesV1;
        CapabilitiesContainer<NsSmartDeviceLinkRPCV2::ButtonCapabilities> mButtonCapabilitiesV2;
        NsSmartDeviceLinkRPC::DisplayCapabilities mDisplayCapabilitiesV1;
        NsSmartDeviceLinkRPCV2::DisplayCapabilities mDisplayCapabilitiesV2;
        NsSmartDeviceLinkRPCV2::PresetBankCapabilities mPresetBankCapabilities;
        //CapabilitiesContainer<NsSmartDeviceLinkRPC::HmiZoneCapabilities> mHmiZoneCapabilitiesV1;
        CapabilitiesContainer<NsSmartDeviceLinkRPCV2::HmiZoneCapabilities> mHmiZoneCapabilitiesV2;
        //CapabilitiesContainer<NsSmartDeviceLinkRPC::VrCapabilities> mVrCapabilitiesV1;
        //CapabilitiesContainer<NsSmartDeviceLinkRPC::SpeechCapabilities> mSpeechCapabilitiesV1;
        CapabilitiesContainer<NsSmartDeviceLinkRPCV2::VrCapabilities> mVrCapabilitiesV2;
        CapabilitiesContainer<NsSmartDeviceLinkRPCV2::SpeechCapabilities> mSpeechCapabilitiesV2;
        CapabilitiesContainer<NsSmartDeviceLinkRPCV2::SoftButtonCapabilities> mSoftButtonCapabilities;
        ButtonMapping       mButtonsMapping;
        VehicleDataMapping  mVehicleDataMapping;
        //MessageMapping      mMessageMapping;
        //RequestMapping      mRequestMapping;
        //DeviceList          mDeviceList;
        DeviceHandler       mDeviceHandler;

        MessageChains mMessageChaining;

        NsSmartDeviceLinkRPC::OnDriverDistraction* mDriverDistractionV1;
        NsSmartDeviceLinkRPCV2::OnDriverDistraction* mDriverDistractionV2;

        NsSmartDeviceLinkRPC::Language mUiLanguageV1;
        NsSmartDeviceLinkRPC::Language mVrLanguageV1;
        NsSmartDeviceLinkRPC::Language mTtsLanguageV1;
        NsSmartDeviceLinkRPCV2::Language mUiLanguageV2;
        NsSmartDeviceLinkRPCV2::Language mVrLanguageV2;
        NsSmartDeviceLinkRPCV2::Language mTtsLanguageV2;
        std::vector<NsSmartDeviceLinkRPCV2::Language> mUISupportedLanguages;
        std::vector<NsSmartDeviceLinkRPCV2::Language> mVRSupportedLanguages;
        std::vector<NsSmartDeviceLinkRPCV2::Language> mTTSSupportedLanguages;

        NsSmartDeviceLinkRPCV2::VehicleType mVehicleType;
        bool mAudioPassThruFlag;
        int mPerformInteractionFlag;
        int mHMIStartupFlag;

        std::map<int, int> menuMapping;  // map<request_id, menu_id>

        SyncPManager     mSyncPManager;

        static log4cplus::Logger mLogger;

        std::map<int, Application*> mApplications;
        std::map<int, DeviceStorage> mDevices;
<<<<<<< HEAD
        //connection_handler::DeviceList mDevices;
=======
        //NsConnectionHandler::tDeviceList mDevices;

        threads::Thread* perform_audio_thread_;
>>>>>>> 6798e3a8
    };

} // namespace NsAppManager

#endif /* APPMGR_H_ */<|MERGE_RESOLUTION|>--- conflicted
+++ resolved
@@ -376,13 +376,9 @@
 
         std::map<int, Application*> mApplications;
         std::map<int, DeviceStorage> mDevices;
-<<<<<<< HEAD
         //connection_handler::DeviceList mDevices;
-=======
-        //NsConnectionHandler::tDeviceList mDevices;
 
         threads::Thread* perform_audio_thread_;
->>>>>>> 6798e3a8
     };
 
 } // namespace NsAppManager
