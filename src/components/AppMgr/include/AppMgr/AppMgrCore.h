/*
 * AppMgr.h
 *
 *  Created on: Oct 4, 2012
 *      Author: vsalo
 */

#ifndef APPMGR_H_
#define APPMGR_H_

#include "system.h"
#include <queue>
#include <string>
#include "JSONHandler/GetCapabilitiesResponse.h"

class RegisterAppInterface_request;
<<<<<<< HEAD
class RegisterAppInterface_response;
class SubscribeButton_request;
=======
class SubscribeButton;
>>>>>>> c5fb26f7
class ALRPCMessage;
class JSONHandler;
class UnsubscribeButton_request;

namespace RPC2Communication
{
	class RPC2Command;
};

namespace log4cplus
{
	class Logger;
};

namespace NsAppManager
{

class RegistryItem;

typedef std::vector<RPC2Communication::GetCapabilitiesResponse::GetCapabilitiesResponseInternal> Capabilities;

class AppMgrCore
{
public:
	virtual ~AppMgrCore();

	static AppMgrCore& getInstance();
<<<<<<< HEAD
    void pushMobileRPCMessage(ALRPCMessage *message );
=======
	void pushMobileRPCMessage( ALRPCMessage * message );
>>>>>>> c5fb26f7
	void pushRPC2CommunicationMessage( RPC2Communication::RPC2Command * message );

	void executeThreads();
	void terminateThreads();

	void setJsonHandler(JSONHandler* handler);
	JSONHandler* getJsonHandler( ) const;

private:
	AppMgrCore();
    AppMgrCore(const AppMgrCore&);

<<<<<<< HEAD
    void handleMobileRPCMessage(ALRPCMessage *msg );
	void handleBusRPCMessageIncoming( RPC2Communication::RPC2Command* msg );
    const RegistryItem* registerApplication(RegisterAppInterface_request *msg );
    void subscribeButton(SubscribeButton_request *msg );
    void unsubscribeButton( UnsubscribeButton_request* msg );
    void sendMobileRPCResponse( ALRPCMessage* msg );
    void enqueueOutgoingMobileRPCMessage(ALRPCMessage *message );
    ALRPCMessage* queryInfoForRegistration( const RegistryItem* registryItem );
=======
	void handleMobileRPCMessage( ALRPCMessage* msg );
	void handleBusRPCMessageIncoming( RPC2Communication::RPC2Command* msg );
	const RegistryItem* registerApplication( RegisterAppInterface_request* msg );
    void subscribeButton( SubscribeButton *msg );
    void unsubscribeButton( UnsubscribeButton* msg );
	void sendMobileRPCResponse( ALRPCMessage* msg );
	void enqueueOutgoingMobileRPCMessage( ALRPCMessage * message );
	ALRPCMessage* queryInfoForRegistration( const RegistryItem* registryItem );
>>>>>>> c5fb26f7
	void enqueueOutgoingBusRPCMessage( RPC2Communication::RPC2Command * message );

	void registerApplicationOnHMI( const std::string& name );

	void setButtonCapabilities( RPC2Communication::GetCapabilitiesResponse* msg );
	Capabilities getButtonCapabilities() const;

	void* handleQueueRPCAppLinkObjectsIncoming( void* );
	void* handleQueueRPCBusObjectsIncoming( void* );
	void* handleQueueRPCAppLinkObjectsOutgoing( void* );
	void* handleQueueRPCBusObjectsOutgoing( void* );
	
<<<<<<< HEAD
    std::queue< ALRPCMessage* > mQueueRPCAppLinkObjectsIncoming;
    std::queue< ALRPCMessage* > mQueueRPCAppLinkObjectsOutgoing;
=======
	std::queue< ALRPCMessage* > mQueueRPCAppLinkObjectsIncoming;
	std::queue< ALRPCMessage* > mQueueRPCAppLinkObjectsOutgoing;
>>>>>>> c5fb26f7
	std::queue< RPC2Communication::RPC2Command* > mQueueRPCBusObjectsIncoming;
	std::queue< RPC2Communication::RPC2Command* > mQueueRPCBusObjectsOutgoing;

	System::Mutex mMtxRPCAppLinkObjectsIncoming;
	System::Mutex mMtxRPCAppLinkObjectsOutgoing;
	System::Mutex mMtxRPCBusObjectsIncoming;
	System::Mutex mMtxRPCBusObjectsOutgoing;

	System::Thread mThreadRPCAppLinkObjectsIncoming;
	System::Thread mThreadRPCAppLinkObjectsOutgoing;
	System::Thread mThreadRPCBusObjectsIncoming;
	System::Thread mThreadRPCBusObjectsOutgoing;

	Capabilities mButtonCapabilities;
	
	bool m_bTerminate;
	JSONHandler* mJSONHandler;
	static log4cplus::Logger mLogger;
};

}; // namespace NsAppManager

#endif /* APPMGR_H_ */<|MERGE_RESOLUTION|>--- conflicted
+++ resolved
@@ -14,12 +14,8 @@
 #include "JSONHandler/GetCapabilitiesResponse.h"
 
 class RegisterAppInterface_request;
-<<<<<<< HEAD
 class RegisterAppInterface_response;
 class SubscribeButton_request;
-=======
-class SubscribeButton;
->>>>>>> c5fb26f7
 class ALRPCMessage;
 class JSONHandler;
 class UnsubscribeButton_request;
@@ -47,11 +43,7 @@
 	virtual ~AppMgrCore();
 
 	static AppMgrCore& getInstance();
-<<<<<<< HEAD
-    void pushMobileRPCMessage(ALRPCMessage *message );
-=======
 	void pushMobileRPCMessage( ALRPCMessage * message );
->>>>>>> c5fb26f7
 	void pushRPC2CommunicationMessage( RPC2Communication::RPC2Command * message );
 
 	void executeThreads();
@@ -64,25 +56,14 @@
 	AppMgrCore();
     AppMgrCore(const AppMgrCore&);
 
-<<<<<<< HEAD
-    void handleMobileRPCMessage(ALRPCMessage *msg );
-	void handleBusRPCMessageIncoming( RPC2Communication::RPC2Command* msg );
-    const RegistryItem* registerApplication(RegisterAppInterface_request *msg );
-    void subscribeButton(SubscribeButton_request *msg );
-    void unsubscribeButton( UnsubscribeButton_request* msg );
-    void sendMobileRPCResponse( ALRPCMessage* msg );
-    void enqueueOutgoingMobileRPCMessage(ALRPCMessage *message );
-    ALRPCMessage* queryInfoForRegistration( const RegistryItem* registryItem );
-=======
 	void handleMobileRPCMessage( ALRPCMessage* msg );
 	void handleBusRPCMessageIncoming( RPC2Communication::RPC2Command* msg );
 	const RegistryItem* registerApplication( RegisterAppInterface_request* msg );
-    void subscribeButton( SubscribeButton *msg );
-    void unsubscribeButton( UnsubscribeButton* msg );
+    void subscribeButton(SubscribeButton_request *msg );
+    void unsubscribeButton( UnsubscribeButton_request* msg );
 	void sendMobileRPCResponse( ALRPCMessage* msg );
 	void enqueueOutgoingMobileRPCMessage( ALRPCMessage * message );
 	ALRPCMessage* queryInfoForRegistration( const RegistryItem* registryItem );
->>>>>>> c5fb26f7
 	void enqueueOutgoingBusRPCMessage( RPC2Communication::RPC2Command * message );
 
 	void registerApplicationOnHMI( const std::string& name );
@@ -95,13 +76,8 @@
 	void* handleQueueRPCAppLinkObjectsOutgoing( void* );
 	void* handleQueueRPCBusObjectsOutgoing( void* );
 	
-<<<<<<< HEAD
-    std::queue< ALRPCMessage* > mQueueRPCAppLinkObjectsIncoming;
-    std::queue< ALRPCMessage* > mQueueRPCAppLinkObjectsOutgoing;
-=======
 	std::queue< ALRPCMessage* > mQueueRPCAppLinkObjectsIncoming;
 	std::queue< ALRPCMessage* > mQueueRPCAppLinkObjectsOutgoing;
->>>>>>> c5fb26f7
 	std::queue< RPC2Communication::RPC2Command* > mQueueRPCBusObjectsIncoming;
 	std::queue< RPC2Communication::RPC2Command* > mQueueRPCBusObjectsOutgoing;
 
