﻿/*
 Copyright (c) 2013, Ford Motor Company
 All rights reserved.

 Redistribution and use in source and binary forms, with or without
 modification, are permitted provided that the following conditions are met:

 Redistributions of source code must retain the above copyright notice, this
 list of conditions and the following disclaimer.

 Redistributions in binary form must reproduce the above copyright notice,
 this list of conditions and the following
 disclaimer in the documentation and/or other materials provided with the
 distribution.

 Neither the name of the Ford Motor Company nor the names of its contributors
 may be used to endorse or promote products derived from this software
 without specific prior written permission.

 THIS SOFTWARE IS PROVIDED BY THE COPYRIGHT HOLDERS AND CONTRIBUTORS "AS IS"
 AND ANY EXPRESS OR IMPLIED WARRANTIES, INCLUDING, BUT NOT LIMITED TO, THE
 IMPLIED WARRANTIES OF MERCHANTABILITY AND FITNESS FOR A PARTICULAR PURPOSE
 ARE DISCLAIMED. IN NO EVENT SHALL THE COPYRIGHT HOLDER OR CONTRIBUTORS BE
 LIABLE FOR ANY DIRECT, INDIRECT, INCIDENTAL, SPECIAL, EXEMPLARY, OR
 CONSEQUENTIAL DAMAGES (INCLUDING, BUT NOT LIMITED TO, PROCUREMENT OF
 SUBSTITUTE GOODS OR SERVICES; LOSS OF USE, DATA, OR PROFITS; OR BUSINESS
 INTERRUPTION) HOWEVER CAUSED AND ON ANY THEORY OF LIABILITY, WHETHER IN
 CONTRACT, STRICT LIABILITY, OR TORT (INCLUDING NEGLIGENCE OR OTHERWISE)
 ARISING IN ANY WAY OUT OF THE USE OF THIS SOFTWARE, EVEN IF ADVISED OF THE
 POSSIBILITY OF SUCH DAMAGE.
 */

#ifndef SRC_COMPONENTS_POLICY_INCLUDE_POLICY_POLICY_TYPES_H_
#define SRC_COMPONENTS_POLICY_INCLUDE_POLICY_POLICY_TYPES_H_

#include <string>
#include <vector>
#include <map>
#include <set>
#include "utils/shared_ptr.h"
#include "utils/helpers.h"
<<<<<<< HEAD

=======
>>>>>>> 5daa049e
namespace policy {

// TODO(PV): specify errors
enum PolicyErrorEnum {
};

const std::string kDefaultDeviceMacAddress = "00:00:00:00:00:00";
const std::string kDefaultDeviceName = "MyDevice";
const std::string kDefaultDeviceConnectionType = "UNKNOWN";

/**
 * @brief Constants for special ids in application policies section of
 * policy table
 */
const std::string kPreDataConsentId = "pre_DataConsent";
const std::string kDefaultId = "default";
const std::string kDeviceId = "device";

/*
 * @brief Status of policy table update
 */
enum PolicyTableStatus {
    StatusUpToDate = 0,
    StatusUpdatePending,
    StatusUpdateRequired,
    StatusUnknown
};

// Code generator uses String class name, so this typedef was renamed to PTSring
typedef std::string PTString;
typedef std::vector<uint8_t> BinaryMessage;
typedef utils::SharedPtr<BinaryMessage> BinaryMessageSptr;

typedef std::string HMILevel;
typedef std::string Parameter;
typedef std::string RpcName;
typedef std::vector<std::string> RPCParams;

typedef std::map<std::string, std::set<policy::HMILevel> > HMIPermissions;
typedef std::map<std::string, std::set<policy::Parameter> > ParameterPermissions;

struct RpcPermissions {
    HMIPermissions hmi_permissions;
    ParameterPermissions parameter_permissions;
};

typedef std::map<RpcName, RpcPermissions> Permissions;

/**
 * @brief Typedef for use with AllowApp request/notification
 */
typedef std::vector<std::string> PermissionsList;

/**
 * @brief Typedef for getting initial application data, e.g. nickname list
 */
typedef std::vector<std::string> StringArray;

enum PermitResult {
    kRpcAllowed = 0,
    kRpcDisallowed,
    kRpcUserDisallowed
};

/**
  * @struct Stores result of check:
  * if HMI Level was allowed for RPC to work in
  * and list of parameters allowed for RPC if specified in PT.
  */
struct CheckPermissionResult {
    CheckPermissionResult()
        : hmi_level_permitted(kRpcDisallowed) {
    }

    PermitResult hmi_level_permitted;
    std::vector<PTString> list_of_allowed_params;
    std::vector<PTString> list_of_disallowed_params;
    std::vector<PTString> list_of_undefined_params;
};

/**
  @struct Holds Url string and optional policy app id.
  */
struct EndpointData {
    explicit EndpointData(const std::string& url_string = "")
        : app_id("default") {
      if (false == url_string.empty()) {
        url.push_back(url_string);
      }
    }
    std::vector<std::string> url;
    std::string app_id;
};

typedef std::vector<EndpointData> EndpointUrls;

/**
 * @brief Struct contains device data to be used for dialogs, generation of IDs
 */
struct DeviceParams {
    DeviceParams()
        : device_name(kDefaultDeviceName),
          device_mac_address(kDefaultDeviceMacAddress),
          device_connection_type(kDefaultDeviceConnectionType),
          device_handle(0) {
    }

    std::string device_name;
    std::string device_mac_address;
    std::string device_connection_type;
    uint32_t device_handle;
};

/**
 * @brief User consent for device data usage
 */
enum DeviceConsent {
    kDeviceAllowed = 0,
    kDeviceDisallowed,
    kDeviceHasNoConsent
};

/**
 * @brief Struct contains parameters, which can be received during application
 * registration and should be stored in policy table
 */
struct DeviceInfo {
    DeviceInfo()
        : max_number_rfcom_ports(0) {
    }

    std::string hardware;
    std::string firmware_rev;
    std::string os;
    std::string os_ver;
    std::string carrier;
    uint32_t max_number_rfcom_ports;
    std::string connection_type;

    void AdoptDeviceType(const std::string& deviceType) {
      connection_type = "USB_serial_number";
      using namespace helpers;
      if (Compare<std::string, EQ, ONE> (deviceType,
                                         "BLUETOOTH",
                                         "WIFI")) {
          connection_type.assign("BTMAC");
      }
    }
};

/**
 * @brief User consent for functional group
 */
enum GroupConsent {
    kGroupAllowed = 0,
    kGroupDisallowed,
    kGroupUndefined
};

/**
 * @brief Contains user permission for RPC functional group with specific name
 * and id from DB
 */
struct FunctionalGroupPermission {
    FunctionalGroupPermission()
        : group_id(0),
          state(kGroupUndefined) {
    }

    bool operator ==(const FunctionalGroupPermission& rhs) {
      if (this->group_id == rhs.group_id &&
          this->group_alias == rhs.group_alias &&
          this->group_name == rhs.group_name) {
        return true;
      }
      return false;
    }

    std::string group_alias;
    std::string group_name;
    int32_t group_id;
    GroupConsent state;
};

/**
 * @brief Stores data to be sent to HMI on application permissions change
 */
struct AppPermissions {

    AppPermissions(const std::string& app_id)
        : application_id(app_id),
          isAppPermissionsRevoked(false),
          appRevoked(false),
          appPermissionsConsentNeeded(false),
          appUnauthorized(false),
          requestTypeChanged(false) {
    }

    std::string application_id;
    bool isAppPermissionsRevoked;
    std::vector<policy::FunctionalGroupPermission> appRevokedPermissions;
    bool appRevoked;
    bool appPermissionsConsentNeeded;
    bool appUnauthorized;
    bool isSDLAllowed;
    std::string priority;
    DeviceParams deviceInfo;
    bool requestTypeChanged;
    std::vector<std::string> requestType;
};

/**
 * @brief Contains parameters for user-defined consent for appication
 * functional groups on given device
 */
struct PermissionConsent {
    std::string device_id;
    std::string policy_app_id;
    std::vector<FunctionalGroupPermission> group_permissions;
    std::string consent_source;
};

/**
 * @brief Contain data for GetUserFriendyMessage response
 */
struct UserFriendlyMessage {
    std::string message_code;
    std::string tts;
    std::string label;
    std::string line1;
    std::string line2;
    std::string text_body;
};

/**
 * @brief Types of functional groups in policy table
 */
enum GroupType {
    kTypeDefault = 0,      // groups assigned to 'default' permissions section
    kTypeAllowed,          // groups allowed by user for specific application
    kTypeDisallowed,       // groups disallowed by user for specific application
    kTypeUnconsented,      // groups disallowed by default but consent may be changed by user
    kTypePreconsented,     // groups allowed for specific application without
                           // user consent by default (could be changed by user)
    kTypeGeneral,          // groups assigned to specific application
    kTypePreDataConsented, // groups assigned to 'pre_DataConsent' permissions
                           // section
    kTypeDevice            // groups assigned to 'device' permissions section
};

/**
 * @brief Array of functional group id from DB
 */
typedef std::vector<int32_t> FunctionalGroupIDs;

/**
 * @brief Array of functional group ids sorted by types
 */
typedef std::map<GroupType, FunctionalGroupIDs> FunctionalIdType;

/**
 * @brief Array of functional group ids binded to user_consent_prompt (e.g.
 * VehicleData) and group name (e.g. VehicleData-4)
 */
typedef std::map<uint32_t, std::pair<std::string, std::string> > FunctionalGroupNames;

/**
 * @brief Array of device ids, which are an identifiers in policy table
 */
typedef std::vector<std::string> DeviceIds;

}  //  namespace policy

#endif  //  SRC_COMPONENTS_POLICY_INCLUDE_POLICY_POLICY_TYPES_H_<|MERGE_RESOLUTION|>--- conflicted
+++ resolved
@@ -39,10 +39,7 @@
 #include <set>
 #include "utils/shared_ptr.h"
 #include "utils/helpers.h"
-<<<<<<< HEAD
-
-=======
->>>>>>> 5daa049e
+
 namespace policy {
 
 // TODO(PV): specify errors
