﻿/*
 Copyright (c) 2013, Ford Motor Company
 All rights reserved.

 Redistribution and use in source and binary forms, with or without
 modification, are permitted provided that the following conditions are met:

 Redistributions of source code must retain the above copyright notice, this
 list of conditions and the following disclaimer.

 Redistributions in binary form must reproduce the above copyright notice,
 this list of conditions and the following
 disclaimer in the documentation and/or other materials provided with the
 distribution.

 Neither the name of the Ford Motor Company nor the names of its contributors
 may be used to endorse or promote products derived from this software
 without specific prior written permission.

 THIS SOFTWARE IS PROVIDED BY THE COPYRIGHT HOLDERS AND CONTRIBUTORS "AS IS"
 AND ANY EXPRESS OR IMPLIED WARRANTIES, INCLUDING, BUT NOT LIMITED TO, THE
 IMPLIED WARRANTIES OF MERCHANTABILITY AND FITNESS FOR A PARTICULAR PURPOSE
 ARE DISCLAIMED. IN NO EVENT SHALL THE COPYRIGHT HOLDER OR CONTRIBUTORS BE
 LIABLE FOR ANY DIRECT, INDIRECT, INCIDENTAL, SPECIAL, EXEMPLARY, OR
 CONSEQUENTIAL DAMAGES (INCLUDING, BUT NOT LIMITED TO, PROCUREMENT OF
 SUBSTITUTE GOODS OR SERVICES; LOSS OF USE, DATA, OR PROFITS; OR BUSINESS
 INTERRUPTION) HOWEVER CAUSED AND ON ANY THEORY OF LIABILITY, WHETHER IN
 CONTRACT, STRICT LIABILITY, OR TORT (INCLUDING NEGLIGENCE OR OTHERWISE)
 ARISING IN ANY WAY OUT OF THE USE OF THIS SOFTWARE, EVEN IF ADVISED OF THE
 POSSIBILITY OF SUCH DAMAGE.
 */

#ifndef SRC_COMPONENTS_POLICY_INCLUDE_POLICY_PT_REPRESENTATION_H_
#define SRC_COMPONENTS_POLICY_INCLUDE_POLICY_PT_REPRESENTATION_H_

#include <vector>
#include <string>
#include "policy/policy_types.h"
#include "types.h"
#include "policy/policy_settings.h"

namespace policy_table = rpc::policy_table_interface_base;

namespace policy {

enum InitResult { NONE = 0, EXISTS, SUCCESS, FAIL };

class PTRepresentation {
 public:
  virtual ~PTRepresentation() {}

  /**
   * @brief Check if specified RPC for specified application
   * has permission to be executed in specified HMI Level
   * and also its permitted params.
   * @param app_id Id of application provided during registration
   * @param hmi_level Current HMI Level of application
   * @param rpc Name of RPC
   * @params CheckPermissionResult containing flag if HMI Level is allowed
   * and list of allowed params.
   */
  virtual void CheckPermissions(const PTString& app_id,
                                const PTString& hmi_level,
                                const PTString& rpc,
                                CheckPermissionResult& result) = 0;

  /**
   * @brief Returns true if Policy Table was not updated yet
   * from preloaded pt file.
   */
  virtual bool IsPTPreloaded() = 0;

  virtual bool RefreshDB() = 0;
  /**
   * Gets number of ignition cycles before next update policy table
   * @return number of ignition cycles
   */
  virtual int IgnitionCyclesBeforeExchange() = 0;

  /**
   * Gets value in kilometers before next update policy table
   * @param current value in kilometers from the odometers
   * @return value in kilometers
   */
  virtual int KilometersBeforeExchange(int current) = 0;

  /**
   * @brief Sets kilometers and days after epoch, that passed for recieved
   * successful PT UPdate
   */
  virtual bool SetCountersPassedForSuccessfulUpdate(int kilometers,
                                                    int days_after_epoch) = 0;

  /**
   * Gets value in days before next update policy table
   * @param current value in days after epoch
   * @return value in days
   */
  virtual int DaysBeforeExchange(int current) = 0;

  /**
   * @brief Increment number of ignition cycles since last exchange by 1
   */
  virtual void IncrementIgnitionCycles() = 0;

  /**
   * @brief Reset number of ignition cycles since last exchange to 0
   */
  virtual void ResetIgnitionCycles() = 0;

  /**
   * @brief Returns timeout to wait for a response of PT update
   * @return value in seconds
   */
  virtual int TimeoutResponse() = 0;

  /**
   * @brief Returns number of seconds between each try of sending PTS
   * @param seconds Return value: array of 5 elements
   * @return bool Success of operation
   */
  virtual bool SecondsBetweenRetries(std::vector<int>* seconds) = 0;

  /**
   * @brief Get information about vehicle
   */
  virtual const VehicleInfo GetVehicleInfo() const = 0;

  /**
   * @brief Allows to update 'vin' field in module_meta table.
   *
   * @param new 'vin' value.
   *
   * @return true in case when data has been successfully updated,
   * false otherwise.
   */
  virtual bool SetVINValue(const std::string& value) = 0;

  /**
   * @brief Get message text for displaying/pronouncing for user
   * dependent on language and context.
   * @param msg_codes Context of message (Driver distraction, Grant permission
   * etc)
   * @param language Language of the message
   * @return Array of appropriate messages parameters
   */
  virtual std::vector<UserFriendlyMessage> GetUserFriendlyMsg(
      const std::vector<std::string>& msg_codes,
      const std::string& language) = 0;

  /**
   * @brief Get list of URL to send PTS to
   * @param service_type If URLs for specific service are preset,
   * return them otherwise default URLs.
   */
  virtual EndpointUrls GetUpdateUrls(int service_type) = 0;

  /**
   * @brief GetLockScreenIcon allows to obtain lock screen icon url;
   *
   * @return url which point to the resourse where lock screen icon could be
<<<<<<< HEAD
   *obtained.
=======
   * obtained.
>>>>>>> 64ac11d0
   */
  virtual std::string GetLockScreenIconUrl() const = 0;

  /**
   * @brief Get allowed number of notifications
   * depending on application priority.
   * @param priority Priority of application
   */
  virtual int GetNotificationsNumber(const std::string& priority) = 0;

  /**
   * @brief Get priority for given application
   * @param policy_app_id Unique application id
   * @param priority Priority for application or empty, if value was not set
   * @return true, if succedeed, otherwise - false
   */
  virtual bool GetPriority(const std::string& policy_app_id,
                           std::string* priority) = 0;

  /**
   * @brief Initialized Policy Table (load)
   * @return bool Success of operation
   */
  virtual InitResult Init(const PolicySettings* settings) = 0;

  /**
   * @brief Close policy table
   * @return bool Success of operation
   */
  virtual bool Close() = 0;

  /**
   * @brief Removes policy table content.
   * @return bool Success of operation
   */
  virtual bool Clear() = 0;

  /**
   * Drops policy table (schema and content)
   * @return true if successfully
   */
  virtual bool Drop() = 0;

  /**
   * @brief Get snapshot of Policy Table
   * including app_policies, functional_groups,
   * device_info, statistics, excluding user messages
   * @return Generated structure for obtaining Json string.
   */
  virtual utils::SharedPtr<policy_table::Table> GenerateSnapshot() const = 0;

  virtual bool Save(const policy_table::Table& table) = 0;

  /**
   * Gets flag updateRequired
   * @return true if update is required
   */
  virtual bool UpdateRequired() const = 0;

  /**
   * Saves flag updateRequired
   */
  virtual void SaveUpdateRequired(bool value) = 0;

  /*
   Retrieves data from app_policies about app on its registration:
   app_id - id of registered app; all outputs are filled in only if not null
   output: nicknames Synonyms for application
   output: app_types Section on HMI where app can appear (Navigation, Phone etc)
   */
  virtual bool GetInitialAppData(const std::string& app_id,
                                 StringArray* nicknames = NULL,
                                 StringArray* app_types = NULL) = 0;

  /**
   * Checks if the application is revoked
   * @param app_id application id
   * @return true if application is revoked
   */
  virtual bool IsApplicationRevoked(const std::string& app_id) const = 0;

  /**
   * @brief Get functional groupings from DB
   * @param groups Known functional groupings
   * @return true, if succeeded, otherwise - false
   */
  virtual bool GetFunctionalGroupings(
      policy_table::FunctionalGroupings& groups) = 0;

  /**
   * Checks if the application is represented in policy table
   * @param app_id application id
   * @return true if application is represented in policy table
   */
  virtual bool IsApplicationRepresented(const std::string& app_id) const = 0;

  /**
   * Checks if the application has default policy
   * @param app_id application id
   * @return true if application has default policy
   */
  virtual bool IsDefaultPolicy(const std::string& app_id) const = 0;

  /**
       * Checks if the application has pre_data policy
       * @param app_id application id
       * @return true if application has pre_data policy
       */
  virtual bool IsPredataPolicy(const std::string& app_id) const = 0;

  /**
   * Sets default policy for application
   * @param app_id application id
   * @return true if success
   */
  virtual bool SetDefaultPolicy(const std::string& app_id) = 0;

  /**
   * @brief SaveApplicationCustomData allows to save specific data to database.
   * This data is only for internal use.
   * @param app_id the application id for which the data will be saved.
   * @param is_revoked parameter to save.
   * @param is_default parameter to save.
   * @param is_predata parameter to save.
   */
  virtual bool SaveApplicationCustomData(const std::string& app_id,
                                         bool is_revoked,
                                         bool is_default,
                                         bool is_predata) = 0;

  virtual void WriteDb() = 0;

  /**
   * @brief RemoveDB allows to remove the database.
   * It will either remove or do nothing in case file not exists or any other
   * troubles are happens during this operation.
   */
  virtual void RemoveDB() const = 0;

  /**
   * @brief Checks if DB version is actual to current schema
   * @return true if actual, otherwise - false
   */
  virtual bool IsDBVersionActual() const = 0;

  /**
   * @brief Updates DB version according to current schema
   * @return true if success, otherwise - false
   */
  virtual bool UpdateDBVersion() const = 0;

 protected:
  const PolicySettings& get_settings() const {
    DCHECK(settings_);
    return *settings_;
  }
  const PolicySettings* settings_;
};

}  //  namespace policy

#endif  //  SRC_COMPONENTS_POLICY_INCLUDE_POLICY_PT_REPRESENTATION_H_<|MERGE_RESOLUTION|>--- conflicted
+++ resolved
@@ -46,281 +46,279 @@
 enum InitResult { NONE = 0, EXISTS, SUCCESS, FAIL };
 
 class PTRepresentation {
- public:
+  public:
   virtual ~PTRepresentation() {}
 
-  /**
-   * @brief Check if specified RPC for specified application
-   * has permission to be executed in specified HMI Level
-   * and also its permitted params.
-   * @param app_id Id of application provided during registration
-   * @param hmi_level Current HMI Level of application
-   * @param rpc Name of RPC
-   * @params CheckPermissionResult containing flag if HMI Level is allowed
-   * and list of allowed params.
-   */
-  virtual void CheckPermissions(const PTString& app_id,
-                                const PTString& hmi_level,
-                                const PTString& rpc,
-                                CheckPermissionResult& result) = 0;
-
-  /**
-   * @brief Returns true if Policy Table was not updated yet
-   * from preloaded pt file.
-   */
-  virtual bool IsPTPreloaded() = 0;
-
-  virtual bool RefreshDB() = 0;
-  /**
-   * Gets number of ignition cycles before next update policy table
-   * @return number of ignition cycles
-   */
-  virtual int IgnitionCyclesBeforeExchange() = 0;
-
-  /**
-   * Gets value in kilometers before next update policy table
-   * @param current value in kilometers from the odometers
-   * @return value in kilometers
-   */
-  virtual int KilometersBeforeExchange(int current) = 0;
-
-  /**
-   * @brief Sets kilometers and days after epoch, that passed for recieved
-   * successful PT UPdate
-   */
-  virtual bool SetCountersPassedForSuccessfulUpdate(int kilometers,
-                                                    int days_after_epoch) = 0;
-
-  /**
-   * Gets value in days before next update policy table
-   * @param current value in days after epoch
-   * @return value in days
-   */
-  virtual int DaysBeforeExchange(int current) = 0;
-
-  /**
-   * @brief Increment number of ignition cycles since last exchange by 1
-   */
-  virtual void IncrementIgnitionCycles() = 0;
-
-  /**
-   * @brief Reset number of ignition cycles since last exchange to 0
-   */
-  virtual void ResetIgnitionCycles() = 0;
-
-  /**
-   * @brief Returns timeout to wait for a response of PT update
-   * @return value in seconds
-   */
-  virtual int TimeoutResponse() = 0;
-
-  /**
-   * @brief Returns number of seconds between each try of sending PTS
-   * @param seconds Return value: array of 5 elements
-   * @return bool Success of operation
-   */
-  virtual bool SecondsBetweenRetries(std::vector<int>* seconds) = 0;
-
-  /**
-   * @brief Get information about vehicle
-   */
-  virtual const VehicleInfo GetVehicleInfo() const = 0;
-
-  /**
-   * @brief Allows to update 'vin' field in module_meta table.
-   *
-   * @param new 'vin' value.
-   *
-   * @return true in case when data has been successfully updated,
-   * false otherwise.
-   */
-  virtual bool SetVINValue(const std::string& value) = 0;
-
-  /**
-   * @brief Get message text for displaying/pronouncing for user
-   * dependent on language and context.
+    /**
+     * @brief Check if specified RPC for specified application
+     * has permission to be executed in specified HMI Level
+     * and also its permitted params.
+     * @param app_id Id of application provided during registration
+     * @param hmi_level Current HMI Level of application
+     * @param rpc Name of RPC
+     * @params CheckPermissionResult containing flag if HMI Level is allowed
+     * and list of allowed params.
+     */
+    virtual void CheckPermissions(const PTString& app_id,
+        const PTString& hmi_level,
+        const PTString& rpc,
+        CheckPermissionResult& result) = 0;
+
+    /**
+     * @brief Returns true if Policy Table was not updated yet
+     * from preloaded pt file.
+     */
+    virtual bool IsPTPreloaded() = 0;
+
+    virtual bool RefreshDB() = 0;
+    /**
+     * Gets number of ignition cycles before next update policy table
+     * @return number of ignition cycles
+     */
+    virtual int IgnitionCyclesBeforeExchange() = 0;
+
+    /**
+     * Gets value in kilometers before next update policy table
+     * @param current value in kilometers from the odometers
+     * @return value in kilometers
+     */
+    virtual int KilometersBeforeExchange(int current) = 0;
+
+    /**
+     * @brief Sets kilometers and days after epoch, that passed for recieved
+     * successful PT UPdate
+     */
+    virtual bool SetCountersPassedForSuccessfulUpdate(int kilometers,
+        int days_after_epoch) = 0;
+
+    /**
+     * Gets value in days before next update policy table
+     * @param current value in days after epoch
+     * @return value in days
+     */
+    virtual int DaysBeforeExchange(int current) = 0;
+
+    /**
+     * @brief Increment number of ignition cycles since last exchange by 1
+     */
+    virtual void IncrementIgnitionCycles() = 0;
+
+    /**
+     * @brief Reset number of ignition cycles since last exchange to 0
+     */
+    virtual void ResetIgnitionCycles() = 0;
+
+    /**
+     * @brief Returns timeout to wait for a response of PT update
+     * @return value in seconds
+     */
+    virtual int TimeoutResponse() = 0;
+
+    /**
+     * @brief Returns number of seconds between each try of sending PTS
+     * @param seconds Return value: array of 5 elements
+     * @return bool Success of operation
+     */
+    virtual bool SecondsBetweenRetries(std::vector<int>* seconds) = 0;
+
+    /**
+     * @brief Get information about vehicle
+     */
+    virtual const VehicleInfo GetVehicleInfo() const = 0;
+
+    /**
+     * @brief Allows to update 'vin' field in module_meta table.
+     *
+     * @param new 'vin' value.
+     *
+     * @return true in case when data has been successfully updated,
+     * false otherwise.
+     */
+    virtual bool SetVINValue(const std::string& value) = 0;
+
+    /**
+     * @brief Get message text for displaying/pronouncing for user
+     * dependent on language and context.
    * @param msg_codes Context of message (Driver distraction, Grant permission
    * etc)
-   * @param language Language of the message
-   * @return Array of appropriate messages parameters
-   */
-  virtual std::vector<UserFriendlyMessage> GetUserFriendlyMsg(
+     * @param language Language of the message
+     * @return Array of appropriate messages parameters
+     */
+    virtual std::vector<UserFriendlyMessage> GetUserFriendlyMsg(
       const std::vector<std::string>& msg_codes,
       const std::string& language) = 0;
 
-  /**
-   * @brief Get list of URL to send PTS to
-   * @param service_type If URLs for specific service are preset,
-   * return them otherwise default URLs.
-   */
-  virtual EndpointUrls GetUpdateUrls(int service_type) = 0;
-
-  /**
-   * @brief GetLockScreenIcon allows to obtain lock screen icon url;
-   *
+    /**
+     * @brief Get list of URL to send PTS to
+     * @param service_type If URLs for specific service are preset,
+     * return them otherwise default URLs.
+     */
+    virtual EndpointUrls GetUpdateUrls(int service_type) = 0;
+
+    /**
+     * @brief GetLockScreenIcon allows to obtain lock screen icon url;
+     *
    * @return url which point to the resourse where lock screen icon could be
-<<<<<<< HEAD
-   *obtained.
-=======
    * obtained.
->>>>>>> 64ac11d0
-   */
-  virtual std::string GetLockScreenIconUrl() const = 0;
-
-  /**
-   * @brief Get allowed number of notifications
-   * depending on application priority.
-   * @param priority Priority of application
-   */
-  virtual int GetNotificationsNumber(const std::string& priority) = 0;
-
-  /**
-   * @brief Get priority for given application
-   * @param policy_app_id Unique application id
-   * @param priority Priority for application or empty, if value was not set
-   * @return true, if succedeed, otherwise - false
-   */
-  virtual bool GetPriority(const std::string& policy_app_id,
-                           std::string* priority) = 0;
-
-  /**
-   * @brief Initialized Policy Table (load)
-   * @return bool Success of operation
-   */
-  virtual InitResult Init(const PolicySettings* settings) = 0;
-
-  /**
-   * @brief Close policy table
-   * @return bool Success of operation
-   */
-  virtual bool Close() = 0;
-
-  /**
-   * @brief Removes policy table content.
-   * @return bool Success of operation
-   */
-  virtual bool Clear() = 0;
-
-  /**
-   * Drops policy table (schema and content)
-   * @return true if successfully
-   */
-  virtual bool Drop() = 0;
-
-  /**
-   * @brief Get snapshot of Policy Table
-   * including app_policies, functional_groups,
-   * device_info, statistics, excluding user messages
-   * @return Generated structure for obtaining Json string.
-   */
-  virtual utils::SharedPtr<policy_table::Table> GenerateSnapshot() const = 0;
-
-  virtual bool Save(const policy_table::Table& table) = 0;
-
-  /**
-   * Gets flag updateRequired
-   * @return true if update is required
-   */
-  virtual bool UpdateRequired() const = 0;
-
-  /**
-   * Saves flag updateRequired
-   */
-  virtual void SaveUpdateRequired(bool value) = 0;
-
-  /*
-   Retrieves data from app_policies about app on its registration:
-   app_id - id of registered app; all outputs are filled in only if not null
-   output: nicknames Synonyms for application
-   output: app_types Section on HMI where app can appear (Navigation, Phone etc)
-   */
-  virtual bool GetInitialAppData(const std::string& app_id,
-                                 StringArray* nicknames = NULL,
-                                 StringArray* app_types = NULL) = 0;
-
-  /**
-   * Checks if the application is revoked
-   * @param app_id application id
-   * @return true if application is revoked
-   */
-  virtual bool IsApplicationRevoked(const std::string& app_id) const = 0;
-
-  /**
-   * @brief Get functional groupings from DB
-   * @param groups Known functional groupings
-   * @return true, if succeeded, otherwise - false
-   */
+     */
+    virtual std::string GetLockScreenIconUrl() const = 0;
+
+    /**
+     * @brief Get allowed number of notifications
+     * depending on application priority.
+     * @param priority Priority of application
+     */
+    virtual int GetNotificationsNumber(const std::string& priority) = 0;
+
+    /**
+     * @brief Get priority for given application
+     * @param policy_app_id Unique application id
+     * @param priority Priority for application or empty, if value was not set
+     * @return true, if succedeed, otherwise - false
+     */
+    virtual bool GetPriority(const std::string& policy_app_id,
+                             std::string* priority) = 0;
+
+
+    /**
+     * @brief Initialized Policy Table (load)
+     * @return bool Success of operation
+     */
+    virtual InitResult Init(const PolicySettings* settings) = 0;
+
+    /**
+     * @brief Close policy table
+     * @return bool Success of operation
+     */
+    virtual bool Close() = 0;
+
+    /**
+     * @brief Removes policy table content.
+     * @return bool Success of operation
+     */
+    virtual bool Clear() = 0;
+
+    /**
+     * Drops policy table (schema and content)
+     * @return true if successfully
+     */
+    virtual bool Drop() = 0;
+
+    /**
+     * @brief Get snapshot of Policy Table
+     * including app_policies, functional_groups,
+     * device_info, statistics, excluding user messages
+     * @return Generated structure for obtaining Json string.
+     */
+    virtual utils::SharedPtr<policy_table::Table> GenerateSnapshot() const = 0;
+
+
+    virtual bool Save(const policy_table::Table& table) = 0;
+
+    /**
+     * Gets flag updateRequired
+     * @return true if update is required
+     */
+    virtual bool UpdateRequired() const = 0;
+
+    /**
+     * Saves flag updateRequired
+     */
+    virtual void SaveUpdateRequired(bool value) = 0;
+
+    /*
+     Retrieves data from app_policies about app on its registration:
+     app_id - id of registered app; all outputs are filled in only if not null
+     output: nicknames Synonyms for application
+     output: app_types Section on HMI where app can appear (Navigation, Phone etc)
+     */
+    virtual bool GetInitialAppData(const std::string& app_id,
+                                   StringArray* nicknames = NULL,
+                                   StringArray* app_types = NULL) = 0;
+
+    /**
+     * Checks if the application is revoked
+     * @param app_id application id
+     * @return true if application is revoked
+     */
+    virtual bool IsApplicationRevoked(const std::string& app_id) const = 0;
+
+    /**
+     * @brief Get functional groupings from DB
+     * @param groups Known functional groupings
+     * @return true, if succeeded, otherwise - false
+     */
   virtual bool GetFunctionalGroupings(
       policy_table::FunctionalGroupings& groups) = 0;
 
-  /**
-   * Checks if the application is represented in policy table
-   * @param app_id application id
-   * @return true if application is represented in policy table
-   */
-  virtual bool IsApplicationRepresented(const std::string& app_id) const = 0;
-
-  /**
-   * Checks if the application has default policy
-   * @param app_id application id
-   * @return true if application has default policy
-   */
-  virtual bool IsDefaultPolicy(const std::string& app_id) const = 0;
-
-  /**
-       * Checks if the application has pre_data policy
-       * @param app_id application id
-       * @return true if application has pre_data policy
-       */
-  virtual bool IsPredataPolicy(const std::string& app_id) const = 0;
-
-  /**
-   * Sets default policy for application
-   * @param app_id application id
-   * @return true if success
-   */
-  virtual bool SetDefaultPolicy(const std::string& app_id) = 0;
-
-  /**
-   * @brief SaveApplicationCustomData allows to save specific data to database.
-   * This data is only for internal use.
-   * @param app_id the application id for which the data will be saved.
-   * @param is_revoked parameter to save.
-   * @param is_default parameter to save.
-   * @param is_predata parameter to save.
-   */
-  virtual bool SaveApplicationCustomData(const std::string& app_id,
-                                         bool is_revoked,
-                                         bool is_default,
-                                         bool is_predata) = 0;
-
-  virtual void WriteDb() = 0;
-
-  /**
-   * @brief RemoveDB allows to remove the database.
-   * It will either remove or do nothing in case file not exists or any other
-   * troubles are happens during this operation.
-   */
-  virtual void RemoveDB() const = 0;
-
-  /**
-   * @brief Checks if DB version is actual to current schema
-   * @return true if actual, otherwise - false
-   */
-  virtual bool IsDBVersionActual() const = 0;
-
-  /**
-   * @brief Updates DB version according to current schema
-   * @return true if success, otherwise - false
-   */
-  virtual bool UpdateDBVersion() const = 0;
-
- protected:
-  const PolicySettings& get_settings() const {
-    DCHECK(settings_);
-    return *settings_;
-  }
-  const PolicySettings* settings_;
+    /**
+     * Checks if the application is represented in policy table
+     * @param app_id application id
+     * @return true if application is represented in policy table
+     */
+    virtual bool IsApplicationRepresented(const std::string& app_id) const = 0;
+
+    /**
+     * Checks if the application has default policy
+     * @param app_id application id
+     * @return true if application has default policy
+     */
+    virtual bool IsDefaultPolicy(const std::string& app_id) const = 0;
+
+    /**
+         * Checks if the application has pre_data policy
+         * @param app_id application id
+         * @return true if application has pre_data policy
+         */
+    virtual bool IsPredataPolicy(const std::string& app_id) const = 0;
+
+    /**
+     * Sets default policy for application
+     * @param app_id application id
+     * @return true if success
+     */
+    virtual bool SetDefaultPolicy(const std::string& app_id) = 0;
+
+    /**
+     * @brief SaveApplicationCustomData allows to save specific data to database.
+     * This data is only for internal use.
+     * @param app_id the application id for which the data will be saved.
+     * @param is_revoked parameter to save.
+     * @param is_default parameter to save.
+     * @param is_predata parameter to save.
+     */
+    virtual bool SaveApplicationCustomData(const std::string& app_id,
+                                           bool is_revoked,
+                                           bool is_default,
+                                           bool is_predata) = 0;
+
+    virtual void WriteDb() = 0;
+
+    /**
+     * @brief RemoveDB allows to remove the database.
+     * It will either remove or do nothing in case file not exists or any other
+     * troubles are happens during this operation.
+     */
+    virtual void RemoveDB() const = 0;
+
+    /**
+     * @brief Checks if DB version is actual to current schema
+     * @return true if actual, otherwise - false
+     */
+    virtual bool IsDBVersionActual() const = 0;
+
+    /**
+     * @brief Updates DB version according to current schema
+     * @return true if success, otherwise - false
+     */
+    virtual bool UpdateDBVersion() const = 0;
+
+   protected:
+    const PolicySettings& get_settings() const {
+        DCHECK(settings_);
+        return *settings_;
+    }
+    const PolicySettings* settings_;
 };
 
 }  //  namespace policy
