--- conflicted
+++ resolved
@@ -53,13 +53,9 @@
    * @return Pointer to created command object.
    **/
   static CommandSharedPtr CreateCommand(
-      const commands::MessageSharedPtr& message,
-<<<<<<< HEAD
+          const commands::MessageSharedPtr& message,
       commands::Command::CommandOrigin origin,
       ApplicationManager& application_manager);
-=======
-      commands::Command::CommandOrigin origin);
->>>>>>> 64ac11d0
 
  private:
   MobileCommandFactory();
