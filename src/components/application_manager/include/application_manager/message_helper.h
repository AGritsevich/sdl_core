/*
 Copyright (c) 2013, Ford Motor Company
 All rights reserved.

 Redistribution and use in source and binary forms, with or without
 modification, are permitted provided that the following conditions are met:

 Redistributions of source code must retain the above copyright notice, this
 list of conditions and the following disclaimer.

 Redistributions in binary form must reproduce the above copyright notice,
 this list of conditions and the following
 disclaimer in the documentation and/or other materials provided with the
 distribution.

 Neither the name of the Ford Motor Company nor the names of its contributors
 may be used to endorse or promote products derived from this software
 without specific prior written permission.

 THIS SOFTWARE IS PROVIDED BY THE COPYRIGHT HOLDERS AND CONTRIBUTORS "AS IS"
 AND ANY EXPRESS OR IMPLIED WARRANTIES, INCLUDING, BUT NOT LIMITED TO, THE
 IMPLIED WARRANTIES OF MERCHANTABILITY AND FITNESS FOR A PARTICULAR PURPOSE
 ARE DISCLAIMED. IN NO EVENT SHALL THE COPYRIGHT HOLDER OR CONTRIBUTORS BE
 LIABLE FOR ANY DIRECT, INDIRECT, INCIDENTAL, SPECIAL, EXEMPLARY, OR
 CONSEQUENTIAL DAMAGES (INCLUDING, BUT NOT LIMITED TO, PROCUREMENT OF
 SUBSTITUTE GOODS OR SERVICES; LOSS OF USE, DATA, OR PROFITS; OR BUSINESS
 INTERRUPTION) HOWEVER CAUSED AND ON ANY THEORY OF LIABILITY, WHETHER IN
 CONTRACT, STRICT LIABILITY, OR TORT (INCLUDING NEGLIGENCE OR OTHERWISE)
 ARISING IN ANY WAY OUT OF THE USE OF THIS SOFTWARE, EVEN IF ADVISED OF THE
 POSSIBILITY OF SUCH DAMAGE.
 */

#ifndef SRC_COMPONENTS_APPLICATION_MANAGER_INCLUDE_APPLICATION_MANAGER_MESSAGE_HELPER_H_
#define SRC_COMPONENTS_APPLICATION_MANAGER_INCLUDE_APPLICATION_MANAGER_MESSAGE_HELPER_H_

#include <map>
#include <string>
#include "interfaces/MOBILE_API.h"
#include "interfaces/HMI_API.h"
#include "utils/macro.h"
#include "connection_handler/device.h"
#include "application_manager/application.h"
#include "application_manager/vehicle_info_data.h"
#include "policy/policy_types.h"

namespace NsSmartDeviceLink {
namespace NsSmartObjects {
class SmartObject;
}
}

namespace application_manager {
namespace mobile_api = mobile_apis;
namespace smart_objects = NsSmartDeviceLink::NsSmartObjects;

/*
 * @brief Typedef for HMI TextFieldName type
 */
typedef enum {
  MAIN_FILED1 = 0,
  MAIN_FILED2,
  MAIN_FILED3,
  MAIN_FILED4,
  STATUS_BAR,
  MEDIA_CLOCK,
  MEDIA_TRACK,
  ALERT_TEXT1,
  ALERT_TEXT2,
  ALERT_TEXT3,
  SCROLLABLE_MSG_BODY,
  INITIAL_INTERACTION_TEXT,
  NAVI_TEXT1,
  NAVI_TEXT2,
  ETA,
  TOTAL_DISTANCE,
  NAVI_TEXT,
  AUDIO_DISPLAY_TEXT1,
  AUDIO_DISPLAY_TEXT2,
  SLIDER_HADER,
  SLIDER_FOOTEER
} TextFieldName;

/*
 * @brief Typedef for VehicleData
 *
 * @param const char* Name of the parameter in mobile request
 * @param VehicleDataType Enum for vehicle data
 */
typedef std::map<const char*, VehicleDataType> VehicleData;

/**
 * @brief MessageHelper class
 **/
class MessageHelper {
  public:

    typedef std::vector<smart_objects::SmartObject*> SmartObjectList;

    /**
     * @brief Creates request for different interfaces(JSON, DBUS)
     * @param correlation_id unique ID
     * @param params Vector of arguments that we need in GetVehicleData request (e.g. gps, odometer, fuel_level)
     */
    static void CreateGetVehicleDataRequest(uint32_t correlation_id, const std::vector<std::string>& params);

    /**
     * @brief Sends HMI status notification to mobile
     *
     *@param application_impl application with changed HMI status
     *
     **/
    static void SendHMIStatusNotification(const Application& application_impl);

    /**
     * @brief Sends OnAppRegistered notification to HMI
     *
     *@param application_impl application with changed HMI status
     *
     **/
    static void SendOnAppRegisteredNotificationToHMI(
      const Application& application_impl, bool resumption = false);

    /**
     * @brief Create mobile HashUpdateNotification
     */
    static smart_objects::SmartObject* GetHashUpdateNotification(const uint32_t app_id);

    /**
     * @brief Sends to mobile HashUpdateNotification
     */
    static void SendHashUpdateNotification(const uint32_t app_id);

    /**
     * @brief Sends OnAppInterfaceUnregistered notification to mobile
     *
     *@param connection_key Connection key
     *@param reason Reason
     *
     **/
    static void SendOnAppInterfaceUnregisteredNotificationToMobile(
      int32_t connection_key,
      mobile_apis::AppInterfaceUnregisteredReason::eType reason);

    /*
     * @brief Retrieve vehicle data map for param name in mobile request
     * to VehicleDataType
     *
     * @return VehicleData reference
     */
    static const VehicleData& vehicle_data();

    /**
     * @brief Convert string to HMI level, if possible
     * @param hmi_level Stringified HMI level
     * @return Appropriate enum from HMI level, or INVALID_ENUM, if conversiion
     * is not possible
     */
    static mobile_api::HMILevel::eType StringToHMILevel(
<<<<<<< HEAD
        const std::string& hmi_level);
=======
      const std::string& hmi_level);
>>>>>>> 3966d472

    /*
    * @brief Used to obtain string representation of app's
    * HMI Level.
    * @param hmi_level Desired HMI Level
    */
    static std::string StringifiedHMILevel(
      mobile_apis::HMILevel::eType hmi_level);

    /*
    * @brief Used to obtain function name by its id
    * @param function_id Function ID
    */
    static std::string StringifiedFunctionID(
      mobile_apis::FunctionID::eType function_id);

    static smart_objects::SmartObject* CreateBlockedByPoliciesResponse(
      mobile_apis::FunctionID::eType function_id,
      mobile_apis::Result::eType result, uint32_t correlation_id,
      uint32_t connection_key);

    /*
     * @brief Prepare GetDeviceListResponse
     *
     *
     * @param devices Devices list
     *
     */
    static smart_objects::SmartObject* CreateDeviceListSO(
      const connection_handler::DeviceList& devices);

    static smart_objects::SmartObject* CreateModuleInfoSO(
      uint32_t function_id);

    static smart_objects::SmartObject* CreateSetAppIcon(
      const std::string& path_to_icon, uint32_t app_id);

    /**
     * @brief Sends IVI subscriptions
     */
    static bool SendIVISubscribtions(const uint32_t app_id);

    /**
     * @brief Sends IVI subscriptions
     */
    static SmartObjectList GetIVISubscribtionRequests(const uint32_t app_id);

    static void SendAppDataToHMI(ApplicationConstSharedPtr app);
    static void SendGlobalPropertiesToHMI(ApplicationConstSharedPtr app);
    static SmartObjectList CreateGlobalPropertiesRequestsToHMI(ApplicationConstSharedPtr app);

    static smart_objects::SmartObject* CreateAppVrHelp(ApplicationConstSharedPtr app);

    static SmartObjectList CreateShowRequestToHMI(ApplicationConstSharedPtr app);
    static void SendShowRequestToHMI(ApplicationConstSharedPtr app);
    static void SendShowConstantTBTRequestToHMI(ApplicationConstSharedPtr app);
    static void SendAddCommandRequestToHMI(ApplicationConstSharedPtr app);
    static SmartObjectList CreateAddCommandRequestToHMI(ApplicationConstSharedPtr app);

    static void SendChangeRegistrationRequestToHMI(ApplicationConstSharedPtr app);
    static void SendAddVRCommandToHMI(
      uint32_t cmd_id, const smart_objects::SmartObject& vr_commands,
      uint32_t app_id);

    static smart_objects::SmartObject* CreateAddVRCommandToHMI(
      uint32_t cmd_id, const smart_objects::SmartObject& vr_commands,
      uint32_t app_id);

    static void SendAddSubMenuRequestToHMI(ApplicationConstSharedPtr app);
    static SmartObjectList CreateAddSubMenuRequestToHMI(ApplicationConstSharedPtr app);

    static void SendOnSdlCloseNotificationToHMI();
    static void SendOnAppUnregNotificationToHMI(ApplicationConstSharedPtr app);
    static void ResetGlobalproperties(ApplicationSharedPtr app);

    static void SendActivateAppToHMI(uint32_t const app_id);

    static void SendOnResumeAudioSourceToHMI(const uint32_t app_id);

    static std::string GetDeviceMacAddressForHandle(
        const uint32_t device_handle);

    static void GetDeviceInfoForHandle(const uint32_t device_handle,
                                       policy::DeviceParams* device_info);
    static void GetDeviceInfoForApp(uint32_t connection_key,
                                    policy::DeviceParams* device_info);

    /**
    * @brief Send SDL_ActivateApp response to HMI
    * @param permissions response parameters
    */
    static void SendActivateAppResponse(policy::AppPermissions& permissions,
                                        uint32_t correlation_id);

    /**
    * @brief Send OnSDLConsentNeeded to HMI for device data consent by user
    * @param device_info Device info, e.g. mac, handle, name
    */
    static void SendOnSDLConsentNeeded(const policy::DeviceParams& device_info);

    /**
      * @brief Send request to SyncP process to read file and send
      * Policy Table Snapshot using Retry Strategy
      * @param file_path Path to file with PTS
      * @param timeout Timeout to wait for PTU
      * @param retries Seconds between retries
      */
    static void SendPolicyUpdate(const std::string& file_path,
                                 int timeout,
                                 const std::vector<int>& retries);

    /**
     * @brief Send GetUserFriendlyMessage response to HMI
     * @param msg Appopriate messages params
     * @param correlation_id Correlation id of request
     */
    static void SendGetUserFriendlyMessageResponse(
      const std::vector<policy::UserFriendlyMessage>& msg,
      uint32_t correlation_id);

    /**
     * @brief Send GetListOfPermissions response to HMI
     * @param permissions Array of groups permissions
     * @param correlation_id Correlation id of request
     */
    static void SendGetListOfPermissionsResponse(
      std::vector<policy::FunctionalGroupPermission>& permissions,
      uint32_t correlation_id);

    /*
     * @brief Sends notification to HMI to start video streaming
     *
     * @param url             URL for video streamng
     * @param connection_key  Application connection key
     *
     */
    static void SendNaviStartStream(const std::string& url, int32_t connection_key);

    /*
     * @brief Sends notification to HMI to stop video streaming
     *
     * @param connection_key  Application connection key
     *
     */
    static void SendNaviStopStream(int32_t connection_key);

    /*
    * @brief Send notification for Update of Policy Table
    * with PT Snapshot.
    * @param connection_key Id of application to send message to
    * @param policy_data PT Snapshot
    * @param url If empty string, no URL is provided
    * @param timeout If -1 no timeout is provdied
    */
    static void SendPolicySnapshotNotification(
      unsigned int connection_key, const std::vector<uint8_t>& policy_data,
      const std::string& url = "", int timeout = -1);

    /*
    * @brief Send notification to mobile on application permissions update
    * @param connection_key Id of application to send message to
    * @param permissions updated permissions for application
    */
    static void SendOnPermissionsChangeNotification(
      uint32_t connection_key, const policy::Permissions& permissions);

    /*
    * @brief Send notification to HMI on application permissions update
    * @param connection_key Id of application to send message to
    * @param permissions updated permissions for application
    */
    static void SendOnAppPermissionsChangedNotification(
      uint32_t connection_key, const policy::AppPermissions& permissions);

    /**
     * @brief Send GetStatusUpdate response to HMI with current policy update
     * status
     * @param status Update status
     * @param correlation_id Correlation id from request
     */
    static void SendGetStatusUpdateResponse(const std::string& status,
                                            uint32_t correlation_id);

    /**
     * @brief Send UpdateSDL response to HMI with policy update result
     * @param result Update result
     * @param correlation_id Correlation id from request
     */
    static void SendUpdateSDLResponse(const std::string& result,
<<<<<<< HEAD
                                            uint32_t correlation_id);
=======
                                      uint32_t correlation_id);
>>>>>>> 3966d472

    /**
     * @brief Send OnStatusUpdate to HMI on policy update status change
     * @param status Policy table update status
     */
    static void SendOnStatusUpdate(const std::string& status);

    /**
     * @brief Send GetSystemInfo request to HMI
     */
    static void SendGetSystemInfoRequest();

    /*
     * @brief Sends notification to HMI to start audio streaming
     *
     * @param url             URL for video streamng
     * @param connection_key  Application connection key
     *
     */
    static void SendAudioStartStream(const std::string& url, int32_t connection_key);

    /*
     * @brief Sends notification to HMI to stop audio streaming
     *
     * @param connection_key  Application connection key
     *
     */
    static void SendAudioStopStream(int32_t connection_key);

    /*
     * @brief Sends notification to HMI to stop audioPathThru
     *
     * @param connection_key  Application connection key
     *
     * @return TRUE on SUCCES otherwise return FALSE
     */
    static bool SendStopAudioPathThru();

    static smart_objects::SmartObject* CreateNegativeResponse(
      uint32_t connection_key, int32_t function_id, uint32_t correlation_id,
      int32_t result_code);

    /*
     * @brief Verify image and add image file full path
     *
     * @param SmartObject with image
     *
     * @param app current application
     *
     * @return verification result
     *
     */
    static mobile_apis::Result::eType VerifyImage(smart_objects::SmartObject& image,
        ApplicationConstSharedPtr app);

    /*
     * @brief Finds "Image" structure in request and verify image file presence
     *                      in Core.
     *
     * @param message SmartObject with request
     *
     * @param app current application
     *
     * @return verification result
     *
     */
    static mobile_apis::Result::eType VerifyImageFiles(
        smart_objects::SmartObject& message, ApplicationConstSharedPtr app);

    static mobile_apis::Result::eType VerifyImageVrHelpItems(
        smart_objects::SmartObject& message, ApplicationConstSharedPtr app);

    static bool VerifySoftButtonText(smart_objects::SmartObject& soft_button);

    static mobile_apis::Result::eType ProcessSoftButtons(
      smart_objects::SmartObject& message_params,
      ApplicationConstSharedPtr app);

    static bool PrintSmartObject(const smart_objects::SmartObject& object);

    template<typename From, typename To>
    static To ConvertEnumAPINoCheck(const From& input) {
      return static_cast<To>(input);
    }

    /**
     * @brief Convert common language to string representation
     * @param language Common language
     * @return Common language string representation
     */
    static std::string CommonLanguageToString(
<<<<<<< HEAD
        hmi_apis::Common_Language::eType language);
private:
=======
      hmi_apis::Common_Language::eType language);
  private:
>>>>>>> 3966d472
    static smart_objects::SmartObject* CreateChangeRegistration(
      int32_t function_id, int32_t language, uint32_t app_id);

    MessageHelper();

    static const VehicleData vehicle_data_;
    DISALLOW_COPY_AND_ASSIGN(MessageHelper);
};

}  // namespace application_manager

#endif  // SRC_COMPONENTS_APPLICATION_MANAGER_INCLUDE_APPLICATION_MANAGER_MESSAGE_HELPER_H_<|MERGE_RESOLUTION|>--- conflicted
+++ resolved
@@ -156,11 +156,7 @@
      * is not possible
      */
     static mobile_api::HMILevel::eType StringToHMILevel(
-<<<<<<< HEAD
-        const std::string& hmi_level);
-=======
       const std::string& hmi_level);
->>>>>>> 3966d472
 
     /*
     * @brief Used to obtain string representation of app's
@@ -350,11 +346,7 @@
      * @param correlation_id Correlation id from request
      */
     static void SendUpdateSDLResponse(const std::string& result,
-<<<<<<< HEAD
-                                            uint32_t correlation_id);
-=======
                                       uint32_t correlation_id);
->>>>>>> 3966d472
 
     /**
      * @brief Send OnStatusUpdate to HMI on policy update status change
@@ -446,13 +438,8 @@
      * @return Common language string representation
      */
     static std::string CommonLanguageToString(
-<<<<<<< HEAD
-        hmi_apis::Common_Language::eType language);
-private:
-=======
       hmi_apis::Common_Language::eType language);
   private:
->>>>>>> 3966d472
     static smart_objects::SmartObject* CreateChangeRegistration(
       int32_t function_id, int32_t language, uint32_t app_id);
 
