--- conflicted
+++ resolved
@@ -40,31 +40,27 @@
 namespace commands {
 
 class OnReceivedPolicyUpdate : public NotificationFromHMI {
- public:
-  /**
-     * @brief OnReceivedPolicyUpdate class constructor
-     *
-     * @param message Incoming SmartObject message
-     **/
-<<<<<<< HEAD
+  public:
+    /**
+       * @brief OnReceivedPolicyUpdate class constructor
+       *
+       * @param message Incoming SmartObject message
+       **/
   OnReceivedPolicyUpdate(const MessageSharedPtr& message,
                          ApplicationManager& application_manager);
-=======
-  explicit OnReceivedPolicyUpdate(const MessageSharedPtr& message);
->>>>>>> 64ac11d0
 
-  /**
-   * @brief OnReceivedPolicyUpdate class destructor
-   **/
-  virtual ~OnReceivedPolicyUpdate();
+    /**
+     * @brief OnReceivedPolicyUpdate class destructor
+     **/
+    virtual ~OnReceivedPolicyUpdate();
 
-  /**
-   * @brief Execute command
-   **/
-  virtual void Run();
+    /**
+     * @brief Execute command
+     **/
+    virtual void Run();
 
- private:
-  DISALLOW_COPY_AND_ASSIGN(OnReceivedPolicyUpdate);
+  private:
+    DISALLOW_COPY_AND_ASSIGN(OnReceivedPolicyUpdate);
 };
 
 }  // namespace commands
