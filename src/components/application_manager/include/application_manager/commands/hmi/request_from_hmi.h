--- conflicted
+++ resolved
@@ -1,69 +1,68 @@
-/*
- Copyright (c) 2014, Ford Motor Company
- All rights reserved.
+  /*
+   Copyright (c) 2014, Ford Motor Company
+   All rights reserved.
 
- Redistribution and use in source and binary forms, with or without
- modification, are permitted provided that the following conditions are met:
+   Redistribution and use in source and binary forms, with or without
+   modification, are permitted provided that the following conditions are met:
 
- Redistributions of source code must retain the above copyright notice, this
- list of conditions and the following disclaimer.
+   Redistributions of source code must retain the above copyright notice, this
+   list of conditions and the following disclaimer.
 
- Redistributions in binary form must reproduce the above copyright notice,
- this list of conditions and the following
- disclaimer in the documentation and/or other materials provided with the
- distribution.
+   Redistributions in binary form must reproduce the above copyright notice,
+   this list of conditions and the following
+   disclaimer in the documentation and/or other materials provided with the
+   distribution.
 
- Neither the name of the Ford Motor Company nor the names of its contributors
- may be used to endorse or promote products derived from this software
- without specific prior written permission.
+   Neither the name of the Ford Motor Company nor the names of its contributors
+   may be used to endorse or promote products derived from this software
+   without specific prior written permission.
 
- THIS SOFTWARE IS PROVIDED BY THE COPYRIGHT HOLDERS AND CONTRIBUTORS "AS IS"
- AND ANY EXPRESS OR IMPLIED WARRANTIES, INCLUDING, BUT NOT LIMITED TO, THE
- IMPLIED WARRANTIES OF MERCHANTABILITY AND FITNESS FOR A PARTICULAR PURPOSE
- ARE DISCLAIMED. IN NO EVENT SHALL THE COPYRIGHT HOLDER OR CONTRIBUTORS BE
- LIABLE FOR ANY DIRECT, INDIRECT, INCIDENTAL, SPECIAL, EXEMPLARY, OR
- CONSEQUENTIAL DAMAGES (INCLUDING, BUT NOT LIMITED TO, PROCUREMENT OF
- SUBSTITUTE GOODS OR SERVICES; LOSS OF USE, DATA, OR PROFITS; OR BUSINESS
- INTERRUPTION) HOWEVER CAUSED AND ON ANY THEORY OF LIABILITY, WHETHER IN
- CONTRACT, STRICT LIABILITY, OR TORT (INCLUDING NEGLIGENCE OR OTHERWISE)
- ARISING IN ANY WAY OUT OF THE USE OF THIS SOFTWARE, EVEN IF ADVISED OF THE
- POSSIBILITY OF SUCH DAMAGE.
- */
+   THIS SOFTWARE IS PROVIDED BY THE COPYRIGHT HOLDERS AND CONTRIBUTORS "AS IS"
+   AND ANY EXPRESS OR IMPLIED WARRANTIES, INCLUDING, BUT NOT LIMITED TO, THE
+   IMPLIED WARRANTIES OF MERCHANTABILITY AND FITNESS FOR A PARTICULAR PURPOSE
+   ARE DISCLAIMED. IN NO EVENT SHALL THE COPYRIGHT HOLDER OR CONTRIBUTORS BE
+   LIABLE FOR ANY DIRECT, INDIRECT, INCIDENTAL, SPECIAL, EXEMPLARY, OR
+   CONSEQUENTIAL DAMAGES (INCLUDING, BUT NOT LIMITED TO, PROCUREMENT OF
+   SUBSTITUTE GOODS OR SERVICES; LOSS OF USE, DATA, OR PROFITS; OR BUSINESS
+   INTERRUPTION) HOWEVER CAUSED AND ON ANY THEORY OF LIABILITY, WHETHER IN
+   CONTRACT, STRICT LIABILITY, OR TORT (INCLUDING NEGLIGENCE OR OTHERWISE)
+   ARISING IN ANY WAY OUT OF THE USE OF THIS SOFTWARE, EVEN IF ADVISED OF THE
+   POSSIBILITY OF SUCH DAMAGE.
+   */
 
-#ifndef SRC_COMPONENTS_APPLICATION_MANAGER_INCLUDE_APPLICATION_MANAGER_COMMANDS_HMI_REQUEST_FROM_HMI_H_
-#define SRC_COMPONENTS_APPLICATION_MANAGER_INCLUDE_APPLICATION_MANAGER_COMMANDS_HMI_REQUEST_FROM_HMI_H_
-<<<<<<< HEAD
+  #ifndef SRC_COMPONENTS_APPLICATION_MANAGER_INCLUDE_APPLICATION_MANAGER_COMMANDS_HMI_REQUEST_FROM_HMI_H_
+  #define SRC_COMPONENTS_APPLICATION_MANAGER_INCLUDE_APPLICATION_MANAGER_COMMANDS_HMI_REQUEST_FROM_HMI_H_
 
-#include "application_manager/commands/command_impl.h"
-#include "interfaces/HMI_API.h"
+  #include "application_manager/commands/command_impl.h"
+  #include "interfaces/HMI_API.h"
 
-namespace NsSmartDeviceLink {
-namespace NsSmartObjects {
-class SmartObject;
-}
-}
+  namespace NsSmartDeviceLink {
+  namespace NsSmartObjects {
+  class SmartObject;
+  }
+  }
 
-namespace application_manager {
+  namespace application_manager {
 
-namespace commands {
+  namespace commands {
 
-namespace NsSmart = NsSmartDeviceLink::NsSmartObjects;
+  namespace NsSmart = NsSmartDeviceLink::NsSmartObjects;
 
-class RequestFromHMI : public CommandImpl, public event_engine::EventObserver {
- public:
+  class RequestFromHMI : public CommandImpl, public event_engine::EventObserver {
+   public:
   RequestFromHMI(const MessageSharedPtr& message,
                  ApplicationManager& application_manager);
-  virtual ~RequestFromHMI();
-  virtual bool Init();
-  virtual bool CleanUp();
-  virtual void Run();
-  virtual void on_event(const event_engine::Event& event);
-  /**
-   * @brief SendResponse allows to send response to hmi
-   * @param correlation_id the correlation id for the rfesponse.
-   * @param function_id the function id for which response will be sent
-   * @param result_code the result code.
-   */
+    virtual ~RequestFromHMI();
+    virtual bool Init();
+    virtual bool CleanUp();
+    virtual void Run();
+    virtual void on_event(const event_engine::Event& event);
+    /**
+     * @brief SendResponse allows to send response to hmi
+     * @param correlation_id the correlation id for the rfesponse.
+     * @param function_id the function id for which response will be sent
+     * @param result_code the result code.
+     */
   void SendResponse(const bool success,
                     const uint32_t correlation_id,
                     const hmi_apis::FunctionID::eType function_id,
@@ -72,55 +71,11 @@
   void FillCommonParametersOfSO(smart_objects::SmartObject* message,
                                 uint32_t correlation_id,
                                 hmi_apis::FunctionID::eType function_id);
+   private:
+    DISALLOW_COPY_AND_ASSIGN(RequestFromHMI);
+  };
 
- private:
-  DISALLOW_COPY_AND_ASSIGN(RequestFromHMI);
-};
+  }  // namespace commands
+  }  // namespace application_manager
 
-}  // namespace commands
-}  // namespace application_manager
-
-=======
-
-#include "application_manager/commands/command_impl.h"
-#include "interfaces/HMI_API.h"
-
-namespace NsSmartDeviceLink {
-namespace NsSmartObjects {
-class SmartObject;
-}
-}
-
-namespace application_manager {
-
-namespace commands {
-
-namespace NsSmart = NsSmartDeviceLink::NsSmartObjects;
-
-class RequestFromHMI : public CommandImpl, public event_engine::EventObserver {
- public:
-  explicit RequestFromHMI(const MessageSharedPtr& message);
-  virtual ~RequestFromHMI();
-  virtual bool Init();
-  virtual bool CleanUp();
-  virtual void Run();
-  virtual void on_event(const event_engine::Event& event);
-  /**
-   * @brief SendResponse allows to send response to hmi
-   * @param correlation_id the correlation id for the rfesponse.
-   * @param function_id the function id for which response will be sent
-   * @param result_code the result code.
-   */
-  void SendResponse(uint32_t correlation_id,
-                    hmi_apis::FunctionID::eType function_id,
-                    hmi_apis::Common_Result::eType result_code);
-
- private:
-  DISALLOW_COPY_AND_ASSIGN(RequestFromHMI);
-};
-
-}  // namespace commands
-}  // namespace application_manager
-
->>>>>>> 64ac11d0
-#endif  // SRC_COMPONENTS_APPLICATION_MANAGER_INCLUDE_APPLICATION_MANAGER_COMMANDS_HMI_REQUEST_FROM_HMI_H_+  #endif  // SRC_COMPONENTS_APPLICATION_MANAGER_INCLUDE_APPLICATION_MANAGER_COMMANDS_HMI_REQUEST_FROM_HMI_H_