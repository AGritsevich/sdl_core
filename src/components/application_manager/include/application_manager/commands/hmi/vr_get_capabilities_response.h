--- conflicted
+++ resolved
@@ -43,31 +43,27 @@
  * @brief VRGetCapabilitiesResponse command class
  **/
 class VRGetCapabilitiesResponse : public ResponseFromHMI {
- public:
-  /**
-   * @brief VRGetCapabilitiesResponse class constructor
-   *
-   * @param message Incoming SmartObject message
-   **/
-<<<<<<< HEAD
+  public:
+    /**
+     * @brief VRGetCapabilitiesResponse class constructor
+     *
+     * @param message Incoming SmartObject message
+     **/
   VRGetCapabilitiesResponse(const MessageSharedPtr& message,
                             ApplicationManager& application_manager);
-=======
-  explicit VRGetCapabilitiesResponse(const MessageSharedPtr& message);
->>>>>>> 64ac11d0
 
-  /**
-   * @brief VRGetCapabilitiesResponse class destructor
-   **/
-  virtual ~VRGetCapabilitiesResponse();
+    /**
+     * @brief VRGetCapabilitiesResponse class destructor
+     **/
+    virtual ~VRGetCapabilitiesResponse();
 
-  /**
-   * @brief Execute command
-   **/
-  virtual void Run();
+    /**
+     * @brief Execute command
+     **/
+    virtual void Run();
 
- private:
-  DISALLOW_COPY_AND_ASSIGN(VRGetCapabilitiesResponse);
+  private:
+    DISALLOW_COPY_AND_ASSIGN(VRGetCapabilitiesResponse);
 };
 
 }  // namespace commands
