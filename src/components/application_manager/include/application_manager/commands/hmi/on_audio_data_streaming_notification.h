/*
 * Copyright (c) 2015, Ford Motor Company
 * All rights reserved.
 *
 * Redistribution and use in source and binary forms, with or without
 * modification, are permitted provided that the following conditions are met:
 *
 * Redistributions of source code must retain the above copyright notice, this
 * list of conditions and the following disclaimer.
 *
 * Redistributions in binary form must reproduce the above copyright notice,
 * this list of conditions and the following
 * disclaimer in the documentation and/or other materials provided with the
 * distribution.
 *
 * Neither the name of the Ford Motor Company nor the names of its contributors
 * may be used to endorse or promote products derived from this software
 * without specific prior written permission.
 *
 * THIS SOFTWARE IS PROVIDED BY THE COPYRIGHT HOLDERS AND CONTRIBUTORS "AS IS"
 * AND ANY EXPRESS OR IMPLIED WARRANTIES, INCLUDING, BUT NOT LIMITED TO, THE
 * IMPLIED WARRANTIES OF MERCHANTABILITY AND FITNESS FOR A PARTICULAR PURPOSE
 * ARE DISCLAIMED. IN NO EVENT SHALL THE COPYRIGHT HOLDER OR CONTRIBUTORS BE
 * LIABLE FOR ANY DIRECT, INDIRECT, INCIDENTAL, SPECIAL, EXEMPLARY, OR
 * CONSEQUENTIAL DAMAGES (INCLUDING, BUT NOT LIMITED TO, PROCUREMENT OF
 * SUBSTITUTE GOODS OR SERVICES; LOSS OF USE, DATA, OR PROFITS; OR BUSINESS
 * INTERRUPTION) HOWEVER CAUSED AND ON ANY THEORY OF LIABILITY, WHETHER IN
 * CONTRACT, STRICT LIABILITY, OR TORT (INCLUDING NEGLIGENCE OR OTHERWISE)
 * ARISING IN ANY WAY OUT OF THE USE OF THIS SOFTWARE, EVEN IF ADVISED OF THE
 * POSSIBILITY OF SUCH DAMAGE.
 */

#ifndef SRC_COMPONENTS_APPLICATION_MANAGER_INCLUDE_APPLICATION_MANAGER_COMMANDS_HMI_ON_AUDIO_DATA_STREAMING_NOTIFICATION_H_
#define SRC_COMPONENTS_APPLICATION_MANAGER_INCLUDE_APPLICATION_MANAGER_COMMANDS_HMI_ON_AUDIO_DATA_STREAMING_NOTIFICATION_H_

#include "application_manager/commands/hmi/notification_to_hmi.h"

namespace application_manager {

namespace commands {

/**
 * @brief OnAudioDataStreamingNotification command class
 **/
class OnAudioDataStreamingNotification : public NotificationToHMI {
 public:
  /**
   * @brief OnAudioDataStreamingNotification class constructor
   *
   * @param message Incoming SmartObject message
   **/
<<<<<<< HEAD
  OnAudioDataStreamingNotification(const MessageSharedPtr& message,
                                   ApplicationManager& application_manager);
=======
  explicit OnAudioDataStreamingNotification(const MessageSharedPtr& message);
>>>>>>> 64ac11d0

  /**
   * @brief OnAudioDataStreamingNotification class destructor
   **/
  virtual ~OnAudioDataStreamingNotification();

  /**
   * @brief Execute command
   **/
  virtual void Run();

 private:
  DISALLOW_COPY_AND_ASSIGN(OnAudioDataStreamingNotification);
};

}  // namespace commands

}  // namespace application_manager

#endif  //  SRC_COMPONENTS_APPLICATION_MANAGER_INCLUDE_APPLICATION_MANAGER_COMMANDS_HMI_ON_AUDIO_DATA_STREAMING_NOTIFICATION_H_<|MERGE_RESOLUTION|>--- conflicted
+++ resolved
@@ -43,35 +43,31 @@
  * @brief OnAudioDataStreamingNotification command class
  **/
 class OnAudioDataStreamingNotification : public NotificationToHMI {
- public:
-  /**
-   * @brief OnAudioDataStreamingNotification class constructor
-   *
-   * @param message Incoming SmartObject message
-   **/
-<<<<<<< HEAD
+  public:
+    /**
+     * @brief OnAudioDataStreamingNotification class constructor
+     *
+     * @param message Incoming SmartObject message
+     **/
   OnAudioDataStreamingNotification(const MessageSharedPtr& message,
                                    ApplicationManager& application_manager);
-=======
-  explicit OnAudioDataStreamingNotification(const MessageSharedPtr& message);
->>>>>>> 64ac11d0
 
-  /**
-   * @brief OnAudioDataStreamingNotification class destructor
-   **/
-  virtual ~OnAudioDataStreamingNotification();
+    /**
+     * @brief OnAudioDataStreamingNotification class destructor
+     **/
+    virtual ~OnAudioDataStreamingNotification();
 
-  /**
-   * @brief Execute command
-   **/
-  virtual void Run();
+    /**
+     * @brief Execute command
+     **/
+    virtual void Run();
 
- private:
-  DISALLOW_COPY_AND_ASSIGN(OnAudioDataStreamingNotification);
+  private:
+    DISALLOW_COPY_AND_ASSIGN(OnAudioDataStreamingNotification);
 };
 
 }  // namespace commands
 
 }  // namespace application_manager
 
-#endif  //  SRC_COMPONENTS_APPLICATION_MANAGER_INCLUDE_APPLICATION_MANAGER_COMMANDS_HMI_ON_AUDIO_DATA_STREAMING_NOTIFICATION_H_+#endif  //  SRC_COMPONENTS_APPLICATION_MANAGER_INCLUDE_APPLICATION_MANAGER_COMMANDS_HMI_ON_AUDIO_DATA_STREAMING_NOTIFICATION_H_
