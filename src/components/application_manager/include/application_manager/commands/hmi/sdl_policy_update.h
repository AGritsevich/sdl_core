/*
 * Copyright (c) 2016, Ford Motor Company
 * All rights reserved.
 *
 * Redistribution and use in source and binary forms, with or without
 * modification, are permitted provided that the following conditions are met:
 *
 * Redistributions of source code must retain the above copyright notice, this
 * list of conditions and the following disclaimer.
 *
 * Redistributions in binary form must reproduce the above copyright notice,
 * this list of conditions and the following
 * disclaimer in the documentation and/or other materials provided with the
 * distribution.
 *
 * Neither the name of the Ford Motor Company nor the names of its contributors
 * may be used to endorse or promote products derived from this software
 * without specific prior written permission.
 *
 * THIS SOFTWARE IS PROVIDED BY THE COPYRIGHT HOLDERS AND CONTRIBUTORS "AS IS"
 * AND ANY EXPRESS OR IMPLIED WARRANTIES, INCLUDING, BUT NOT LIMITED TO, THE
 * IMPLIED WARRANTIES OF MERCHANTABILITY AND FITNESS FOR A PARTICULAR PURPOSE
 * ARE DISCLAIMED. IN NO EVENT SHALL THE COPYRIGHT HOLDER OR CONTRIBUTORS BE
 * LIABLE FOR ANY DIRECT, INDIRECT, INCIDENTAL, SPECIAL, EXEMPLARY, OR
 * CONSEQUENTIAL DAMAGES (INCLUDING, BUT NOT LIMITED TO, PROCUREMENT OF
 * SUBSTITUTE GOODS OR SERVICES; LOSS OF USE, DATA, OR PROFITS; OR BUSINESS
 * INTERRUPTION) HOWEVER CAUSED AND ON ANY THEORY OF LIABILITY, WHETHER IN
 * CONTRACT, STRICT LIABILITY, OR TORT (INCLUDING NEGLIGENCE OR OTHERWISE)
 * ARISING IN ANY WAY OUT OF THE USE OF THIS SOFTWARE, EVEN IF ADVISED OF THE
 * POSSIBILITY OF SUCH DAMAGE.
 */

#ifndef SRC_COMPONENTS_APPLICATION_MANAGER_INCLUDE_APPLICATION_MANAGER_COMMANDS_HMI_SDL_POLICY_UPDATE_H_
#define SRC_COMPONENTS_APPLICATION_MANAGER_INCLUDE_APPLICATION_MANAGER_COMMANDS_HMI_SDL_POLICY_UPDATE_H_

#include "application_manager/commands/hmi/request_to_hmi.h"

namespace application_manager {

namespace commands {

class SDLPolicyUpdate : public RequestToHMI {
 public:
  /**
     * @brief SDLPolicyUpdate class constructor
     *
     * @param message Incoming SmartObject message
     **/
<<<<<<< HEAD
  SDLPolicyUpdate(const MessageSharedPtr& message,
                  ApplicationManager& application_manager);
  virtual ~SDLPolicyUpdate();
  /**
   * @brief Execute command
   **/
  virtual void Run();
=======
  explicit SDLPolicyUpdate(const MessageSharedPtr& message);

  ~SDLPolicyUpdate() OVERRIDE;

  /**
   * @brief Execute command
   **/
  void Run() OVERRIDE;
>>>>>>> 2b17b554

 private:
  DISALLOW_COPY_AND_ASSIGN(SDLPolicyUpdate);
};

}  // namespace commands

}  // namespace application_manager

#endif  //  SRC_COMPONENTS_APPLICATION_MANAGER_INCLUDE_APPLICATION_MANAGER_COMMANDS_HMI_SDL_POLICY_UPDATE_H_<|MERGE_RESOLUTION|>--- conflicted
+++ resolved
@@ -46,16 +46,8 @@
      *
      * @param message Incoming SmartObject message
      **/
-<<<<<<< HEAD
   SDLPolicyUpdate(const MessageSharedPtr& message,
                   ApplicationManager& application_manager);
-  virtual ~SDLPolicyUpdate();
-  /**
-   * @brief Execute command
-   **/
-  virtual void Run();
-=======
-  explicit SDLPolicyUpdate(const MessageSharedPtr& message);
 
   ~SDLPolicyUpdate() OVERRIDE;
 
@@ -63,7 +55,6 @@
    * @brief Execute command
    **/
   void Run() OVERRIDE;
->>>>>>> 2b17b554
 
  private:
   DISALLOW_COPY_AND_ASSIGN(SDLPolicyUpdate);
