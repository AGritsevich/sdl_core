/*
 * Copyright (c) 2013, Ford Motor Company
 * All rights reserved.
 *
 * Redistribution and use in source and binary forms, with or without
 * modification, are permitted provided that the following conditions are met:
 *
 * Redistributions of source code must retain the above copyright notice, this
 * list of conditions and the following disclaimer.
 *
 * Redistributions in binary form must reproduce the above copyright notice,
 * this list of conditions and the following
 * disclaimer in the documentation and/or other materials provided with the
 * distribution.
 *
 * Neither the name of the Ford Motor Company nor the names of its contributors
 * may be used to endorse or promote products derived from this software
 * without specific prior written permission.
 *
 * THIS SOFTWARE IS PROVIDED BY THE COPYRIGHT HOLDERS AND CONTRIBUTORS "AS IS"
 * AND ANY EXPRESS OR IMPLIED WARRANTIES, INCLUDING, BUT NOT LIMITED TO, THE
 * IMPLIED WARRANTIES OF MERCHANTABILITY AND FITNESS FOR A PARTICULAR PURPOSE
 * ARE DISCLAIMED. IN NO EVENT SHALL THE COPYRIGHT HOLDER OR CONTRIBUTORS BE
 * LIABLE FOR ANY DIRECT, INDIRECT, INCIDENTAL, SPECIAL, EXEMPLARY, OR
 * CONSEQUENTIAL DAMAGES (INCLUDING, BUT NOT LIMITED TO, PROCUREMENT OF
 * SUBSTITUTE GOODS OR SERVICES; LOSS OF USE, DATA, OR PROFITS; OR BUSINESS
 * INTERRUPTION) HOWEVER CAUSED AND ON ANY THEORY OF LIABILITY, WHETHER IN
 * CONTRACT, STRICT LIABILITY, OR TORT (INCLUDING NEGLIGENCE OR OTHERWISE)
 * ARISING IN ANY WAY OUT OF THE USE OF THIS SOFTWARE, EVEN IF ADVISED OF THE
 * POSSIBILITY OF SUCH DAMAGE.
 */

#ifndef SRC_COMPONENTS_APPLICATION_MANAGER_INCLUDE_APPLICATION_MANAGER_COMMANDS_HMI_GET_URLS_RESPONSE_H_
#define SRC_COMPONENTS_APPLICATION_MANAGER_INCLUDE_APPLICATION_MANAGER_COMMANDS_HMI_GET_URLS_RESPONSE_H_

#include "application_manager/commands/hmi/response_to_hmi.h"

namespace application_manager {
namespace commands {

class GetUrlsResponse : public ResponseToHMI {
 public:
  /**
   * @brief GetUrlsResponse class constructor
   *
   * @param message Incoming SmartObject message
   **/
<<<<<<< HEAD
  GetUrlsResponse(const MessageSharedPtr& message,
                  ApplicationManager& application_manager);
=======
  explicit GetUrlsResponse(const MessageSharedPtr& message);
>>>>>>> 64ac11d0

  /**
   * @brief GetUrlsResponse class destructor
   **/
  virtual ~GetUrlsResponse();

  /**
   * @brief Execute command
   **/
  virtual void Run();

 private:
  DISALLOW_COPY_AND_ASSIGN(GetUrlsResponse);
};

}  // namespace commands
}  // namespace application_manager

#endif  //  SRC_COMPONENTS_APPLICATION_MANAGER_INCLUDE_APPLICATION_MANAGER_COMMANDS_HMI_GET_URLS_RESPONSE_H_<|MERGE_RESOLUTION|>--- conflicted
+++ resolved
@@ -39,31 +39,27 @@
 namespace commands {
 
 class GetUrlsResponse : public ResponseToHMI {
- public:
-  /**
-   * @brief GetUrlsResponse class constructor
-   *
-   * @param message Incoming SmartObject message
-   **/
-<<<<<<< HEAD
+  public:
+    /**
+     * @brief GetUrlsResponse class constructor
+     *
+     * @param message Incoming SmartObject message
+     **/
   GetUrlsResponse(const MessageSharedPtr& message,
                   ApplicationManager& application_manager);
-=======
-  explicit GetUrlsResponse(const MessageSharedPtr& message);
->>>>>>> 64ac11d0
 
-  /**
-   * @brief GetUrlsResponse class destructor
-   **/
-  virtual ~GetUrlsResponse();
+    /**
+     * @brief GetUrlsResponse class destructor
+     **/
+    virtual ~GetUrlsResponse();
 
-  /**
-   * @brief Execute command
-   **/
-  virtual void Run();
+    /**
+     * @brief Execute command
+     **/
+    virtual void Run();
 
- private:
-  DISALLOW_COPY_AND_ASSIGN(GetUrlsResponse);
+  private:
+    DISALLOW_COPY_AND_ASSIGN(GetUrlsResponse);
 };
 
 }  // namespace commands
