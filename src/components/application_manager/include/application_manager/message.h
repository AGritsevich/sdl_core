/**
 * Copyright (c) 2013, Ford Motor Company
 * All rights reserved.
 *
 * Redistribution and use in source and binary forms, with or without
 * modification, are permitted provided that the following conditions are met:
 *
 * Redistributions of source code must retain the above copyright notice, this
 * list of conditions and the following disclaimer.
 *
 * Redistributions in binary form must reproduce the above copyright notice,
 * this list of conditions and the following
 * disclaimer in the documentation and/or other materials provided with the
 * distribution.
 *
 * Neither the name of the Ford Motor Company nor the names of its contributors
 * may be used to endorse or promote products derived from this software
 * without specific prior written permission.
 *
 * THIS SOFTWARE IS PROVIDED BY THE COPYRIGHT HOLDERS AND CONTRIBUTORS "AS IS"
 * AND ANY EXPRESS OR IMPLIED WARRANTIES, INCLUDING, BUT NOT LIMITED TO, THE
 * IMPLIED WARRANTIES OF MERCHANTABILITY AND FITNESS FOR A PARTICULAR PURPOSE
 * ARE DISCLAIMED. IN NO EVENT SHALL THE COPYRIGHT HOLDER OR CONTRIBUTORS BE
 * LIABLE FOR ANY DIRECT, INDIRECT, INCIDENTAL, SPECIAL, EXEMPLARY, OR
 * CONSEQUENTIAL DAMAGES (INCLUDING, BUT NOT LIMITED TO, PROCUREMENT OF
 * SUBSTITUTE GOODS OR SERVICES; LOSS OF USE, DATA, OR PROFITS; OR BUSINESS
 * INTERRUPTION) HOWEVER CAUSED AND ON ANY THEORY OF LIABILITY, WHETHER IN
 * CONTRACT, STRICT LIABILITY, OR TORT (INCLUDING NEGLIGENCE OR OTHERWISE)
 * ARISING IN ANY WAY OUT OF THE USE OF THIS SOFTWARE, EVEN IF ADVISED OF THE
 * POSSIBILITY OF SUCH DAMAGE.
 */

#ifndef SRC_COMPONENTS_APPLICATION_MANAGER_INCLUDE_APPLICATION_MANAGER_MESSAGE_H_
#define SRC_COMPONENTS_APPLICATION_MANAGER_INCLUDE_APPLICATION_MANAGER_MESSAGE_H_

#include <string>
#include <vector>

#include "utils/shared_ptr.h"
#include "protocol_handler/message_priority.h"
#include "smart_objects/smart_object.h"
#include "protocol_handler/rpc_type.h"

namespace application_manager {

typedef std::vector<unsigned char> BinaryData;

// Message type is a general type used by both mobile and HMI messages
enum MessageType {
  kUnknownType = -1,
  kRequest = 0,
  kResponse = 1,
  kNotification = 2,
  kErrorResponse = 3
};

// Map PrcType to corresponding MessageType
MessageType MessageTypeFromRpcType(protocol_handler::RpcType rpc_type);

enum ProtocolVersion {
  kUnknownProtocol = -1,
  kHMI = 0,
  kV1 = 1,
  kV2 = 2
};

class Message {
 public:
  Message(protocol_handler::MessagePriority priority);
  Message(const Message& message);
  Message& operator=(const Message& message);
  bool operator==(const Message& message);
  ~Message();

  //! --------------------------------------------------------------------------
  int function_id() const;
  int correlation_id() const;
  int connection_key() const;

  MessageType type() const;
  ProtocolVersion protocol_version() const;

  const std::string& json_message() const;
  const BinaryData* binary_data() const;
  bool has_binary_data() const;
  NsSmartDeviceLink::NsSmartObjects::SmartObject& smart_object();

  //! --------------------------------------------------------------------------
  void set_function_id(int id);
  void set_correlation_id(int id);
  void set_connection_key(int key);
  void set_message_type(MessageType type);
  void set_binary_data(BinaryData* data);
  void set_json_message(const std::string& json_message);
  void set_protocol_version(ProtocolVersion version);
  void set_smart_object(NsSmartDeviceLink::NsSmartObjects::SmartObject& object);

<<<<<<< HEAD
  // Tells whether |this| message has lower priority
  // (and must be processed later) than |that|
  bool HasLowerPriorityThan(const Message& that) const;
=======
  protocol_handler::MessagePriority Priority() const { return priority_; }
>>>>>>> a2af1d29

 private:
  int function_id_;  // @remark protocol V2.
  int correlation_id_;  // @remark protocol V2.
  MessageType type_;  // @remark protocol V2.

  // Pre-calculated message priority, higher priority messages are
  // Processed first
  protocol_handler::MessagePriority priority_;

  int connection_key_;
  ProtocolVersion version_;
  std::string json_message_;
  NsSmartDeviceLink::NsSmartObjects::SmartObject object_;

  // TODO(akandul): replace with shared_ptr
  BinaryData* binary_data_;
};
}  // namespace application_manager

#endif  // SRC_COMPONENTS_APPLICATION_MANAGER_INCLUDE_APPLICATION_MANAGER_MESSAGE_H_<|MERGE_RESOLUTION|>--- conflicted
+++ resolved
@@ -95,13 +95,7 @@
   void set_protocol_version(ProtocolVersion version);
   void set_smart_object(NsSmartDeviceLink::NsSmartObjects::SmartObject& object);
 
-<<<<<<< HEAD
-  // Tells whether |this| message has lower priority
-  // (and must be processed later) than |that|
-  bool HasLowerPriorityThan(const Message& that) const;
-=======
   protocol_handler::MessagePriority Priority() const { return priority_; }
->>>>>>> a2af1d29
 
  private:
   int function_id_;  // @remark protocol V2.
