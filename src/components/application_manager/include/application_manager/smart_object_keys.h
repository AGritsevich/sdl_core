--- conflicted
+++ resolved
@@ -65,16 +65,13 @@
 const char timeout_promt[] = "timeoutPrompt";
 const char vr_help_title[] = "vrHelpTitle";
 const char vr_help[] = "vrHelp";
-<<<<<<< HEAD
 const char main_field_1[] = "mainField1";
 const char main_field_2[] = "mainField2";
 const char alignment[] = "alignment";
 const char status_bar[] = "statusBar";
 const char media_clock[] = "media_clock";
 const char media_track[] = "media_track";
-=======
 const char properties[] = "properties";
->>>>>>> 3bd0b58f
 
 const char hmi_display_language_desired[] = "hmiDisplayLanguageDesired";
 
