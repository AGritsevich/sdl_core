/*
 Copyright (c) 2013, Ford Motor Company
 All rights reserved.

 Redistribution and use in source and binary forms, with or without
 modification, are permitted provided that the following conditions are met:

 Redistributions of source code must retain the above copyright notice, this
 list of conditions and the following disclaimer.

 Redistributions in binary form must reproduce the above copyright notice,
 this list of conditions and the following
 disclaimer in the documentation and/or other materials provided with the
 distribution.

 Neither the name of the Ford Motor Company nor the names of its contributors
 may be used to endorse or promote products derived from this software
 without specific prior written permission.

 THIS SOFTWARE IS PROVIDED BY THE COPYRIGHT HOLDERS AND CONTRIBUTORS "AS IS"
 AND ANY EXPRESS OR IMPLIED WARRANTIES, INCLUDING, BUT NOT LIMITED TO, THE
 IMPLIED WARRANTIES OF MERCHANTABILITY AND FITNESS FOR A PARTICULAR PURPOSE
 ARE DISCLAIMED. IN NO EVENT SHALL THE COPYRIGHT HOLDER OR CONTRIBUTORS BE
 LIABLE FOR ANY DIRECT, INDIRECT, INCIDENTAL, SPECIAL, EXEMPLARY, OR
 CONSEQUENTIAL DAMAGES (INCLUDING, BUT NOT LIMITED TO, PROCUREMENT OF
 SUBSTITUTE GOODS OR SERVICES; LOSS OF USE, DATA, OR PROFITS; OR BUSINESS
 INTERRUPTION) HOWEVER CAUSED AND ON ANY THEORY OF LIABILITY, WHETHER IN
 CONTRACT, STRICT LIABILITY, OR TORT (INCLUDING NEGLIGENCE OR OTHERWISE)
 ARISING IN ANY WAY OUT OF THE USE OF THIS SOFTWARE, EVEN IF ADVISED OF THE
 POSSIBILITY OF SUCH DAMAGE.
 */

#ifndef SRC_COMPONENTS_APPLICATION_MANAGER_INCLUDE_APPLICATION_MANAGER_HMI_COMMAND_FACTORY_H_
#define SRC_COMPONENTS_APPLICATION_MANAGER_INCLUDE_APPLICATION_MANAGER_HMI_COMMAND_FACTORY_H_

#include "application_manager/commands/command.h"
#include "utils/macro.h"

namespace application_manager {
typedef utils::SharedPtr<commands::Command> CommandSharedPtr;
class ApplicationManager;
/**
 * @brief Factory class for command creation
 **/
class HMICommandFactory {
 public:
  /**
   * @brief Create command object and return pointer to it
   *
   * @param  smartObject SmartObject shared pointer.
   * @return Pointer to created command object.
   **/
  static CommandSharedPtr CreateCommand(
<<<<<<< HEAD
      const commands::MessageSharedPtr& message,
      ApplicationManager& application_manager);
=======
      const commands::MessageSharedPtr& message);
>>>>>>> 64ac11d0

 private:
  HMICommandFactory();
  DISALLOW_COPY_AND_ASSIGN(HMICommandFactory);
};

}  // namespace application_manager

#endif  // SRC_COMPONENTS_APPLICATION_MANAGER_INCLUDE_APPLICATION_MANAGER_HMI_COMMAND_FACTORY_H_<|MERGE_RESOLUTION|>--- conflicted
+++ resolved
@@ -37,7 +37,9 @@
 #include "utils/macro.h"
 
 namespace application_manager {
+
 typedef utils::SharedPtr<commands::Command> CommandSharedPtr;
+
 class ApplicationManager;
 /**
  * @brief Factory class for command creation
@@ -51,12 +53,8 @@
    * @return Pointer to created command object.
    **/
   static CommandSharedPtr CreateCommand(
-<<<<<<< HEAD
       const commands::MessageSharedPtr& message,
       ApplicationManager& application_manager);
-=======
-      const commands::MessageSharedPtr& message);
->>>>>>> 64ac11d0
 
  private:
   HMICommandFactory();
