--- conflicted
+++ resolved
@@ -632,14 +632,8 @@
 
     hmi_apis::HMI_API*                      hmi_so_factory_;
     mobile_apis::MOBILE_API*                mobile_so_factory_;
-<<<<<<< HEAD
-    AMMetricObserver* metric_observer_;
-#   ifdef ENABLE_LOG
-    static log4cxx::LoggerPtr logger_;
-#   endif // ENABLE_LOG
-=======
-
->>>>>>> 520d447a
+
+	AMMetricObserver* metric_observer_;
     static uint32_t corelation_id_;
     static const uint32_t max_corelation_id_;
 
