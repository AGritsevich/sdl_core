/**
 * Copyright (c) 2013, Ford Motor Company
 * All rights reserved.
 *
 * Redistribution and use in source and binary forms, with or without
 * modification, are permitted provided that the following conditions are met:
 *
 * Redistributions of source code must retain the above copyright notice, this
 * list of conditions and the following disclaimer.
 *
 * Redistributions in binary form must reproduce the above copyright notice,
 * this list of conditions and the following
 * disclaimer in the documentation and/or other materials provided with the
 * distribution.
 *
 * Neither the name of the Ford Motor Company nor the names of its contributors
 * may be used to endorse or promote products derived from this software
 * without specific prior written permission.
 *
 * THIS SOFTWARE IS PROVIDED BY THE COPYRIGHT HOLDERS AND CONTRIBUTORS "AS IS"
 * AND ANY EXPRESS OR IMPLIED WARRANTIES, INCLUDING, BUT NOT LIMITED TO, THE
 * IMPLIED WARRANTIES OF MERCHANTABILITY AND FITNESS FOR A PARTICULAR PURPOSE
 * ARE DISCLAIMED. IN NO EVENT SHALL THE COPYRIGHT HOLDER OR CONTRIBUTORS BE
 * LIABLE FOR ANY DIRECT, INDIRECT, INCIDENTAL, SPECIAL, EXEMPLARY, OR
 * CONSEQUENTIAL DAMAGES (INCLUDING, BUT NOT LIMITED TO, PROCUREMENT OF
 * SUBSTITUTE GOODS OR SERVICES; LOSS OF USE, DATA, OR PROFITS; OR BUSINESS
 * INTERRUPTION) HOWEVER CAUSED AND ON ANY THEORY OF LIABILITY, WHETHER IN
 * CONTRACT, STRICT LIABILITY, OR TORT (INCLUDING NEGLIGENCE OR OTHERWISE)
 * ARISING IN ANY WAY OUT OF THE USE OF THIS SOFTWARE, EVEN IF ADVISED OF THE
 * POSSIBILITY OF SUCH DAMAGE.
 */

#ifndef SRC_COMPONENTS_APPLICATION_MANAGER_INCLUDE_APPLICATION_MANAGER_H_
#define SRC_COMPONENTS_APPLICATION_MANAGER_INCLUDE_APPLICATION_MANAGER_H_

#include <cstdint>
#include <vector>
#include <map>
#include <set>
#include "application_manager/hmi_command_factory.h"
#include "application_manager/application_manager.h"
#include "application_manager/hmi_capabilities.h"
#include "application_manager/message_chaining.h"
#include "application_manager/message.h"
#include "application_manager/application_impl.h"
#include "application_manager/policies_manager/policies_manager.h"
#include "application_manager/request_controller.h"
<<<<<<< HEAD
//#include "audio_manager/audio_manager_impl.h"
=======
#include "media_manager/media_manager_impl.h"
>>>>>>> 6cb618a6

#include "hmi_message_handler/hmi_message_observer.h"
#include "mobile_message_handler/mobile_message_observer.h"

#include "connection_handler/connection_handler_observer.h"
#include "connection_handler/device.h"


#include "formatters/CSmartFactory.hpp"

#include "interfaces/HMI_API.h"
#include "interfaces/HMI_API_schema.h"
#include "interfaces/MOBILE_API_schema.h"

#include "utils/macro.h"
#include "utils/logger.h"
#include "utils/shared_ptr.h"
#include "utils/message_queue.h"
#include "utils/threads/thread.h"

namespace NsSmartDeviceLink {
namespace NsSmartObjects {
class SmartObject;
}
}

namespace smart_objects = NsSmartDeviceLink::NsSmartObjects;

namespace threads {
class Thread;
}
class CommandNotificationImpl;

namespace application_manager {

/**
 *@brief Typedef for shared pointer
 */
typedef utils::SharedPtr<MessageChaining> MessageChainPtr;

/**
 *@brief Map representing hmi request
 *
 *@param int hmi correlation ID
 *@param MessageChainPtr Mobile request temporary data
 */
typedef std::map<unsigned int, MessageChainPtr> HMIRequest;

/**
 *@brief Map representing mobile request and pending HMI requests
 *
 *@param int mobile correlation ID
 *@param HMIRequest Sent HMI request
 */
typedef std::map<unsigned int, HMIRequest> MobileRequest;

/**
 *@brief Map of application ID and incoming mobile requests
 */
typedef std::map<unsigned int, MobileRequest> MessageChain;

class ApplicationManagerImpl : public ApplicationManager,
  public hmi_message_handler::HMIMessageObserver,
  public mobile_message_handler::MobileMessageObserver,
  public connection_handler::ConnectionHandlerObserver,
  public HMICapabilities {
  public:
    ~ApplicationManagerImpl();
    static ApplicationManagerImpl* instance();

    /////////////////////////////////////////////////////

    Application* application(int app_id);
    inline const std::set<Application*>& applications() const;
    Application* active_application() const;
    std::vector<Application*> applications_by_button(unsigned int button);
    std::vector<Application*> applications_by_ivi(unsigned int vehicle_info);
    std::vector<Application*> applications_with_navi();

    const std::set<connection_handler::Device>& device_list();

    /////////////////////////////////////////////////////

    /**
     * @brief Checks if all HMI capabilities received
     *
     * @return TRUE if all information received, otherwise FALSE
     */
    bool IsHMICapabilitiesInitialized();

    Application* RegisterApplication(
      const utils::SharedPtr<smart_objects::SmartObject>& request_for_registration);
    /*
     * @brief Closes application by id
     *
     * @param app_id Application id
     *
     * @return operation result
     */
    bool UnregisterApplication(int app_id);

    /*
     * @brief Closes all registered applications
     *
     * @param hmi_off Describes if the reason for exiting
     *  applications was HU switching off
     */
    void UnregisterAllApplications(bool hmi_off = false);
    bool RemoveAppDataFromHMI(Application* application);
    bool LoadAppDataToHMI(Application* application);
    bool ActivateApplication(Application* application);
    void DeactivateApplication(Application* application);
    void ConnectToDevice(unsigned int id);
    void OnHMIStartedCooperation();

    /*
     * @brief Returns unique correlation ID for HMI request
     *
     * @return Unique correlation ID
     */
    unsigned int GetNextHMICorrelationID();

    /*
     * @brief Add to the chain amount of requests sent to hmi
     * from mobile request, to ensure that all response were received
     * before sending response to mobile.
     *
     * @param connection_key Connection key of application stored in
     * MessageChaining object
     *
     * @param correlation_id Correlation of Mobile request stored in
     * MessageChaining object
     *
     *
     * @param hmi_correlation_id Param is map index and it is equeal to hmi
     * correlation id. Returned from GetNextHMICorrelationID.
     *
     * If param is grate then 0, stored  MessageChaining counter incremented,
     * otherwise new Message chain created.
     *
     * @param data Temporary SmartObject from mobile request.
     * Sometimes request data is needed in mobile response.
     *
     * @return TRUE on success, otherwise FALSE
     */
    MessageChaining* AddMessageChain(
      const unsigned int& connection_key, const unsigned int& correlation_id,
      const unsigned int& hmi_correlation_id, MessageChaining* msg_chaining,
      const smart_objects::SmartObject* data = NULL);

    /*
     * @brief Decrease chain after response from hmi was received
     *
     * @param hmi_correlation_id Unique HMI correlation id from response
     * @param mobile_correlation_id Unique correlation id for Mobile response
     * returned in this parameter
     *
     * @return true if there is no other pending responses
     */
    bool DecreaseMessageChain(const unsigned int& hmi_correlation_id,
                              unsigned int& mobile_correlation_id);

    /*
     * @brief Retrieve MessageChaining object from chain for corresponding
     * HMI correlation ID
     *
     * @param hmi_correlation_id HMI correlation id from HMI response
     *
     * @return MessageChaining on success, otherwise NULL
     */
    MessageChaining* GetMessageChain(
      const unsigned int& hmi_correlation_id) const;

    /*
     * @brief Retrieves flag for audio pass thru request
     *
     * @return Current state of the audio pass thru request flag
     */
    bool audio_pass_thru_flag() const;

    /*
     * @brief Sets flag for audio pass thru request
     *
     * @param flag New state to be set
     */
    void set_audio_pass_thru_flag(bool flag);

    /*
     * @brief Retrieves driver distraction state
     *
     * @return Current state of the distraction state
     */
    inline bool driver_distraction() const;

    /*
     * @brief Sets state for driver distraction
     *
     * @param state New state to be set
     */
    void set_driver_distraction(bool is_distracting);

    /*
     * @brief Retrieves if VR session has started
     *
     * @return Current VR session state (started, stopped)
     */
    inline bool vr_session_started() const;

    /*
     * @brief Sets VR session state
     *
     * @param state Current HMI VR session state
     */
    void set_vr_session_started(const bool& state);

    /*
     * @brief Retrieves currently active UI language
     *
     * @return Currently active UI language
     */
    inline const hmi_apis::Common_Language::eType&
    active_ui_language() const;

    /*
     * @brief Sets currently active UI language
     *
     * @param language Currently active UI language
     */
    void set_active_ui_language(const hmi_apis::Common_Language::eType& language);

    /*
     * @brief Retrieves currently active VR language
     *
     * @return Currently active VR language
     */
    inline const hmi_apis::Common_Language::eType&
    active_vr_language() const;

    /*
     * @brief Sets currently active VR language
     *
     * @param language Currently active VR language
     */
    void set_active_vr_language(const hmi_apis::Common_Language::eType& language);

    /*
     * @brief Retrieves currently active TTS language
     *
     * @return Currently active TTS language
     */
    inline const hmi_apis::Common_Language::eType&
    active_tts_language() const;

    /*
     * @brief Sets currently active TTS language
     *
     * @param language Currently active TTS language
     */
    void set_active_tts_language(
      const hmi_apis::Common_Language::eType& language);

    void set_vehicle_type(const smart_objects::SmartObject& vehicle_type);

    const smart_objects::SmartObject* vehicle_type() const;

    /*
     * @brief Retrieves SDL access to all mobile apps
     *
     * @return Currently active state of the access
     */
    inline bool all_apps_allowed() const;

    /*
     * @brief Sets SDL access to all mobile apps
     *
     * @param allowed SDL access to all mobile apps
     */
    void set_all_apps_allowed(const bool& allowed);

    /*
     * @brief Starts audio pass thru thread
     *
     * @param session_key     Session key of connection for Mobile side
     * @param correlation_id  Correlation id for response for Mobile side
     * @param max_duration    Max duration of audio recording in milliseconds
     * @param sampling_rate   Value for rate(8, 16, 22, 44 kHz)
     * @param bits_per_sample The quality the audio is recorded.
     * @param audio_type      Type of audio data
     */
    void StartAudioPassThruThread(int session_key, int correlation_id,
                                  int max_duration, int sampling_rate,
                                  int bits_per_sample, int audio_type);

    /*
     * @brief Terminates audio pass thru thread
     */
    void StopAudioPassThru();

    void SendAudioPassThroughNotification(unsigned int session_key,
                                          unsigned int correlation_id,
                                          std::vector<unsigned char> binaryData);

    std::string GetDeviceName(connection_handler::DeviceHandle handle);

    virtual void set_is_vr_cooperating(bool value);
    virtual void set_is_tts_cooperating(bool value);
    virtual void set_is_ui_cooperating(bool value);
    virtual void set_is_navi_cooperating(bool value);
    virtual void set_is_ivi_cooperating(bool value);
    /////////////////////////////////////////////////////

    void set_hmi_message_handler(hmi_message_handler::HMIMessageHandler* handler);
    void set_mobile_message_handler(
      mobile_message_handler::MobileMessageHandler* handler);
    void set_connection_handler(connection_handler::ConnectionHandler* handler);

    ///////////////////////////////////////////////////////

    void StartDevicesDiscovery();
    void SendMessageToMobile(
      const utils::SharedPtr<smart_objects::SmartObject>& message);
    bool ManageMobileCommand(
      const utils::SharedPtr<smart_objects::SmartObject>& message);
    void SendMessageToHMI(
      const utils::SharedPtr<smart_objects::SmartObject>& message);
    bool ManageHMICommand(
      const utils::SharedPtr<smart_objects::SmartObject>& message);

    /////////////////////////////////////////////////////////
    /*
     * @brief Overridden mobile message handler method
     * for incoming mobile messages
     *
     * @param message Incoming mobile message
     *
     */
    virtual void OnMobileMessageReceived(const MobileMessage& message);

    void OnMessageReceived(
      utils::SharedPtr<application_manager::Message> message);
<<<<<<< HEAD
  void OnErrorSending(utils::SharedPtr<application_manager::Message> message);

  void OnDeviceListUpdated(const connection_handler::DeviceList& device_list);
  void RemoveDevice(const connection_handler::DeviceHandle device_handle);
  void OnSessionStartedCallback(connection_handler::DeviceHandle device_handle,
                                int session_key, int first_session_key);
  void OnSessionEndedCallback(int session_key, int first_session_key);

 private:
  ApplicationManagerImpl();
  bool InitThread(threads::Thread* thread);
  hmi_apis::HMI_API& hmi_so_factory();
  mobile_apis::MOBILE_API& mobile_so_factory();

  void CreateHMIMatrix(HMIMatrix* matrix);
  void CreatePoliciesManager(PoliciesManager* managaer);

  /**
   * \brief Performs check using PoliciesManager of availability
   * of the message for the application. If error occured it is sent
   * as response to initiator of request.
   * \param message Message received for application
   * \param application Application that recieved message to be checked by policies
   * \return bool Indicates whether message is allowed for application
   */
  bool CheckPolicies(smart_objects::SmartObject* message,
                     Application* application);

  /**
   * \brief Using HMIMatrix checks which messages sent to HMI are of higher priority
   * and acts accordingly (closes message with lower priority,
   * rejects message in case message with higher priority is operating on HMI).
   * If error occured it is sent as response to initiator of request.
   * \param message Message received for application
   * \return bool Indicates whether message is allowed for application
   */
  bool CheckHMIMatrix(smart_objects::SmartObject* message);

  bool ConvertMessageToSO(const Message& message,
                          smart_objects::SmartObject& output);
  bool ConvertSOtoMessage(const smart_objects::SmartObject& message,
                          Message& output);

  void ProcessMessageFromMobile(const utils::SharedPtr<Message>& message);
  void ProcessMessageFromHMI(const utils::SharedPtr<Message>& message);

  bool RemoveMobileRequestFromMessageChain(unsigned int mobile_correlation_id,
                                           unsigned int connection_key);

  /**
   * @brief Map of connection keys and associated applications
   */
  std::map<int, Application*> applications_;
  /**
   * @brief List of applications
   */
  std::set<Application*> application_list_;
  MessageChain message_chaining_;
  bool audio_pass_thru_flag_;
  bool is_distracting_driver_;
  bool is_vr_session_strated_;
  bool hmi_cooperating_;
  bool is_all_apps_allowed_;
  hmi_apis::Common_Language::eType ui_language_;
  hmi_apis::Common_Language::eType vr_language_;
  hmi_apis::Common_Language::eType tts_language_;
  smart_objects::SmartObject* vehicle_type_;
  //audio_manager::AudioManager* audioManager_;

  hmi_message_handler::HMIMessageHandler* hmi_handler_;
  mobile_message_handler::MobileMessageHandler* mobile_handler_;
  connection_handler::ConnectionHandler* connection_handler_;


  policies_manager::PoliciesManager policies_manager_;

  MessageQueue<utils::SharedPtr<Message>> messages_from_mobile_;
  MessageQueue<utils::SharedPtr<Message>> messages_to_mobile_;
  MessageQueue<utils::SharedPtr<Message>> messages_from_hmh_;
  MessageQueue<utils::SharedPtr<Message>> messages_to_hmh_;

  threads::Thread* from_mobile_thread_;
  friend class FromMobileThreadImpl;
  threads::Thread* to_mobile_thread_;
  friend class ToMobileThreadImpl;
  threads::Thread* from_hmh_thread_;
  friend class FromHMHThreadImpl;
  threads::Thread* to_hmh_thread_;
  friend class ToHMHThreadImpl;

  hmi_apis::HMI_API* hmi_so_factory_;
  mobile_apis::MOBILE_API* mobile_so_factory_;

  static log4cxx::LoggerPtr logger_;
  static unsigned int message_chain_current_id_;
  static const unsigned int message_chain_max_id_;
  request_controller::RequestController         request_ctrl;

  DISALLOW_COPY_AND_ASSIGN(ApplicationManagerImpl);
=======
    void OnErrorSending(utils::SharedPtr<application_manager::Message> message);

    void OnDeviceListUpdated(const connection_handler::DeviceList& device_list);
    void RemoveDevice(const connection_handler::DeviceHandle device_handle);
    bool OnSessionStartedCallback(connection_handler::DeviceHandle device_handle,
                                  int session_key,
                                  int first_session_key,
                                  connection_handler::ServiceType type);

    void OnSessionEndedCallback(int session_key,
                                int first_session_key,
                                connection_handler::ServiceType type);

    /**
     * @ Add notification to collection
     *
     * @param ptr Reference to shared pointer that point on hmi notification
     */
    void addNotification(const CommandSharedPtr& ptr);

    /**
     * @ Add notification to collection
     *
     * @param ptr Reference to shared pointer that point on hmi notification
     */
    void removeNotification(const CommandSharedPtr& ptr);

    /**
     * @ Updates request timeout
     *
     * @param connection_key Connection key of application
     * @param mobile_correlation_id Correlation ID of the mobile request
     * @param new_timeout_value New timeout to be set
     */
    void updateRequestTimeout(unsigned int connection_key,
                              unsigned int mobile_correlation_id,
                              unsigned int new_timeout_value);

  private:
    ApplicationManagerImpl();
    bool InitThread(threads::Thread* thread);
    hmi_apis::HMI_API& hmi_so_factory();
    mobile_apis::MOBILE_API& mobile_so_factory();

    void CreateHMIMatrix(HMIMatrix* matrix);
    void CreatePoliciesManager(PoliciesManager* managaer);

    /**
     * \brief Performs check using PoliciesManager of availability
     * of the message for the application. If error occured it is sent
     * as response to initiator of request.
     * \param message Message received for application
     * \param application Application that recieved message to be checked by policies
     * \return bool Indicates whether message is allowed for application
     */
    bool CheckPolicies(smart_objects::SmartObject* message,
                       Application* application);

    /**
     * \brief Using HMIMatrix checks which messages sent to HMI are of higher priority
     * and acts accordingly (closes message with lower priority,
     * rejects message in case message with higher priority is operating on HMI).
     * If error occured it is sent as response to initiator of request.
     * \param message Message received for application
     * \return bool Indicates whether message is allowed for application
     */
    bool CheckHMIMatrix(smart_objects::SmartObject* message);

    bool ConvertMessageToSO(const Message& message,
                            smart_objects::SmartObject& output);
    bool ConvertSOtoMessage(const smart_objects::SmartObject& message,
                            Message& output);

    void ProcessMessageFromMobile(const utils::SharedPtr<Message>& message);
    void ProcessMessageFromHMI(const utils::SharedPtr<Message>& message);

    bool RemoveMobileRequestFromMessageChain(unsigned int mobile_correlation_id,
        unsigned int connection_key);

    /**
     * @brief Map of connection keys and associated applications
     */
    std::map<int, Application*> applications_;

    /**
     * @brief List of applications
     */
    std::set<Application*> application_list_;

    /**
     * @brief Set of HMI notifications with timeout.
     */
    std::list<CommandSharedPtr> notification_list_;

    MessageChain message_chaining_;
    bool audio_pass_thru_flag_;
    bool is_distracting_driver_;
    bool is_vr_session_strated_;
    bool hmi_cooperating_;
    bool is_all_apps_allowed_;
    hmi_apis::Common_Language::eType ui_language_;
    hmi_apis::Common_Language::eType vr_language_;
    hmi_apis::Common_Language::eType tts_language_;
    smart_objects::SmartObject* vehicle_type_;
    media_manager::MediaManager* media_manager_;

    hmi_message_handler::HMIMessageHandler* hmi_handler_;
    mobile_message_handler::MobileMessageHandler* mobile_handler_;
    connection_handler::ConnectionHandler* connection_handler_;


    policies_manager::PoliciesManager policies_manager_;

    MessageQueue<utils::SharedPtr<Message>> messages_from_mobile_;
    MessageQueue<utils::SharedPtr<Message>> messages_to_mobile_;
    MessageQueue<utils::SharedPtr<Message>> messages_from_hmh_;
    MessageQueue<utils::SharedPtr<Message>> messages_to_hmh_;

    threads::Thread* from_mobile_thread_;
    friend class FromMobileThreadImpl;
    threads::Thread* to_mobile_thread_;
    friend class ToMobileThreadImpl;
    threads::Thread* from_hmh_thread_;
    friend class FromHMHThreadImpl;
    threads::Thread* to_hmh_thread_;
    friend class ToHMHThreadImpl;

    hmi_apis::HMI_API* hmi_so_factory_;
    mobile_apis::MOBILE_API* mobile_so_factory_;

    static log4cxx::LoggerPtr logger_;
    static unsigned int message_chain_current_id_;
    static const unsigned int message_chain_max_id_;
    request_controller::RequestController         request_ctrl;

    DISALLOW_COPY_AND_ASSIGN(ApplicationManagerImpl);
>>>>>>> 6cb618a6
};

const std::set<Application*>& ApplicationManagerImpl::applications() const {
  return application_list_;
}

bool ApplicationManagerImpl::vr_session_started() const {
  return is_vr_session_strated_;
}

bool ApplicationManagerImpl::driver_distraction() const {
  return is_distracting_driver_;
}

inline const hmi_apis::Common_Language::eType&
ApplicationManagerImpl::active_ui_language() const {
  return ui_language_;
}

inline const hmi_apis::Common_Language::eType&
ApplicationManagerImpl::active_vr_language() const {
  return vr_language_;
}

inline const hmi_apis::Common_Language::eType&
ApplicationManagerImpl::active_tts_language() const {
  return tts_language_;
}

inline bool ApplicationManagerImpl::all_apps_allowed() const {
  return is_all_apps_allowed_;
}
}  // namespace application_manager

#endif  // SRC_COMPONENTS_APPLICATION_MANAGER_INCLUDE_APPLICATION_MANAGER_H_<|MERGE_RESOLUTION|>--- conflicted
+++ resolved
@@ -45,11 +45,7 @@
 #include "application_manager/application_impl.h"
 #include "application_manager/policies_manager/policies_manager.h"
 #include "application_manager/request_controller.h"
-<<<<<<< HEAD
-//#include "audio_manager/audio_manager_impl.h"
-=======
-#include "media_manager/media_manager_impl.h"
->>>>>>> 6cb618a6
+//#include "media_manager/media_manager_impl.h"
 
 #include "hmi_message_handler/hmi_message_observer.h"
 #include "mobile_message_handler/mobile_message_observer.h"
@@ -390,107 +386,6 @@
 
     void OnMessageReceived(
       utils::SharedPtr<application_manager::Message> message);
-<<<<<<< HEAD
-  void OnErrorSending(utils::SharedPtr<application_manager::Message> message);
-
-  void OnDeviceListUpdated(const connection_handler::DeviceList& device_list);
-  void RemoveDevice(const connection_handler::DeviceHandle device_handle);
-  void OnSessionStartedCallback(connection_handler::DeviceHandle device_handle,
-                                int session_key, int first_session_key);
-  void OnSessionEndedCallback(int session_key, int first_session_key);
-
- private:
-  ApplicationManagerImpl();
-  bool InitThread(threads::Thread* thread);
-  hmi_apis::HMI_API& hmi_so_factory();
-  mobile_apis::MOBILE_API& mobile_so_factory();
-
-  void CreateHMIMatrix(HMIMatrix* matrix);
-  void CreatePoliciesManager(PoliciesManager* managaer);
-
-  /**
-   * \brief Performs check using PoliciesManager of availability
-   * of the message for the application. If error occured it is sent
-   * as response to initiator of request.
-   * \param message Message received for application
-   * \param application Application that recieved message to be checked by policies
-   * \return bool Indicates whether message is allowed for application
-   */
-  bool CheckPolicies(smart_objects::SmartObject* message,
-                     Application* application);
-
-  /**
-   * \brief Using HMIMatrix checks which messages sent to HMI are of higher priority
-   * and acts accordingly (closes message with lower priority,
-   * rejects message in case message with higher priority is operating on HMI).
-   * If error occured it is sent as response to initiator of request.
-   * \param message Message received for application
-   * \return bool Indicates whether message is allowed for application
-   */
-  bool CheckHMIMatrix(smart_objects::SmartObject* message);
-
-  bool ConvertMessageToSO(const Message& message,
-                          smart_objects::SmartObject& output);
-  bool ConvertSOtoMessage(const smart_objects::SmartObject& message,
-                          Message& output);
-
-  void ProcessMessageFromMobile(const utils::SharedPtr<Message>& message);
-  void ProcessMessageFromHMI(const utils::SharedPtr<Message>& message);
-
-  bool RemoveMobileRequestFromMessageChain(unsigned int mobile_correlation_id,
-                                           unsigned int connection_key);
-
-  /**
-   * @brief Map of connection keys and associated applications
-   */
-  std::map<int, Application*> applications_;
-  /**
-   * @brief List of applications
-   */
-  std::set<Application*> application_list_;
-  MessageChain message_chaining_;
-  bool audio_pass_thru_flag_;
-  bool is_distracting_driver_;
-  bool is_vr_session_strated_;
-  bool hmi_cooperating_;
-  bool is_all_apps_allowed_;
-  hmi_apis::Common_Language::eType ui_language_;
-  hmi_apis::Common_Language::eType vr_language_;
-  hmi_apis::Common_Language::eType tts_language_;
-  smart_objects::SmartObject* vehicle_type_;
-  //audio_manager::AudioManager* audioManager_;
-
-  hmi_message_handler::HMIMessageHandler* hmi_handler_;
-  mobile_message_handler::MobileMessageHandler* mobile_handler_;
-  connection_handler::ConnectionHandler* connection_handler_;
-
-
-  policies_manager::PoliciesManager policies_manager_;
-
-  MessageQueue<utils::SharedPtr<Message>> messages_from_mobile_;
-  MessageQueue<utils::SharedPtr<Message>> messages_to_mobile_;
-  MessageQueue<utils::SharedPtr<Message>> messages_from_hmh_;
-  MessageQueue<utils::SharedPtr<Message>> messages_to_hmh_;
-
-  threads::Thread* from_mobile_thread_;
-  friend class FromMobileThreadImpl;
-  threads::Thread* to_mobile_thread_;
-  friend class ToMobileThreadImpl;
-  threads::Thread* from_hmh_thread_;
-  friend class FromHMHThreadImpl;
-  threads::Thread* to_hmh_thread_;
-  friend class ToHMHThreadImpl;
-
-  hmi_apis::HMI_API* hmi_so_factory_;
-  mobile_apis::MOBILE_API* mobile_so_factory_;
-
-  static log4cxx::LoggerPtr logger_;
-  static unsigned int message_chain_current_id_;
-  static const unsigned int message_chain_max_id_;
-  request_controller::RequestController         request_ctrl;
-
-  DISALLOW_COPY_AND_ASSIGN(ApplicationManagerImpl);
-=======
     void OnErrorSending(utils::SharedPtr<application_manager::Message> message);
 
     void OnDeviceListUpdated(const connection_handler::DeviceList& device_list);
@@ -595,7 +490,7 @@
     hmi_apis::Common_Language::eType vr_language_;
     hmi_apis::Common_Language::eType tts_language_;
     smart_objects::SmartObject* vehicle_type_;
-    media_manager::MediaManager* media_manager_;
+//  media_manager::MediaManager* media_manager_;
 
     hmi_message_handler::HMIMessageHandler* hmi_handler_;
     mobile_message_handler::MobileMessageHandler* mobile_handler_;
@@ -627,7 +522,6 @@
     request_controller::RequestController         request_ctrl;
 
     DISALLOW_COPY_AND_ASSIGN(ApplicationManagerImpl);
->>>>>>> 6cb618a6
 };
 
 const std::set<Application*>& ApplicationManagerImpl::applications() const {
