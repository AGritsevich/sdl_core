--- conflicted
+++ resolved
@@ -65,30 +65,30 @@
 using testing::Return;
 
 TEST(MessageHelperTestCreate,
-     CreateBlockedByPoliciesResponse_SmartObject_Equal) {
+   CreateBlockedByPoliciesResponse_SmartObject_Equal) {
   mobile_apis::FunctionID::eType function_id =
       mobile_apis::FunctionID::eType::AddCommandID;
   mobile_apis::Result::eType result = mobile_apis::Result::eType::ABORTED;
   uint32_t correlation_id = 0;
   uint32_t connection_key = 0;
   bool success = false;
-
+  
   smart_objects::SmartObjectSPtr ptr =
       MessageHelper::CreateBlockedByPoliciesResponse(
-          function_id, result, correlation_id, connection_key);
+              function_id, result, correlation_id, connection_key);
 
   EXPECT_TRUE(ptr);
 
   smart_objects::SmartObject& obj = *ptr;
-
+  
   EXPECT_EQ(function_id, obj[strings::params][strings::function_id].asInt());
   EXPECT_EQ(kResponse, obj[strings::params][strings::message_type].asInt());
   EXPECT_EQ(success, obj[strings::msg_params][strings::success].asBool());
   EXPECT_EQ(result, obj[strings::msg_params][strings::result_code].asInt());
   EXPECT_EQ(correlation_id,
-            obj[strings::params][strings::correlation_id].asUInt());
+      obj[strings::params][strings::correlation_id].asUInt());
   EXPECT_EQ(connection_key,
-            obj[strings::params][strings::connection_key].asUInt());
+      obj[strings::params][strings::connection_key].asUInt());
   EXPECT_EQ(kV2, obj[strings::params][strings::protocol_version].asInt());
 }
 
@@ -101,13 +101,13 @@
   EXPECT_TRUE(ptr);
 
   smart_objects::SmartObject& obj = *ptr;
-
+  
   int image_type = static_cast<int>(mobile_api::ImageType::DYNAMIC);
-
+  
   EXPECT_EQ(path_to_icon,
-            obj[strings::sync_file_name][strings::value].asString());
+      obj[strings::sync_file_name][strings::value].asString());
   EXPECT_EQ(image_type,
-            obj[strings::sync_file_name][strings::image_type].asInt());
+      obj[strings::sync_file_name][strings::image_type].asInt());
   EXPECT_EQ(app_id, obj[strings::app_id].asUInt());
 }
 
@@ -124,37 +124,29 @@
   int image_type = static_cast<int>(mobile_api::ImageType::DYNAMIC);
 
   EXPECT_EQ(path_to_icon,
-            obj[strings::sync_file_name][strings::value].asString());
+      obj[strings::sync_file_name][strings::value].asString());
   EXPECT_EQ(image_type,
-            obj[strings::sync_file_name][strings::image_type].asInt());
+      obj[strings::sync_file_name][strings::image_type].asInt());
   EXPECT_EQ(app_id, obj[strings::app_id].asUInt());
 }
 
 TEST(MessageHelperTestCreate,
-     CreateGlobalPropertiesRequestsToHMI_SmartObject_EmptyList) {
-<<<<<<< HEAD
+   CreateGlobalPropertiesRequestsToHMI_SmartObject_EmptyList) {
   MockApplicationSharedPtr appSharedMock = utils::MakeShared<MockApplication>();
-=======
-  MockApplicationSharedPtr appSharedMock = utils::MakeShared<AppMock>();
-
->>>>>>> 64ac11d0
+  
   EXPECT_CALL(*appSharedMock, vr_help_title()).Times(AtLeast(1));
   EXPECT_CALL(*appSharedMock, vr_help()).Times(AtLeast(1));
   EXPECT_CALL(*appSharedMock, help_prompt()).Times(AtLeast(1));
   EXPECT_CALL(*appSharedMock, timeout_prompt()).Times(AtLeast(1));
-
+  
   smart_objects::SmartObjectList ptr =
-<<<<<<< HEAD
       MessageHelper::CreateGlobalPropertiesRequestsToHMI(appSharedMock, 0u);
-=======
-      MessageHelper::CreateGlobalPropertiesRequestsToHMI(appSharedMock);
->>>>>>> 64ac11d0
-
+  
   EXPECT_TRUE(ptr.empty());
 }
 
 TEST(MessageHelperTestCreate,
-     CreateGlobalPropertiesRequestsToHMI_SmartObject_NotEmpty) {
+   CreateGlobalPropertiesRequestsToHMI_SmartObject_NotEmpty) {
   MockApplicationSharedPtr appSharedMock = utils::MakeShared<AppMock>();
   smart_objects::SmartObjectSPtr objPtr =
       MakeShared<smart_objects::SmartObject>();
@@ -166,7 +158,7 @@
   (*objPtr)[4][strings::menu_icon] = "555";
   (*objPtr)[5][strings::help_prompt] = "666";
   (*objPtr)[6][strings::timeout_prompt] = "777";
-
+  
   EXPECT_CALL(*appSharedMock, vr_help_title())
       .Times(AtLeast(3))
       .WillRepeatedly(Return(&(*objPtr)[0]));
@@ -189,7 +181,7 @@
       .Times(AtLeast(2))
       .WillRepeatedly(Return(&(*objPtr)[4]));
   EXPECT_CALL(*appSharedMock, app_id()).WillRepeatedly(Return(0));
-
+  
   smart_objects::SmartObjectList ptr =
       MessageHelper::CreateGlobalPropertiesRequestsToHMI(appSharedMock, 0u);
 
@@ -197,7 +189,7 @@
 
   smart_objects::SmartObject& first = *ptr[0];
   smart_objects::SmartObject& second = *ptr[1];
-
+  
   EXPECT_EQ((*objPtr)[0], first[strings::msg_params][strings::vr_help_title]);
   EXPECT_EQ((*objPtr)[1], first[strings::msg_params][strings::vr_help]);
   EXPECT_EQ((*objPtr)[2],
@@ -210,60 +202,50 @@
 
 TEST(MessageHelperTestCreate, CreateShowRequestToHMI_SendSmartObject_Equal) {
   MockApplicationSharedPtr appSharedMock = utils::MakeShared<AppMock>();
-
+  
   smart_objects::SmartObjectSPtr smartObjectPtr =
       utils::MakeShared<smart_objects::SmartObject>();
 
   const smart_objects::SmartObject& object = *smartObjectPtr;
-
+  
   EXPECT_CALL(*appSharedMock, show_command())
       .Times(AtLeast(2))
       .WillRepeatedly(Return(&object));
-
+  
   smart_objects::SmartObjectList ptr =
       MessageHelper::CreateShowRequestToHMI(appSharedMock, 0u);
 
   EXPECT_FALSE(ptr.empty());
 
   smart_objects::SmartObject& obj = *ptr[0];
-
+  
   int function_id = static_cast<int>(hmi_apis::FunctionID::UI_Show);
-
+  
   EXPECT_EQ(function_id, obj[strings::params][strings::function_id].asInt());
   EXPECT_EQ(*smartObjectPtr, obj[strings::msg_params]);
 }
 
 TEST(MessageHelperTestCreate,
-     CreateAddCommandRequestToHMI_SendSmartObject_Empty) {
-<<<<<<< HEAD
+   CreateAddCommandRequestToHMI_SendSmartObject_Empty) {
   MockApplicationSharedPtr appSharedMock = utils::MakeShared<MockApplication>();
   ::application_manager::CommandsMap vis;
   DataAccessor<application_manager::CommandsMap> data_accessor(vis, true);
-
+  
   EXPECT_CALL(*appSharedMock, commands_map()).WillOnce(Return(data_accessor));
   application_manager_test::MockApplicationManager mock_application_manager;
+  
   smart_objects::SmartObjectList ptr =
       MessageHelper::CreateAddCommandRequestToHMI(appSharedMock,
                                                   mock_application_manager);
-=======
+  
+  EXPECT_TRUE(ptr.empty());
+}
+
+TEST(MessageHelperTestCreate,
+    CreateAddCommandRequestToHMI_SendSmartObject_Equal) {
   MockApplicationSharedPtr appSharedMock = utils::MakeShared<AppMock>();
   CommandsMap vis;
-  DataAccessor<CommandsMap> data_accessor(vis, true);
-
-  EXPECT_CALL(*appSharedMock, commands_map()).WillOnce(Return(data_accessor));
-
-  smart_objects::SmartObjectList ptr =
-      MessageHelper::CreateAddCommandRequestToHMI(appSharedMock);
->>>>>>> 64ac11d0
-
-  EXPECT_TRUE(ptr.empty());
-}
-
-TEST(MessageHelperTestCreate,
-     CreateAddCommandRequestToHMI_SendSmartObject_Equal) {
-  MockApplicationSharedPtr appSharedMock = utils::MakeShared<AppMock>();
-  CommandsMap vis;
-  DataAccessor<CommandsMap> data_accessor(vis, true);
+  DataAccessor< CommandsMap> data_accessor(vis, true);
   smart_objects::SmartObjectSPtr smartObjectPtr =
       utils::MakeShared<smart_objects::SmartObject>();
 
@@ -274,16 +256,11 @@
   object[strings::cmd_icon][strings::value] = "10";
 
   vis.insert(std::pair<uint32_t, smart_objects::SmartObject*>(5, &object));
-<<<<<<< HEAD
-=======
-
-  EXPECT_CALL(*appSharedMock, commands_map()).WillOnce(Return(data_accessor));
-  EXPECT_CALL(*appSharedMock, app_id()).WillOnce(Return(1u));
->>>>>>> 64ac11d0
 
   EXPECT_CALL(*appSharedMock, commands_map()).WillOnce(Return(data_accessor));
   EXPECT_CALL(*appSharedMock, app_id()).WillOnce(Return(1u));
   application_manager_test::MockApplicationManager mock_application_manager;
+
   smart_objects::SmartObjectList ptr =
       MessageHelper::CreateAddCommandRequestToHMI(appSharedMock,
                                                   mock_application_manager);
@@ -298,37 +275,32 @@
   EXPECT_EQ(1u, obj[strings::msg_params][strings::app_id].asUInt());
   EXPECT_EQ(5, obj[strings::msg_params][strings::cmd_id].asInt());
   EXPECT_EQ(object[strings::menu_params],
-            obj[strings::msg_params][strings::menu_params]);
+      obj[strings::msg_params][strings::menu_params]);
   EXPECT_EQ(object[strings::cmd_icon],
-            obj[strings::msg_params][strings::cmd_icon]);
+      obj[strings::msg_params][strings::cmd_icon]);
   EXPECT_EQ(
       "10",
       obj[strings::msg_params][strings::cmd_icon][strings::value].asString());
 }
 
 TEST(MessageHelperTestCreate,
-     CreateAddVRCommandRequestFromChoiceToHMI_SendEmptyData_EmptyList) {
+   CreateAddVRCommandRequestFromChoiceToHMI_SendEmptyData_EmptyList) {
   MockApplicationSharedPtr appSharedMock = utils::MakeShared<AppMock>();
   application_manager::ChoiceSetMap vis;
   DataAccessor< ::application_manager::ChoiceSetMap> data_accessor(vis, true);
-
+  
   EXPECT_CALL(*appSharedMock, choice_set_map()).WillOnce(Return(data_accessor));
-<<<<<<< HEAD
   application_manager_test::MockApplicationManager mock_application_manager;
+  
   smart_objects::SmartObjectList ptr =
       MessageHelper::CreateAddVRCommandRequestFromChoiceToHMI(
           appSharedMock, mock_application_manager);
-=======
-
-  smart_objects::SmartObjectList ptr =
-      MessageHelper::CreateAddVRCommandRequestFromChoiceToHMI(appSharedMock);
->>>>>>> 64ac11d0
-
+  
   EXPECT_TRUE(ptr.empty());
 }
 
 TEST(MessageHelperTestCreate,
-     CreateAddVRCommandRequestFromChoiceToHMI_SendObject_EqualList) {
+  CreateAddVRCommandRequestFromChoiceToHMI_SendObject_EqualList) {
   MockApplicationSharedPtr appSharedMock = utils::MakeShared<AppMock>();
   application_manager::ChoiceSetMap vis;
   DataAccessor< ::application_manager::ChoiceSetMap> data_accessor(vis, true);
@@ -336,7 +308,7 @@
       utils::MakeShared<smart_objects::SmartObject>();
 
   smart_objects::SmartObject& object = *smartObjectPtr;
-
+  
   object[strings::choice_set] = "10";
   object[strings::grammar_id] = 111;
   object[strings::choice_set][0][strings::choice_id] = 1;
@@ -352,11 +324,8 @@
   EXPECT_CALL(*appSharedMock, app_id())
       .Times(AtLeast(5))
       .WillRepeatedly(Return(1u));
-<<<<<<< HEAD
   application_manager_test::MockApplicationManager mock_application_manager;
-=======
-
->>>>>>> 64ac11d0
+  
   smart_objects::SmartObjectList ptr =
       MessageHelper::CreateAddVRCommandRequestFromChoiceToHMI(
           appSharedMock, mock_application_manager);
@@ -372,9 +341,9 @@
   EXPECT_EQ(1u, obj[strings::msg_params][strings::app_id].asUInt());
   EXPECT_EQ(111u, obj[strings::msg_params][strings::grammar_id].asUInt());
   EXPECT_EQ(object[strings::choice_set][0][strings::choice_id],
-            obj[strings::msg_params][strings::cmd_id]);
+      obj[strings::msg_params][strings::cmd_id]);
   EXPECT_EQ(object[strings::choice_set][0][strings::vr_commands],
-            obj[strings::msg_params][strings::vr_commands]);
+      obj[strings::msg_params][strings::vr_commands]);
   EXPECT_EQ(type, obj[strings::msg_params][strings::type].asInt());
 }
 
@@ -417,7 +386,7 @@
 }
 
 TEST(MessageHelperTestCreate,
-     CreateAddSubMenuRequestToHMI_SendEmptyMap_EmptySmartObjectList) {
+  CreateAddSubMenuRequestToHMI_SendEmptyMap_EmptySmartObjectList) {
   MockApplicationSharedPtr appSharedMock = utils::MakeShared<AppMock>();
   application_manager::SubMenuMap vis;
   DataAccessor< ::application_manager::SubMenuMap> data_accessor(vis, true);
@@ -449,7 +418,7 @@
       obj[strings::params][strings::correlation_id].asUInt();
   int objResult_code = obj[strings::msg_params][strings::result_code].asInt();
   uint32_t objConnection_key =
-      obj[strings::params][strings::connection_key].asUInt();
+     obj[strings::params][strings::connection_key].asUInt();
 
   int message_type = static_cast<int>(mobile_apis::messageType::response);
   int protocol_type =
@@ -461,9 +430,9 @@
   EXPECT_EQ(function_id, objFunction_id);
   EXPECT_EQ(message_type, obj[strings::params][strings::message_type].asInt());
   EXPECT_EQ(protocol_type,
-            obj[strings::params][strings::protocol_type].asInt());
+      obj[strings::params][strings::protocol_type].asInt());
   EXPECT_EQ(protocol_version,
-            obj[strings::params][strings::protocol_version].asInt());
+      obj[strings::params][strings::protocol_version].asInt());
   EXPECT_EQ(correlation_id, objCorrelation_id);
   EXPECT_EQ(result_code, objResult_code);
   EXPECT_EQ(success, obj[strings::msg_params][strings::success].asBool());
@@ -471,7 +440,7 @@
 }
 
 class MessageHelperTest : public ::testing::Test {
- public:
+  public:
   MessageHelperTest()
       : language_strings{"EN-US", "ES-MX", "FR-CA", "DE-DE", "ES-ES", "EN-GB",
                          "RU-RU", "TR-TR", "PL-PL", "FR-FR", "IT-IT", "SV-SE",
@@ -595,28 +564,25 @@
       , hmi_level_strings{"FULL", "LIMITED", "BACKGROUND", "NONE"}
       , delta_from_functions_id(32768) {}
 
- protected:
-<<<<<<< HEAD
+  protected:
   application_manager_test::MockApplicationManager mock_application_manager;
-=======
->>>>>>> 64ac11d0
-  const StringArray language_strings;
-  const StringArray hmi_result_strings;
-  const StringArray mobile_result_strings;
-  const StringArray function_id_strings;
-  const StringArray events_id_strings;
-  const StringArray hmi_level_strings;
-
-  const size_t delta_from_functions_id;
+    const StringArray language_strings;
+    const StringArray hmi_result_strings;
+    const StringArray mobile_result_strings;
+    const StringArray function_id_strings;
+    const StringArray events_id_strings;
+    const StringArray hmi_level_strings;
+
+    const size_t delta_from_functions_id;
 };
 
 TEST_F(MessageHelperTest,
-       CommonLanguageFromString_StringValueOfEnum_CorrectEType) {
+    CommonLanguageFromString_StringValueOfEnum_CorrectEType) {
   HmiLanguage::eType enum_value;
   HmiLanguage::eType enum_from_string_value;
   // Check all languages >= 0
   for (size_t array_index = 0; array_index < language_strings.size();
-       ++array_index) {
+      ++array_index) {
     enum_value = static_cast<HmiLanguage::eType>(array_index);
     enum_from_string_value =
         MessageHelper::CommonLanguageFromString(language_strings[array_index]);
@@ -629,12 +595,12 @@
 }
 
 TEST_F(MessageHelperTest,
-       CommonLanguageToString_ETypeValueOfEnum_CorrectString) {
+    CommonLanguageToString_ETypeValueOfEnum_CorrectString) {
   std::string string_from_enum;
   HmiLanguage::eType casted_enum;
   // Check all languages >=0
   for (size_t array_index = 0; array_index < language_strings.size();
-       ++array_index) {
+      ++array_index) {
     casted_enum = static_cast<HmiLanguage::eType>(array_index);
     string_from_enum = MessageHelper::CommonLanguageToString(casted_enum);
     EXPECT_EQ(language_strings[array_index], string_from_enum);
@@ -649,7 +615,7 @@
   hmi_apis::Common_LayoutMode::eType tested_enum_value =
       hmi_apis::Common_LayoutMode::ICON_ONLY;
   hmi_apis::Common_AppHMIType::eType converted =
-      MessageHelper::ConvertEnumAPINoCheck<hmi_apis::Common_LayoutMode::eType,
+      MessageHelper::ConvertEnumAPINoCheck <hmi_apis::Common_LayoutMode::eType,
                                            hmi_apis::Common_AppHMIType::eType>(
           tested_enum_value);
   EXPECT_EQ(hmi_apis::Common_AppHMIType::DEFAULT, converted);
@@ -660,7 +626,7 @@
   HmiResults::eType enum_from_string_value;
   // Check all results >= 0
   for (size_t array_index = 0; array_index < hmi_result_strings.size();
-       ++array_index) {
+      ++array_index) {
     enum_value = static_cast<HmiResults::eType>(array_index);
     enum_from_string_value =
         MessageHelper::HMIResultFromString(hmi_result_strings[array_index]);
@@ -677,7 +643,7 @@
   HmiResults::eType casted_enum;
   // Check all results >=0
   for (size_t array_index = 0; array_index < hmi_result_strings.size();
-       ++array_index) {
+      ++array_index) {
     casted_enum = static_cast<HmiResults::eType>(array_index);
     string_from_enum = MessageHelper::HMIResultToString(casted_enum);
     EXPECT_EQ(hmi_result_strings[array_index], string_from_enum);
@@ -688,13 +654,13 @@
 }
 
 TEST_F(MessageHelperTest,
-       HMIToMobileResult_HmiResultEType_GetCorrectMobileResultEType) {
+    HMIToMobileResult_HmiResultEType_GetCorrectMobileResultEType) {
   MobileResults::eType tested_enum;
   HmiResults::eType casted_hmi_enum;
   MobileResults::eType converted_enum;
   // Check enums >=0
   for (size_t enum_index = 0; enum_index < hmi_result_strings.size();
-       ++enum_index) {
+      ++enum_index) {
     tested_enum =
         MessageHelper::MobileResultFromString(hmi_result_strings[enum_index]);
     casted_hmi_enum = static_cast<HmiResults::eType>(enum_index);
@@ -713,11 +679,11 @@
 
 TEST_F(MessageHelperTest, VerifySoftButtonString_WrongStrings_False) {
   const StringArray wrong_strings{"soft_button1\t\ntext",
-                                  "soft_button1\\ntext",
-                                  "soft_button1\\ttext",
-                                  " ",
-                                  "soft_button1\t\n",
-                                  "soft_button1\\n",
+    "soft_button1\\ntext",
+    "soft_button1\\ttext",
+    " ",
+    "soft_button1\t\n",
+    "soft_button1\\n",
                                   "soft_button1\\t"};
   for (size_t i = 0; i < wrong_strings.size(); ++i) {
     EXPECT_FALSE(MessageHelper::VerifySoftButtonString(wrong_strings[i]));
@@ -726,9 +692,9 @@
 
 TEST_F(MessageHelperTest, VerifySoftButtonString_CorrectStrings_True) {
   const StringArray wrong_strings{"soft_button1.text",
-                                  "soft_button1?text",
-                                  " asd asdasd    .././/",
-                                  "soft_button1??....asd",
+    "soft_button1?text",
+    " asd asdasd    .././/",
+    "soft_button1??....asd",
                                   "soft_button12313fcvzxc./.,"};
   for (size_t i = 0; i < wrong_strings.size(); ++i) {
     EXPECT_TRUE(MessageHelper::VerifySoftButtonString(wrong_strings[i]));
@@ -736,7 +702,7 @@
 }
 
 TEST_F(MessageHelperTest,
-       GetIVISubscriptionRequests_ValidApplication_HmiRequestNotEmpty) {
+    GetIVISubscriptionRequests_ValidApplication_HmiRequestNotEmpty) {
   // Creating sharedPtr to MockApplication
   MockApplicationSharedPtr appSharedMock = utils::MakeShared<AppMock>();
   // Creating data acessor
@@ -746,10 +712,6 @@
   // Calls for ApplicationManager
   EXPECT_CALL(*appSharedMock, app_id()).WillOnce(Return(1u));
   EXPECT_CALL(*appSharedMock, SubscribedIVI()).WillOnce(Return(data_accessor));
-<<<<<<< HEAD
-
-=======
->>>>>>> 64ac11d0
   smart_objects::SmartObjectList outList =
       MessageHelper::GetIVISubscriptionRequests(appSharedMock,
                                                 mock_application_manager);
@@ -758,18 +720,14 @@
 }
 
 TEST_F(MessageHelperTest,
-       ProcessSoftButtons_SmartObjectWithoutButtonsKey_Success) {
+    ProcessSoftButtons_SmartObjectWithoutButtonsKey_Success) {
   // Creating sharedPtr to MockApplication
   MockApplicationSharedPtr appSharedMock = utils::MakeShared<AppMock>();
   // Creating input data for method
   smart_objects::SmartObject object;
   policy_handler_test::MockPolicySettings policy_settings_;
-<<<<<<< HEAD
   const policy::PolicyHandler policy_handler(policy_settings_,
                                              mock_application_manager);
-=======
-  const policy::PolicyHandler policy_handler(policy_settings_);
->>>>>>> 64ac11d0
   // Method call
   mobile_apis::Result::eType result = MessageHelper::ProcessSoftButtons(
       object, appSharedMock, policy_handler, mock_application_manager);
@@ -778,7 +736,7 @@
 }
 
 TEST_F(MessageHelperTest,
-       ProcessSoftButtons_IncorectSoftButonValue_InvalidData) {
+    ProcessSoftButtons_IncorectSoftButonValue_InvalidData) {
   // Creating sharedPtr to MockApplication
   MockApplicationSharedPtr appSharedMock = utils::MakeShared<AppMock>();
   // Creating input data for method
@@ -787,12 +745,8 @@
   // Setting invalid image string to button
   buttons[0][strings::image][strings::value] = "invalid\\nvalue";
   policy_handler_test::MockPolicySettings policy_settings_;
-<<<<<<< HEAD
   const policy::PolicyHandler policy_handler(policy_settings_,
                                              mock_application_manager);
-=======
-  const policy::PolicyHandler policy_handler(policy_settings_);
->>>>>>> 64ac11d0
   // Method call
   mobile_apis::Result::eType result = MessageHelper::ProcessSoftButtons(
       object, appSharedMock, policy_handler, mock_application_manager);
@@ -828,6 +782,7 @@
   EXPECT_EQ(mobile_apis::Result::INVALID_DATA, result);
 }
 
+
 TEST_F(MessageHelperTest, VerifyImageFiles_SmartObjectWithValidData_Success) {
   // Creating sharedPtr to MockApplication
   MockApplicationSharedPtr appSharedMock = utils::MakeShared<AppMock>();
@@ -843,7 +798,7 @@
 }
 
 TEST_F(MessageHelperTest,
-       VerifyImageFiles_SmartObjectWithInvalidData_NotSuccsess) {
+    VerifyImageFiles_SmartObjectWithInvalidData_NotSuccsess) {
   // Creating sharedPtr to MockApplication
   MockApplicationSharedPtr appSharedMock = utils::MakeShared<AppMock>();
   // Creating input data for method
@@ -861,7 +816,7 @@
 }
 
 TEST_F(MessageHelperTest,
-       VerifyImageVrHelpItems_SmartObjectWithSeveralValidImages_Succsess) {
+    VerifyImageVrHelpItems_SmartObjectWithSeveralValidImages_Succsess) {
   // Creating sharedPtr to MockApplication
   MockApplicationSharedPtr appSharedMock = utils::MakeShared<AppMock>();
   // Creating input data for method
@@ -878,7 +833,7 @@
 }
 
 TEST_F(MessageHelperTest,
-       VerifyImageVrHelpItems_SmartObjWithSeveralInvalidImages_NotSuccsess) {
+    VerifyImageVrHelpItems_SmartObjWithSeveralInvalidImages_NotSuccsess) {
   // Creating sharedPtr to MockApplication
   MockApplicationSharedPtr appSharedMock = utils::MakeShared<AppMock>();
   // Creating input data for method
@@ -898,7 +853,7 @@
 }
 
 TEST_F(MessageHelperTest,
-       StringifiedFunctionID_FinctionId_EqualsWithStringsInArray) {
+    StringifiedFunctionID_FinctionId_EqualsWithStringsInArray) {
   // Start from 1 because 1 == RESERVED and haven`t ID in last 2 characters
   // if FUNCTION ID == 1 inner DCHECK is false
   mobile_apis::FunctionID::eType casted_enum;
@@ -910,8 +865,8 @@
   }
   // EventIDs emum strarts from delta_from_functions_id = 32768
   for (size_t i = delta_from_functions_id;
-       i < events_id_strings.size() + delta_from_functions_id;
-       ++i) {
+      i < events_id_strings.size() + delta_from_functions_id;
+      ++i) {
     casted_enum = static_cast<mobile_apis::FunctionID::eType>(i);
     converted = MessageHelper::StringifiedFunctionID(casted_enum);
     EXPECT_EQ(events_id_strings[i - delta_from_functions_id], converted);
@@ -919,7 +874,7 @@
 }
 
 TEST_F(MessageHelperTest,
-       StringifiedHmiLevel_LevelEnum_EqualsWithStringsInArray) {
+    StringifiedHmiLevel_LevelEnum_EqualsWithStringsInArray) {
   mobile_apis::HMILevel::eType casted_enum;
   std::string converted_value;
   for (size_t i = 0; i < hmi_level_strings.size(); ++i) {
@@ -947,7 +902,7 @@
   size_t function_id = 1;
   //
   EXPECT_CALL(*appSharedPtr,
-              SubscribeToSoftButtons(function_id, SoftButtonID())).Times(1);
+      SubscribeToSoftButtons(function_id, SoftButtonID())).Times(1);
   MessageHelper::SubscribeApplicationToSoftButton(
       message_params, appSharedPtr, function_id);
 }
