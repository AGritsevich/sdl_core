--- conflicted
+++ resolved
@@ -2118,13 +2118,7 @@
 
 // TODO(AK): change printf to logger
 bool MessageHelper::PrintSmartObject(const smart_objects::SmartObject& object) {
-<<<<<<< HEAD
-#ifndef ENABLE_LOG
-  return true;
-#endif
-=======
 #ifdef ENABLE_LOG
->>>>>>> ec0ba4eb
     static uint32_t tab = 0;
     std::string tab_buffer;
 
