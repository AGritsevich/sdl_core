/*

 Copyright (c) 2013, Ford Motor Company
 All rights reserved.

 Redistribution and use in source and binary forms, with or without
 modification, are permitted provided that the following conditions are met:

 Redistributions of source code must retain the above copyright notice, this
 list of conditions and the following disclaimer.

 Redistributions in binary form must reproduce the above copyright notice,
 this list of conditions and the following
 disclaimer in the documentation and/or other materials provided with the
 distribution.

 Neither the name of the Ford Motor Company nor the names of its contributors
 may be used to endorse or promote products derived from this software
 without specific prior written permission.

 THIS SOFTWARE IS PROVIDED BY THE COPYRIGHT HOLDERS AND CONTRIBUTORS "AS IS"
 AND ANY EXPRESS OR IMPLIED WARRANTIES, INCLUDING, BUT NOT LIMITED TO, THE
 IMPLIED WARRANTIES OF MERCHANTABILITY AND FITNESS FOR A PARTICULAR PURPOSE
 ARE DISCLAIMED. IN NO EVENT SHALL THE COPYRIGHT HOLDER OR CONTRIBUTORS BE
 LIABLE FOR ANY DIRECT, INDIRECT, INCIDENTAL, SPECIAL, EXEMPLARY, OR
 CONSEQUENTIAL DAMAGES (INCLUDING, BUT NOT LIMITED TO, PROCUREMENT OF
 SUBSTITUTE GOODS OR SERVICES; LOSS OF USE, DATA, OR PROFITS; OR BUSINESS
 INTERRUPTION) HOWEVER CAUSED AND ON ANY THEORY OF LIABILITY, WHETHER IN
 CONTRACT, STRICT LIABILITY, OR TORT (INCLUDING NEGLIGENCE OR OTHERWISE)
 ARISING IN ANY WAY OUT OF THE USE OF THIS SOFTWARE, EVEN IF ADVISED OF THE
 POSSIBILITY OF SUCH DAMAGE.
 */
#include <string.h>
#include "application_manager/commands/mobile/show_request.h"

#include "application_manager/policies/policy_handler.h"
#include "application_manager/application.h"
#include "application_manager/message_helper.h"
#include "utils/file_system.h"
#include "utils/helpers.h"

namespace application_manager {

namespace commands {

<<<<<<< HEAD
ShowRequest::ShowRequest(const MessageSharedPtr& message,
                         ApplicationManager& application_manager)
    : CommandRequestImpl(message, application_manager) {}
=======
ShowRequest::ShowRequest(const MessageSharedPtr& message)
    : CommandRequestImpl(message) {}
>>>>>>> 64ac11d0

ShowRequest::~ShowRequest() {}

void ShowRequest::Run() {
  LOGGER_AUTO_TRACE(logger_);

<<<<<<< HEAD
  ApplicationSharedPtr app = application_manager_.application(connection_key());
=======
  ApplicationSharedPtr app =
      application_manager::ApplicationManagerImpl::instance()->application(
          connection_key());
>>>>>>> 64ac11d0

  if (!app) {
    LOGGER_ERROR(logger_, "Application is not registered");
    SendResponse(false, mobile_apis::Result::APPLICATION_NOT_REGISTERED);
    return;
  }
  // SDLAQ-CRS-494, VC3.1
  if ((*message_)[strings::msg_params].empty()) {
    LOGGER_ERROR(logger_, strings::msg_params << " is empty.");
    SendResponse(false, mobile_apis::Result::INVALID_DATA);
    return;
  }

  if (!CheckStringsOfShowRequest()) {
    LOGGER_ERROR(logger_, "Incorrect characters in string");
    SendResponse(false, mobile_apis::Result::INVALID_DATA);
    return;
  }

  // ProcessSoftButtons checks strings on the contents incorrect character

  mobile_apis::Result::eType processing_result = mobile_apis::Result::SUCCESS;
  if (((*message_)[strings::msg_params].keyExists(strings::soft_buttons)) &&
      ((*message_)[strings::msg_params][strings::soft_buttons].length() > 0)) {
    processing_result = MessageHelper::ProcessSoftButtons(
        (*message_)[strings::msg_params],
        app,
        application_manager_.GetPolicyHandler(),
        application_manager_);
  }

  if (mobile_apis::Result::SUCCESS != processing_result) {
    LOGGER_ERROR(logger_, "Processing of soft buttons failed.");
    SendResponse(false, processing_result);
    return;
  }

  mobile_apis::Result::eType verification_result = mobile_apis::Result::SUCCESS;
  if (((*message_)[strings::msg_params].keyExists(strings::graphic)) &&
      ((*message_)[strings::msg_params][strings::graphic][strings::value]
           .asString()).length()) {
    verification_result = MessageHelper::VerifyImage(
        (*message_)[strings::msg_params][strings::graphic],
        app,
        application_manager_);
    if (mobile_apis::Result::SUCCESS != verification_result) {
      LOGGER_ERROR(logger_, "Image verification failed.");
      SendResponse(false, verification_result);
      return;
    }
  }

  if ((*message_)[strings::msg_params].keyExists(strings::secondary_graphic)) {
    verification_result = MessageHelper::VerifyImage(
        (*message_)[strings::msg_params][strings::secondary_graphic],
        app,
        application_manager_);
    if (mobile_apis::Result::SUCCESS != verification_result) {
      LOGGER_ERROR(logger_, "Image verification failed.");
      SendResponse(false, verification_result);
      return;
    }
  }

  smart_objects::SmartObject msg_params =
      smart_objects::SmartObject(smart_objects::SmartType_Map);
  msg_params[strings::app_id] = app->app_id();

  msg_params[hmi_request::show_strings] =
      smart_objects::SmartObject(smart_objects::SmartType_Array);

  int32_t index = 0;
  if ((*message_)[strings::msg_params].keyExists(strings::main_field_1)) {
    msg_params[hmi_request::show_strings][index][hmi_request::field_name] =
        static_cast<int32_t>(hmi_apis::Common_TextFieldName::mainField1);
    msg_params[hmi_request::show_strings][index][hmi_request::field_text] =
        (*message_)[strings::msg_params][strings::main_field_1];
    ++index;
  }

  if ((*message_)[strings::msg_params].keyExists(strings::main_field_2)) {
    msg_params[hmi_request::show_strings][index][hmi_request::field_name] =
        static_cast<int32_t>(hmi_apis::Common_TextFieldName::mainField2);
    msg_params[hmi_request::show_strings][index][hmi_request::field_text] =
        (*message_)[strings::msg_params][strings::main_field_2];
    ++index;
  }

  if ((*message_)[strings::msg_params].keyExists(strings::main_field_3)) {
    msg_params[hmi_request::show_strings][index][hmi_request::field_name] =
        static_cast<int32_t>(hmi_apis::Common_TextFieldName::mainField3);
    msg_params[hmi_request::show_strings][index][hmi_request::field_text] =
        (*message_)[strings::msg_params][strings::main_field_3];
    ++index;
  }

  if ((*message_)[strings::msg_params].keyExists(strings::main_field_4)) {
    msg_params[hmi_request::show_strings][index][hmi_request::field_name] =
        static_cast<int32_t>(hmi_apis::Common_TextFieldName::mainField4);
    msg_params[hmi_request::show_strings][index][hmi_request::field_text] =
        (*message_)[strings::msg_params][strings::main_field_4];
    ++index;
  }

  if ((*message_)[strings::msg_params].keyExists(strings::media_clock)) {
    msg_params[hmi_request::show_strings][index][hmi_request::field_name] =
        static_cast<int32_t>(hmi_apis::Common_TextFieldName::mediaClock);
    msg_params[hmi_request::show_strings][index][hmi_request::field_text] =
        (*message_)[strings::msg_params][strings::media_clock];
    ++index;
  }

  if ((*message_)[strings::msg_params].keyExists(strings::media_track)) {
    msg_params[hmi_request::show_strings][index][hmi_request::field_name] =
        static_cast<int32_t>(hmi_apis::Common_TextFieldName::mediaTrack);
    msg_params[hmi_request::show_strings][index][hmi_request::field_text] =
        (*message_)[strings::msg_params][strings::media_track];
    ++index;
  }

  if ((*message_)[strings::msg_params].keyExists(strings::status_bar)) {
    msg_params[hmi_request::show_strings][index][hmi_request::field_name] =
        static_cast<int32_t>(hmi_apis::Common_TextFieldName::statusBar);
    msg_params[hmi_request::show_strings][index][hmi_request::field_text] =
        (*message_)[strings::msg_params][strings::status_bar];
    ++index;
  }

  if ((*message_)[strings::msg_params].keyExists(strings::alignment)) {
    msg_params[strings::alignment] =
        (*message_)[strings::msg_params][strings::alignment];
  }

  if ((*message_)[strings::msg_params].keyExists(strings::graphic)) {
    msg_params[strings::graphic] =
        (*message_)[strings::msg_params][strings::graphic];
  }

  if ((*message_)[strings::msg_params].keyExists(strings::secondary_graphic)) {
    msg_params[strings::secondary_graphic] =
        (*message_)[strings::msg_params][strings::secondary_graphic];
  }

  if ((*message_)[strings::msg_params].keyExists(strings::soft_buttons)) {
    msg_params[strings::soft_buttons] =
        (*message_)[strings::msg_params][strings::soft_buttons];
    if ((*message_)[strings::msg_params][strings::soft_buttons].length() == 0) {
      app->UnsubscribeFromSoftButtons(function_id());
    } else {
      MessageHelper::SubscribeApplicationToSoftButton(
          (*message_)[strings::msg_params], app, function_id());
    }
  }

  if ((*message_)[strings::msg_params].keyExists(strings::custom_presets)) {
    msg_params[strings::custom_presets] =
        (*message_)[strings::msg_params][strings::custom_presets];
  }

  SendHMIRequest(hmi_apis::FunctionID::UI_Show, &msg_params, true);

  MessageSharedPtr persistentData = new smart_objects::SmartObject(msg_params);
  app->set_show_command(*persistentData);
}

void ShowRequest::on_event(const event_engine::Event& event) {
  LOGGER_AUTO_TRACE(logger_);
  using namespace helpers;

  const smart_objects::SmartObject& message = event.smart_object();

  switch (event.id()) {
    case hmi_apis::FunctionID::UI_Show: {
      LOGGER_DEBUG(logger_, "Received UI_Show event.");
      std::string response_info;
      mobile_apis::Result::eType result_code =
          static_cast<mobile_apis::Result::eType>(
              message[strings::params][hmi_response::code].asInt());

      const bool result = Compare<mobile_api::Result::eType, EQ, ONE>(
          result_code,
          mobile_api::Result::SUCCESS,
          mobile_api::Result::WARNINGS);

      if (mobile_apis::Result::WARNINGS == result_code &&
          message[strings::params].keyExists(hmi_response::message)) {
        response_info =
            message[strings::params][hmi_response::message].asString();
      }

      SendResponse(result,
                   result_code,
                   response_info.empty() ? NULL : response_info.c_str(),
                   &(message[strings::msg_params]));
      break;
    }
    default: {
      LOGGER_ERROR(logger_, "Received unknown event " << event.id());
      break;
    }
  }
}

bool ShowRequest::CheckStringsOfShowRequest() {
  LOGGER_AUTO_TRACE(logger_);
  const char* str;

  if ((*message_)[strings::msg_params].keyExists(strings::main_field_4)) {
    str = (*message_)[strings::msg_params][strings::main_field_4].asCharArray();
    if (strlen(str) && !CheckSyntax(str)) {
      LOGGER_ERROR(logger_, "Invalid main_field_4 syntax check failed");
      return false;
    }
  }
  if ((*message_)[strings::msg_params].keyExists(strings::main_field_3)) {
    str = (*message_)[strings::msg_params][strings::main_field_3].asCharArray();
    if (strlen(str) && !CheckSyntax(str)) {
      LOGGER_ERROR(logger_, "Invalid main_field_3 syntax check failed");
      return false;
    }
  }
  if ((*message_)[strings::msg_params].keyExists(strings::main_field_2)) {
    str = (*message_)[strings::msg_params][strings::main_field_2].asCharArray();
    if (strlen(str) && !CheckSyntax(str)) {
      LOGGER_ERROR(logger_, "Invalid main_field_2 syntax check failed");
      return false;
    }
  }
  if ((*message_)[strings::msg_params].keyExists(strings::main_field_1)) {
    str = (*message_)[strings::msg_params][strings::main_field_1].asCharArray();
    if (strlen(str) && !CheckSyntax(str)) {
      LOGGER_ERROR(logger_, "Invalid main_field_1 syntax check failed");
      return false;
    }
  }
  if ((*message_)[strings::msg_params].keyExists(strings::status_bar)) {
    str = (*message_)[strings::msg_params][strings::status_bar].asCharArray();
    if (strlen(str) && !CheckSyntax(str)) {
      LOGGER_ERROR(logger_, "Invalid status_bar syntax check failed");
      return false;
    }
  }
  if ((*message_)[strings::msg_params].keyExists(strings::media_clock)) {
    str = (*message_)[strings::msg_params][strings::media_clock].asCharArray();
    if (strlen(str) && !CheckSyntax(str)) {
      LOGGER_ERROR(logger_, "Invalid media_clock syntax check failed");
      return false;
    }
  }
  if ((*message_)[strings::msg_params].keyExists(strings::media_track)) {
    str = (*message_)[strings::msg_params][strings::media_track].asCharArray();
    if (strlen(str) && !CheckSyntax(str)) {
      LOGGER_ERROR(logger_, "Invalid media_track syntax check failed");
      return false;
    }
  }
  if ((*message_)[strings::msg_params].keyExists(strings::custom_presets)) {
    smart_objects::SmartObject& custom_presets_array =
        (*message_)[strings::msg_params][strings::custom_presets];
    for (size_t i = 0; i < custom_presets_array.length(); ++i) {
      str = custom_presets_array[i].asCharArray();
      if (!CheckSyntax(str)) {
        LOGGER_ERROR(logger_, "Invalid custom_presets syntax check failed");
        return false;
      }
    }
  }

  if ((*message_)[strings::msg_params].keyExists(strings::graphic)) {
    str = (*message_)[strings::msg_params][strings::graphic][strings::value]
              .asCharArray();
    if (strlen(str) && !CheckSyntax(str)) {
      LOGGER_ERROR(logger_, "Invalid graphic value syntax check failed");
      return false;
    }
  }

  if ((*message_)[strings::msg_params].keyExists(strings::secondary_graphic)) {
    str = (*message_)[strings::msg_params][strings::secondary_graphic]
                     [strings::value].asCharArray();
    if (!CheckSyntax(str)) {
      LOGGER_ERROR(logger_,
                   "Invalid secondary_graphic value syntax check failed");
      return false;
    }
  }
  return true;
}

}  // namespace commands

}  // namespace application_manager<|MERGE_RESOLUTION|>--- conflicted
+++ resolved
@@ -32,7 +32,6 @@
  */
 #include <string.h>
 #include "application_manager/commands/mobile/show_request.h"
-
 #include "application_manager/policies/policy_handler.h"
 #include "application_manager/application.h"
 #include "application_manager/message_helper.h"
@@ -43,34 +42,23 @@
 
 namespace commands {
 
-<<<<<<< HEAD
 ShowRequest::ShowRequest(const MessageSharedPtr& message,
                          ApplicationManager& application_manager)
     : CommandRequestImpl(message, application_manager) {}
-=======
-ShowRequest::ShowRequest(const MessageSharedPtr& message)
-    : CommandRequestImpl(message) {}
->>>>>>> 64ac11d0
 
 ShowRequest::~ShowRequest() {}
 
 void ShowRequest::Run() {
   LOGGER_AUTO_TRACE(logger_);
 
-<<<<<<< HEAD
   ApplicationSharedPtr app = application_manager_.application(connection_key());
-=======
-  ApplicationSharedPtr app =
-      application_manager::ApplicationManagerImpl::instance()->application(
-          connection_key());
->>>>>>> 64ac11d0
 
   if (!app) {
     LOGGER_ERROR(logger_, "Application is not registered");
     SendResponse(false, mobile_apis::Result::APPLICATION_NOT_REGISTERED);
     return;
   }
-  // SDLAQ-CRS-494, VC3.1
+  //SDLAQ-CRS-494, VC3.1
   if ((*message_)[strings::msg_params].empty()) {
     LOGGER_ERROR(logger_, strings::msg_params << " is empty.");
     SendResponse(false, mobile_apis::Result::INVALID_DATA);
@@ -79,14 +67,14 @@
 
   if (!CheckStringsOfShowRequest()) {
     LOGGER_ERROR(logger_, "Incorrect characters in string");
-    SendResponse(false, mobile_apis::Result::INVALID_DATA);
-    return;
-  }
-
-  // ProcessSoftButtons checks strings on the contents incorrect character
+     SendResponse(false, mobile_apis::Result::INVALID_DATA);
+     return;
+   }
+
+  //ProcessSoftButtons checks strings on the contents incorrect character
 
   mobile_apis::Result::eType processing_result = mobile_apis::Result::SUCCESS;
-  if (((*message_)[strings::msg_params].keyExists(strings::soft_buttons)) &&
+  if(((*message_)[strings::msg_params].keyExists(strings::soft_buttons)) &&
       ((*message_)[strings::msg_params][strings::soft_buttons].length() > 0)) {
     processing_result = MessageHelper::ProcessSoftButtons(
         (*message_)[strings::msg_params],
@@ -204,7 +192,7 @@
 
   if ((*message_)[strings::msg_params].keyExists(strings::secondary_graphic)) {
     msg_params[strings::secondary_graphic] =
-        (*message_)[strings::msg_params][strings::secondary_graphic];
+            (*message_)[strings::msg_params][strings::secondary_graphic];
   }
 
   if ((*message_)[strings::msg_params].keyExists(strings::soft_buttons)) {
@@ -241,12 +229,12 @@
       std::string response_info;
       mobile_apis::Result::eType result_code =
           static_cast<mobile_apis::Result::eType>(
-              message[strings::params][hmi_response::code].asInt());
+          message[strings::params][hmi_response::code].asInt());
 
       const bool result = Compare<mobile_api::Result::eType, EQ, ONE>(
-          result_code,
-          mobile_api::Result::SUCCESS,
-          mobile_api::Result::WARNINGS);
+            result_code,
+            mobile_api::Result::SUCCESS,
+            mobile_api::Result::WARNINGS);
 
       if (mobile_apis::Result::WARNINGS == result_code &&
           message[strings::params].keyExists(hmi_response::message)) {
@@ -275,7 +263,7 @@
     str = (*message_)[strings::msg_params][strings::main_field_4].asCharArray();
     if (strlen(str) && !CheckSyntax(str)) {
       LOGGER_ERROR(logger_, "Invalid main_field_4 syntax check failed");
-      return false;
+      return  false;
     }
   }
   if ((*message_)[strings::msg_params].keyExists(strings::main_field_3)) {
@@ -321,15 +309,15 @@
     }
   }
   if ((*message_)[strings::msg_params].keyExists(strings::custom_presets)) {
-    smart_objects::SmartObject& custom_presets_array =
-        (*message_)[strings::msg_params][strings::custom_presets];
-    for (size_t i = 0; i < custom_presets_array.length(); ++i) {
-      str = custom_presets_array[i].asCharArray();
-      if (!CheckSyntax(str)) {
+      smart_objects::SmartObject& custom_presets_array =
+          (*message_)[strings::msg_params][strings::custom_presets];
+      for (size_t i = 0; i < custom_presets_array.length(); ++i) {
+        str = custom_presets_array[i].asCharArray();
+        if (!CheckSyntax(str)) {
         LOGGER_ERROR(logger_, "Invalid custom_presets syntax check failed");
-        return false;
+          return false;
+        }
       }
-    }
   }
 
   if ((*message_)[strings::msg_params].keyExists(strings::graphic)) {
