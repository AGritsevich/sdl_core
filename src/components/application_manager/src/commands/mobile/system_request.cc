--- conflicted
+++ resolved
@@ -438,15 +438,10 @@
       static_cast<mobile_apis::RequestType::eType>(
           (*message_)[strings::msg_params][strings::request_type].asInt());
 
-<<<<<<< HEAD
   const policy::PolicyHandlerInterface& policy_handler =
       application_manager::ApplicationManagerImpl::instance()->GetPolicyHandler();
   if (!policy_handler.IsRequestTypeAllowed(
            application->mobile_app_id(), request_type)) {
-=======
-  if (!policy::PolicyHandler::instance()->IsRequestTypeAllowed(
-          application->mobile_app_id(), request_type)) {
->>>>>>> 6808a525
     SendResponse(false, mobile_apis::Result::DISALLOWED);
     return;
   }
@@ -502,12 +497,8 @@
 
     LOG4CXX_DEBUG(logger_,
                   "Binary data is not present. Trying to find file "
-<<<<<<< HEAD
                       << file_name
                       << " within previously saved app file in "
-=======
-                      << file_name << " within previously saved app file in "
->>>>>>> 6808a525
                       << binary_data_folder);
 
     const AppFile* file = application->GetFile(app_full_file_path);
@@ -624,18 +615,9 @@
   }
   if (!data.keyExists(json::response)) {
     LOG4CXX_ERROR(logger_,
-<<<<<<< HEAD
-                  "QueryApps response does not contain '" << json::response
-                                                          << "' parameter.");
-    return false;
-  }
-  smart_objects::SmartArray* obj_array = data[json::response].asArray();
-  if (NULL == obj_array) {
-=======
                   kQueryAppsValidationFailedPrefix
                       << "QueryApps response does not contain '"
                       << json::response << "' parameter.");
->>>>>>> 6808a525
     return false;
   }
   ApplicationManagerImpl* manager = ApplicationManagerImpl::instance();
