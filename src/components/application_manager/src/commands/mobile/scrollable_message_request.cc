/*

 Copyright (c) 2013, Ford Motor Company
 All rights reserved.

 Redistribution and use in source and binary forms, with or without
 modification, are permitted provided that the following conditions are met:

 Redistributions of source code must retain the above copyright notice, this
 list of conditions and the following disclaimer.

 Redistributions in binary form must reproduce the above copyright notice,
 this list of conditions and the following
 disclaimer in the documentation and/or other materials provided with the
 distribution.

 Neither the name of the Ford Motor Company nor the names of its contributors
 may be used to endorse or promote products derived from this software
 without specific prior written permission.

 THIS SOFTWARE IS PROVIDED BY THE COPYRIGHT HOLDERS AND CONTRIBUTORS "AS IS"
 AND ANY EXPRESS OR IMPLIED WARRANTIES, INCLUDING, BUT NOT LIMITED TO, THE
 IMPLIED WARRANTIES OF MERCHANTABILITY AND FITNESS FOR A PARTICULAR PURPOSE
 ARE DISCLAIMED. IN NO EVENT SHALL THE COPYRIGHT HOLDER OR CONTRIBUTORS BE
 LIABLE FOR ANY DIRECT, INDIRECT, INCIDENTAL, SPECIAL, EXEMPLARY, OR
 CONSEQUENTIAL DAMAGES (INCLUDING, BUT NOT LIMITED TO, PROCUREMENT OF
 SUBSTITUTE GOODS OR SERVICES; LOSS OF USE, DATA, OR PROFITS; OR BUSINESS
 INTERRUPTION) HOWEVER CAUSED AND ON ANY THEORY OF LIABILITY, WHETHER IN
 CONTRACT, STRICT LIABILITY, OR TORT (INCLUDING NEGLIGENCE OR OTHERWISE)
 ARISING IN ANY WAY OUT OF THE USE OF THIS SOFTWARE, EVEN IF ADVISED OF THE
 POSSIBILITY OF SUCH DAMAGE.
 */

#include <string.h>
#include "application_manager/commands/mobile/scrollable_message_request.h"

#include "application_manager/application_impl.h"
#include "application_manager/policies/policy_handler.h"
#include "application_manager/message_helper.h"
#include "interfaces/MOBILE_API.h"
#include "interfaces/HMI_API.h"
#include "utils/helpers.h"

namespace application_manager {

namespace commands {

ScrollableMessageRequest::ScrollableMessageRequest(
<<<<<<< HEAD
    const MessageSharedPtr& message, ApplicationManager& application_manager)
    : CommandRequestImpl(message, application_manager) {
=======
    const MessageSharedPtr& message)
    : CommandRequestImpl(message) {
>>>>>>> 64ac11d0
  subscribe_on_event(hmi_apis::FunctionID::UI_OnResetTimeout);
}

ScrollableMessageRequest::~ScrollableMessageRequest() {}

bool ScrollableMessageRequest::Init() {
  /* Timeout in milliseconds.
     If omitted a standard value of 10000 milliseconds is used.*/
  if ((*message_)[strings::msg_params].keyExists(strings::timeout)) {
    default_timeout_ =
        (*message_)[strings::msg_params][strings::timeout].asUInt();
  } else {
    const int32_t def_value = 30000;
    default_timeout_ = def_value;
  }

  return true;
}

void ScrollableMessageRequest::Run() {
  LOGGER_AUTO_TRACE(logger_);

<<<<<<< HEAD
  ApplicationSharedPtr app = application_manager_.application(connection_key());
=======
  ApplicationSharedPtr app =
      application_manager::ApplicationManagerImpl::instance()->application(
          connection_key());
>>>>>>> 64ac11d0

  if (!app) {
    LOGGER_ERROR(logger_, "Application is not registered");
    SendResponse(false, mobile_apis::Result::APPLICATION_NOT_REGISTERED);
    return;
  }

  // ProcessSoftButtons checks strings on the contents incorrect character

  mobile_apis::Result::eType processing_result =
<<<<<<< HEAD
      MessageHelper::ProcessSoftButtons((*message_)[strings::msg_params],
                                        app,
                                        application_manager_.GetPolicyHandler(),
                                        application_manager_);
=======
      MessageHelper::ProcessSoftButtons(
          (*message_)[strings::msg_params],
          app,
          application_manager::ApplicationManagerImpl::instance()
              ->GetPolicyHandler());
>>>>>>> 64ac11d0

  if (mobile_apis::Result::SUCCESS != processing_result) {
    LOGGER_ERROR(logger_, "Wrong soft buttons parameters!");
    SendResponse(false, processing_result);
    return;
  }

  smart_objects::SmartObject msg_params =
      smart_objects::SmartObject(smart_objects::SmartType_Map);

  msg_params[hmi_request::message_text][hmi_request::field_name] =
      static_cast<int32_t>(
          hmi_apis::Common_TextFieldName::scrollableMessageBody);
  msg_params[hmi_request::message_text][hmi_request::field_text] =
      (*message_)[strings::msg_params][strings::scroll_message_body];
  msg_params[strings::app_id] = app->app_id();
  msg_params[strings::timeout] = default_timeout_;

  if ((*message_)[strings::msg_params].keyExists(strings::soft_buttons)) {
    msg_params[strings::soft_buttons] =
        (*message_)[strings::msg_params][strings::soft_buttons];
    MessageHelper::SubscribeApplicationToSoftButton(
        (*message_)[strings::msg_params], app, function_id());
  }

  SendHMIRequest(hmi_apis::FunctionID::UI_ScrollableMessage, &msg_params, true);
}

void ScrollableMessageRequest::on_event(const event_engine::Event& event) {
  LOGGER_AUTO_TRACE(logger_);
  using namespace helpers;
  const smart_objects::SmartObject& message = event.smart_object();

  switch (event.id()) {
    case hmi_apis::FunctionID::UI_OnResetTimeout: {
      LOGGER_INFO(logger_, "Received UI_OnResetTimeout event");
<<<<<<< HEAD
      application_manager_.updateRequestTimeout(
=======
      ApplicationManagerImpl::instance()->updateRequestTimeout(
>>>>>>> 64ac11d0
          connection_key(), correlation_id(), default_timeout());
      break;
    }
    case hmi_apis::FunctionID::UI_ScrollableMessage: {
      LOGGER_INFO(logger_, "Received UI_ScrollableMessage event");

      mobile_apis::Result::eType result_code =
          static_cast<mobile_apis::Result::eType>(
              message[strings::params][hmi_response::code].asInt());

      HMICapabilities& hmi_capabilities =
          application_manager_.hmi_capabilities();

      bool result = Compare<mobile_api::Result::eType, EQ, ONE>(
          result_code,
          mobile_api::Result::SUCCESS,
          mobile_api::Result::WARNINGS);

      if (mobile_apis::Result::UNSUPPORTED_RESOURCE == result_code &&
          hmi_capabilities.is_ui_cooperating()) {
        result = true;
      }

      SendResponse(result, result_code, NULL, &(message[strings::msg_params]));
      break;
    }
    default: {
      LOGGER_ERROR(logger_, "Received unknown event" << event.id());
      break;
    }
  }
}

}  // namespace commands
}  // namespace application_manager<|MERGE_RESOLUTION|>--- conflicted
+++ resolved
@@ -46,19 +46,15 @@
 namespace commands {
 
 ScrollableMessageRequest::ScrollableMessageRequest(
-<<<<<<< HEAD
     const MessageSharedPtr& message, ApplicationManager& application_manager)
     : CommandRequestImpl(message, application_manager) {
-=======
-    const MessageSharedPtr& message)
-    : CommandRequestImpl(message) {
->>>>>>> 64ac11d0
   subscribe_on_event(hmi_apis::FunctionID::UI_OnResetTimeout);
 }
 
 ScrollableMessageRequest::~ScrollableMessageRequest() {}
 
 bool ScrollableMessageRequest::Init() {
+
   /* Timeout in milliseconds.
      If omitted a standard value of 10000 milliseconds is used.*/
   if ((*message_)[strings::msg_params].keyExists(strings::timeout)) {
@@ -75,13 +71,7 @@
 void ScrollableMessageRequest::Run() {
   LOGGER_AUTO_TRACE(logger_);
 
-<<<<<<< HEAD
   ApplicationSharedPtr app = application_manager_.application(connection_key());
-=======
-  ApplicationSharedPtr app =
-      application_manager::ApplicationManagerImpl::instance()->application(
-          connection_key());
->>>>>>> 64ac11d0
 
   if (!app) {
     LOGGER_ERROR(logger_, "Application is not registered");
@@ -89,21 +79,13 @@
     return;
   }
 
-  // ProcessSoftButtons checks strings on the contents incorrect character
+  //ProcessSoftButtons checks strings on the contents incorrect character
 
   mobile_apis::Result::eType processing_result =
-<<<<<<< HEAD
       MessageHelper::ProcessSoftButtons((*message_)[strings::msg_params],
                                         app,
                                         application_manager_.GetPolicyHandler(),
                                         application_manager_);
-=======
-      MessageHelper::ProcessSoftButtons(
-          (*message_)[strings::msg_params],
-          app,
-          application_manager::ApplicationManagerImpl::instance()
-              ->GetPolicyHandler());
->>>>>>> 64ac11d0
 
   if (mobile_apis::Result::SUCCESS != processing_result) {
     LOGGER_ERROR(logger_, "Wrong soft buttons parameters!");
@@ -140,11 +122,7 @@
   switch (event.id()) {
     case hmi_apis::FunctionID::UI_OnResetTimeout: {
       LOGGER_INFO(logger_, "Received UI_OnResetTimeout event");
-<<<<<<< HEAD
       application_manager_.updateRequestTimeout(
-=======
-      ApplicationManagerImpl::instance()->updateRequestTimeout(
->>>>>>> 64ac11d0
           connection_key(), correlation_id(), default_timeout());
       break;
     }
@@ -159,9 +137,9 @@
           application_manager_.hmi_capabilities();
 
       bool result = Compare<mobile_api::Result::eType, EQ, ONE>(
-          result_code,
-          mobile_api::Result::SUCCESS,
-          mobile_api::Result::WARNINGS);
+            result_code,
+            mobile_api::Result::SUCCESS,
+            mobile_api::Result::WARNINGS);
 
       if (mobile_apis::Result::UNSUPPORTED_RESOURCE == result_code &&
           hmi_capabilities.is_ui_cooperating()) {
@@ -179,4 +157,4 @@
 }
 
 }  // namespace commands
-}  // namespace application_manager+}  // namespace application_manager
