--- conflicted
+++ resolved
@@ -33,9 +33,7 @@
 
 #include <string>
 #include "application_manager/commands/mobile/list_files_request.h"
-
 #include "application_manager/application_impl.h"
-
 #include "application_manager/mobile_command_factory.h"
 #include "utils/file_system.h"
 
@@ -43,14 +41,9 @@
 
 namespace commands {
 
-<<<<<<< HEAD
 ListFilesRequest::ListFilesRequest(const MessageSharedPtr& message,
                                    ApplicationManager& application_manager)
     : CommandRequestImpl(message, application_manager) {}
-=======
-ListFilesRequest::ListFilesRequest(const MessageSharedPtr& message)
-    : CommandRequestImpl(message) {}
->>>>>>> 64ac11d0
 
 ListFilesRequest::~ListFilesRequest() {}
 
@@ -69,24 +62,18 @@
   if ((mobile_api::HMILevel::HMI_NONE == application->hmi_level()) &&
       (application_manager_.get_settings().list_files_in_none() <=
        application->list_files_in_none_count())) {
-    // If application is in the HMI_NONE level the quantity of allowed
-    // DeleteFile request is limited by the configuration profile
+      // If application is in the HMI_NONE level the quantity of allowed
+      // DeleteFile request is limited by the configuration profile
     LOGGER_ERROR(logger_,
                  "Too many requests from the app with HMILevel HMI_NONE ");
-    SendResponse(false, mobile_apis::Result::REJECTED);
-    return;
+      SendResponse(false, mobile_apis::Result::REJECTED);
+      return;
   }
 
   application->increment_list_files_in_none_count();
 
   (*message_)[strings::msg_params][strings::space_available] =
-<<<<<<< HEAD
       static_cast<int32_t>(application->GetAvailableDiskSpace());
-=======
-      static_cast<int32_t>(
-          ApplicationManagerImpl::instance()->GetAvailableSpaceForApp(
-              application->folder_name()));
->>>>>>> 64ac11d0
   uint32_t i = 0;
   const AppFilesMap& app_files = application->getAppFiles();
   for (AppFilesMap::const_iterator it = app_files.begin();
@@ -95,21 +82,16 @@
     std::string filename = it->first.substr(it->first.find_last_of('/') + 1);
     // In AppFile to application stored full path to file. In message required
     // to write only name file.
-<<<<<<< HEAD
     // Plus one required for move to next letter after '/'.
     if (i < application_manager_.get_settings().list_files_response_size()) {
       LOGGER_DEBUG(logger_,
                    "File " + filename + " added to ListFiles response");
-      (*message_)[strings::msg_params][strings::filenames][i++] = filename;
+      (*message_)[strings::msg_params][strings::filenames][i++] = 
+        file_system::RetrieveFileNameFromPath(it->first);
     } else {
       LOGGER_DEBUG(logger_,
                    "File " + filename + " not added to ListFiles response");
     }
-=======
-    // Plus one required for move to next letter after delimiter.
-    (*message_)[strings::msg_params][strings::filenames][i++] =
-        file_system::RetrieveFileNameFromPath(it->first);
->>>>>>> 64ac11d0
   }
   (*message_)[strings::params][strings::message_type] =
       application_manager::MessageType::kResponse;
