--- conflicted
+++ resolved
@@ -32,23 +32,15 @@
  */
 
 #include "application_manager/commands/mobile/set_global_properties_response.h"
-<<<<<<< HEAD
-=======
-#include "application_manager/application_manager_impl.h"
->>>>>>> 64ac11d0
+
 
 namespace application_manager {
 
 namespace commands {
 
 SetGlobalPropertiesResponse::SetGlobalPropertiesResponse(
-<<<<<<< HEAD
     const MessageSharedPtr& message, ApplicationManager& application_manager)
     : CommandResponseImpl(message, application_manager) {}
-=======
-    const MessageSharedPtr& message)
-    : CommandResponseImpl(message) {}
->>>>>>> 64ac11d0
 
 SetGlobalPropertiesResponse::~SetGlobalPropertiesResponse() {}
 
