--- conflicted
+++ resolved
@@ -37,7 +37,6 @@
 
 #include "application_manager/message_helper.h"
 #include "application_manager/application_impl.h"
-
 #include "application_manager/policies/policy_handler.h"
 #include "utils/helpers.h"
 
@@ -47,14 +46,9 @@
 
 namespace smart_objects = NsSmartDeviceLink::NsSmartObjects;
 
-<<<<<<< HEAD
 AlertRequest::AlertRequest(const MessageSharedPtr& message,
                            ApplicationManager& application_manager)
     : CommandRequestImpl(message, application_manager)
-=======
-AlertRequest::AlertRequest(const MessageSharedPtr& message)
-    : CommandRequestImpl(message)
->>>>>>> 64ac11d0
     , awaiting_ui_alert_response_(false)
     , awaiting_tts_speak_response_(false)
     , awaiting_tts_stop_speaking_response_(false)
@@ -84,7 +78,7 @@
   if ((*message_)[strings::msg_params].keyExists(strings::soft_buttons)) {
     LOGGER_INFO(logger_,
                 "Request contains soft buttons - request timeout "
-                "will be set to 0.");
+                 "will be set to 0.");
     default_timeout_ = 0;
   }
 
@@ -112,9 +106,10 @@
 
   if ((tts_chunks_exists && length_tts_chunks) ||
       ((*message_)[strings::msg_params].keyExists(strings::play_tone) &&
-       (*message_)[strings::msg_params][strings::play_tone].asBool())) {
+      (*message_)[strings::msg_params][strings::play_tone].asBool())) {
     awaiting_tts_speak_response_ = true;
   }
+
   SendAlertRequest(app_id);
   if (awaiting_tts_speak_response_) {
     SendSpeakRequest(app_id, tts_chunks_exists, length_tts_chunks);
@@ -130,7 +125,7 @@
   }
   LOGGER_INFO(logger_,
               "Default timeout ignored. "
-              "AlertRequest with soft buttons wait timeout on HMI side");
+               "AlertRequest with soft buttons wait timeout on HMI side");
 }
 
 void AlertRequest::on_event(const event_engine::Event& event) {
@@ -144,15 +139,11 @@
     case hmi_apis::FunctionID::UI_OnResetTimeout: {
       LOGGER_INFO(logger_,
                   "Received UI_OnResetTimeout event "
-                  " or TTS_OnResetTimeout event"
-                      << awaiting_tts_speak_response_ << " "
-                      << awaiting_tts_stop_speaking_response_ << " "
-                      << awaiting_ui_alert_response_);
-<<<<<<< HEAD
+          " or TTS_OnResetTimeout event"
+                   << awaiting_tts_speak_response_ << " "
+                   << awaiting_tts_stop_speaking_response_ << " "
+                   << awaiting_ui_alert_response_);
       application_manager_.updateRequestTimeout(
-=======
-      ApplicationManagerImpl::instance()->updateRequestTimeout(
->>>>>>> 64ac11d0
           connection_key(), correlation_id(), default_timeout());
       break;
     }
@@ -173,10 +164,10 @@
       // Mobile Alert request is successful when UI_Alert is successful
 
       const bool is_alert_ok = Compare<mobile_api::Result::eType, EQ, ONE>(
-          result_code,
-          mobile_apis::Result::SUCCESS,
-          mobile_apis::Result::UNSUPPORTED_RESOURCE,
-          mobile_apis::Result::WARNINGS);
+            result_code,
+            mobile_apis::Result::SUCCESS,
+            mobile_apis::Result::UNSUPPORTED_RESOURCE,
+            mobile_apis::Result::WARNINGS);
 
       is_alert_succeeded_ = is_alert_ok;
       alert_result_ = result_code;
@@ -211,9 +202,9 @@
 
   const bool is_tts_alert_unsupported =
       Compare<mobile_api::Result::eType, EQ, ALL>(
-          mobile_api::Result::UNSUPPORTED_RESOURCE,
-          tts_speak_result_,
-          alert_result_);
+        mobile_api::Result::UNSUPPORTED_RESOURCE,
+        tts_speak_result_,
+        alert_result_);
 
   const bool is_alert_ok = Compare<mobile_api::Result::eType, EQ, ONE>(
       alert_result_, mobile_api::Result::SUCCESS, mobile_api::Result::WARNINGS);
@@ -234,28 +225,26 @@
     alert_result_ = mobile_apis::Result::WARNINGS;
     response_info = "Unsupported phoneme type sent in a prompt";
   } else if (mobile_apis::Result::SUCCESS == tts_speak_result_ &&
-             (mobile_apis::Result::INVALID_ENUM == alert_result_ &&
-              !is_ui_alert_sent_)) {
+            (mobile_apis::Result::INVALID_ENUM == alert_result_ &&
+            !is_ui_alert_sent_)) {
     alert_result_ = mobile_apis::Result::SUCCESS;
     is_alert_succeeded_ = true;
   }
 
   const bool is_tts_not_ok =
       Compare<mobile_api::Result::eType, EQ, ONE>(tts_speak_result_,
-                                                  mobile_api::Result::ABORTED,
-                                                  mobile_api::Result::REJECTED);
+        mobile_api::Result::ABORTED,
+        mobile_api::Result::REJECTED);
 
   if (is_tts_not_ok && !is_ui_alert_sent_) {
     is_alert_succeeded_ = false;
     alert_result_ = tts_speak_result_;
   }
+
   if (mobile_apis::Result::WARNINGS == tts_speak_result_) {
     alert_result_ = mobile_apis::Result::WARNINGS;
   }
-<<<<<<< HEAD
-
-=======
->>>>>>> 64ac11d0
+
   SendResponse(is_alert_succeeded_,
                alert_result_,
                response_info.empty() ? NULL : response_info.c_str(),
@@ -264,12 +253,7 @@
 
 bool AlertRequest::Validate(uint32_t app_id) {
   LOGGER_AUTO_TRACE(logger_);
-<<<<<<< HEAD
   ApplicationSharedPtr app = application_manager_.application(app_id);
-=======
-  ApplicationSharedPtr app =
-      ApplicationManagerImpl::instance()->application(app_id);
->>>>>>> 64ac11d0
 
   if (!app) {
     LOGGER_ERROR(logger_, "No application associated with session key");
@@ -279,8 +263,8 @@
 
   if (mobile_apis::HMILevel::HMI_BACKGROUND == app->hmi_level() &&
       app->IsCommandLimitsExceeded(
-          static_cast<mobile_apis::FunctionID::eType>(function_id()),
-          application_manager::TLimitSource::POLICY_TABLE)) {
+        static_cast<mobile_apis::FunctionID::eType>(function_id()),
+        application_manager::TLimitSource::POLICY_TABLE)) {
     LOGGER_ERROR(logger_, "Alert frequency is too high.");
     SendResponse(false, mobile_apis::Result::REJECTED);
     return false;
@@ -291,21 +275,13 @@
     return false;
   }
 
-  // ProcessSoftButtons checks strings on the contents incorrect character
+  //ProcessSoftButtons checks strings on the contents incorrect character
 
   mobile_apis::Result::eType processing_result =
-<<<<<<< HEAD
       MessageHelper::ProcessSoftButtons((*message_)[strings::msg_params],
                                         app,
                                         application_manager_.GetPolicyHandler(),
                                         application_manager_);
-=======
-      MessageHelper::ProcessSoftButtons(
-          (*message_)[strings::msg_params],
-          app,
-          application_manager::ApplicationManagerImpl::instance()
-              ->GetPolicyHandler());
->>>>>>> 64ac11d0
 
   if (mobile_apis::Result::SUCCESS != processing_result) {
     LOGGER_ERROR(logger_, "INVALID_DATA!");
@@ -330,12 +306,7 @@
 
 void AlertRequest::SendAlertRequest(int32_t app_id) {
   LOGGER_AUTO_TRACE(logger_);
-<<<<<<< HEAD
   ApplicationSharedPtr app = application_manager_.application(app_id);
-=======
-  ApplicationSharedPtr app =
-      ApplicationManagerImpl::instance()->application(app_id);
->>>>>>> 64ac11d0
 
   smart_objects::SmartObject msg_params =
       smart_objects::SmartObject(smart_objects::SmartType_Map);
@@ -347,9 +318,9 @@
   if ((*message_)[strings::msg_params].keyExists(strings::alert_text1)) {
     msg_params[hmi_request::alert_strings][index][hmi_request::field_name] =
         hmi_apis::Common_TextFieldName::alertText1;
-    msg_params[hmi_request::alert_strings][index][hmi_request::field_text] =
-        (*message_)[strings::msg_params][strings::alert_text1];
-    index++;
+     msg_params[hmi_request::alert_strings][index][hmi_request::field_text] =
+         (*message_)[strings::msg_params][strings::alert_text1];
+     index++;
   }
   if ((*message_)[strings::msg_params].keyExists(strings::alert_text2)) {
     msg_params[hmi_request::alert_strings][index][hmi_request::field_name] =
@@ -362,7 +333,7 @@
     msg_params[hmi_request::alert_strings][index][hmi_request::field_name] =
         hmi_apis::Common_TextFieldName::alertText3;
     msg_params[hmi_request::alert_strings][index][hmi_request::field_text] =
-        (*message_)[strings::msg_params][strings::alert_text3];
+         (*message_)[strings::msg_params][strings::alert_text3];
   }
 
   // softButtons
@@ -379,7 +350,7 @@
   // NAVI platform progressIndicator
   if ((*message_)[strings::msg_params].keyExists(strings::progress_indicator)) {
     msg_params[strings::progress_indicator] =
-        (*message_)[strings::msg_params][strings::progress_indicator];
+      (*message_)[strings::msg_params][strings::progress_indicator];
   }
 
   // PASA Alert type
@@ -391,6 +362,7 @@
   // check out if there are alert strings or soft buttons
   if (msg_params[hmi_request::alert_strings].length() > 0 ||
       msg_params.keyExists(hmi_request::soft_buttons)) {
+
     awaiting_ui_alert_response_ = true;
     is_ui_alert_sent_ = true;
     SendHMIRequest(hmi_apis::FunctionID::UI_Alert, &msg_params, true);
@@ -405,7 +377,6 @@
   using namespace smart_objects;
   // crate HMI speak request
   SmartObject msg_params = smart_objects::SmartObject(SmartType_Map);
-
   if (tts_chunks_exists && length_tts_chunks) {
     msg_params[hmi_request::tts_chunks] =
         smart_objects::SmartObject(SmartType_Array);
@@ -429,7 +400,7 @@
     str = (*message_)[strings::msg_params][strings::alert_text1].asCharArray();
     if (!CheckSyntax(str)) {
       LOGGER_ERROR(logger_, "Invalid alert_text_1 syntax check failed");
-      return false;
+      return  false;
     }
   }
 
@@ -437,7 +408,7 @@
     str = (*message_)[strings::msg_params][strings::alert_text2].asCharArray();
     if (!CheckSyntax(str)) {
       LOGGER_ERROR(logger_, "Invalid alert_text_2 syntax check failed");
-      return false;
+      return  false;
     }
   }
 
@@ -445,7 +416,7 @@
     str = (*message_)[strings::msg_params][strings::alert_text3].asCharArray();
     if (!CheckSyntax(str)) {
       LOGGER_ERROR(logger_, "Invalid alert_text_3 syntax check failed");
-      return false;
+      return  false;
     }
   }
 
