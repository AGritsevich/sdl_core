/*
 * Copyright (c) 2013, Ford Motor Company
 * All rights reserved.
 *
 * Redistribution and use in source and binary forms, with or without
 * modification, are permitted provided that the following conditions are met:
 *
 * Redistributions of source code must retain the above copyright notice, this
 * list of conditions and the following disclaimer.
 *
 * Redistributions in binary form must reproduce the above copyright notice,
 * this list of conditions and the following
 * disclaimer in the documentation and/or other materials provided with the
 * distribution.
 *
 * Neither the name of the Ford Motor Company nor the names of its contributors
 * may be used to endorse or promote products derived from this software
 * without specific prior written permission.
 *
 * THIS SOFTWARE IS PROVIDED BY THE COPYRIGHT HOLDERS AND CONTRIBUTORS "AS IS"
 * AND ANY EXPRESS OR IMPLIED WARRANTIES, INCLUDING, BUT NOT LIMITED TO, THE
 * IMPLIED WARRANTIES OF MERCHANTABILITY AND FITNESS FOR A PARTICULAR PURPOSE
 * ARE DISCLAIMED. IN NO EVENT SHALL THE COPYRIGHT HOLDER OR CONTRIBUTORS BE
 * LIABLE FOR ANY DIRECT, INDIRECT, INCIDENTAL, SPECIAL, EXEMPLARY, OR
 * CONSEQUENTIAL DAMAGES (INCLUDING, BUT NOT LIMITED TO, PROCUREMENT OF
 * SUBSTITUTE GOODS OR SERVICES; LOSS OF USE, DATA, OR PROFITS; OR BUSINESS
 * INTERRUPTION) HOWEVER CAUSED AND ON ANY THEORY OF LIABILITY, WHETHER IN
 * CONTRACT, STRICT LIABILITY, OR TORT (INCLUDING NEGLIGENCE OR OTHERWISE)
 * ARISING IN ANY WAY OUT OF THE USE OF THIS SOFTWARE, EVEN IF ADVISED OF THE
 * POSSIBILITY OF SUCH DAMAGE.
 */

#include "application_manager/commands/hmi/on_button_event_notification.h"

#include "application_manager/application_impl.h"
#include "utils/logger.h"

namespace application_manager {

namespace commands {

namespace hmi {

OnButtonEventNotification::OnButtonEventNotification(
<<<<<<< HEAD
    const MessageSharedPtr& message, ApplicationManager& application_manager)
    : NotificationFromHMI(message, application_manager) {}
=======
    const MessageSharedPtr& message)
    : NotificationFromHMI(message) {}
>>>>>>> 64ac11d0

void OnButtonEventNotification::Run() {
  LOGGER_AUTO_TRACE(logger_);

  (*message_)[strings::params][strings::function_id] =
      static_cast<int32_t>(mobile_apis::FunctionID::OnButtonEventID);

  SendNotificationToMobile(message_);
}

}  // namespace hmi

}  // namespace commands

}  // namespace application_manager<|MERGE_RESOLUTION|>--- conflicted
+++ resolved
@@ -31,7 +31,6 @@
  */
 
 #include "application_manager/commands/hmi/on_button_event_notification.h"
-
 #include "application_manager/application_impl.h"
 #include "utils/logger.h"
 
@@ -42,13 +41,8 @@
 namespace hmi {
 
 OnButtonEventNotification::OnButtonEventNotification(
-<<<<<<< HEAD
     const MessageSharedPtr& message, ApplicationManager& application_manager)
     : NotificationFromHMI(message, application_manager) {}
-=======
-    const MessageSharedPtr& message)
-    : NotificationFromHMI(message) {}
->>>>>>> 64ac11d0
 
 void OnButtonEventNotification::Run() {
   LOGGER_AUTO_TRACE(logger_);
@@ -63,4 +57,4 @@
 
 }  // namespace commands
 
-}  // namespace application_manager+}  // namespace application_manager
