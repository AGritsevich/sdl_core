--- conflicted
+++ resolved
@@ -38,15 +38,11 @@
 
 namespace commands {
 
-<<<<<<< HEAD
 RequestFromHMI::RequestFromHMI(const MessageSharedPtr& message,
                                ApplicationManager& application_manager)
     : CommandImpl(message, application_manager)
     , EventObserver(application_manager.event_dispatcher()) {
-=======
-RequestFromHMI::RequestFromHMI(const MessageSharedPtr& message)
-    : CommandImpl(message) {
->>>>>>> 64ac11d0
+
   // Replace HMI app id with Mobile connection id
   ReplaceHMIByMobileAppId(*(message.get()));
 }
@@ -62,19 +58,8 @@
 }
 
 void RequestFromHMI::Run() {}
-<<<<<<< HEAD
 
 void RequestFromHMI::on_event(const event_engine::Event& event) {}
-=======
-
-void RequestFromHMI::on_event(const event_engine::Event& event) {}
-
-void RequestFromHMI::SendResponse(uint32_t correlation_id,
-                                  hmi_apis::FunctionID::eType function_id,
-                                  hmi_apis::Common_Result::eType result_code) {
-  smart_objects::SmartObject* message =
-      new smart_objects::SmartObject(smart_objects::SmartType_Map);
->>>>>>> 64ac11d0
 
 void RequestFromHMI::SendResponse(
     const bool success,
@@ -92,7 +77,6 @@
   application_manager_.ManageHMICommand(message);
 }
 
-<<<<<<< HEAD
 // void RequestFromHMI::SendErrorResponse(uint32_t correlation_id,
 //                                       hmi_apis::FunctionID::eType
 //                                       function_id,
@@ -117,9 +101,11 @@
   (*message)[strings::params][strings::protocol_type] = hmi_protocol_type_;
   (*message)[strings::params][strings::protocol_version] = protocol_version_;
   (*message)[strings::params][strings::correlation_id] = correlation_id;
+  (*message)[strings::params][hmi_response::code] = result_code;
+
+  ApplicationManagerImpl::instance()->ManageHMICommand(message);
 }
 
-=======
->>>>>>> 64ac11d0
+
 }  // namespace commands
-}  // namespace application_manager+}  // namespace application_manager
