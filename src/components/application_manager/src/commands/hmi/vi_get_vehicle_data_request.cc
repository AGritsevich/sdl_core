--- conflicted
+++ resolved
@@ -37,13 +37,8 @@
 namespace commands {
 
 VIGetVehicleDataRequest::VIGetVehicleDataRequest(
-<<<<<<< HEAD
     const MessageSharedPtr& message, ApplicationManager& application_manager)
     : RequestToHMI(message, application_manager) {}
-=======
-    const MessageSharedPtr& message)
-    : RequestToHMI(message) {}
->>>>>>> 64ac11d0
 
 VIGetVehicleDataRequest::~VIGetVehicleDataRequest() {}
 
@@ -55,4 +50,4 @@
 
 }  // namespace commands
 
-}  // namespace application_manager+}  // namespace application_manager
