--- conflicted
+++ resolved
@@ -57,15 +57,9 @@
   params[strings::function_id] =
       static_cast<int32_t>(mobile_apis::FunctionID::eType::OnSystemRequestID);
 
-<<<<<<< HEAD
   // According to HMI API, this should be HMI unique id, but during processing
   // messages from HMI this param is replaced by connection key, so below it
   // will be treated as connection key
-=======
-  const std::string app_id = msg_params[strings::app_id].asString();
-  LOGGER_DEBUG(logger_, "Received OnSystemRequest for " << app_id);
-
->>>>>>> a9899206
   ApplicationSharedPtr app;
   if (msg_params.keyExists(strings::app_id)) {
     const uint32_t app_id = msg_params[strings::app_id].asUInt();
@@ -81,28 +75,16 @@
         application_manager_.GetPolicyHandler();
     const uint32_t selected_app_id = policy_handler.GetAppIdForSending();
     if (0 == selected_app_id) {
-<<<<<<< HEAD
-      LOG4CXX_WARN(logger_,
-                   "Can't select application to forward OnSystemRequest.");
-=======
-      LOGGER_WARN(
-          logger_,
-          "Can't select application to forward OnSystemRequestNotification");
->>>>>>> a9899206
+      LOGGER_WARN(logger_,
+                  "Can't select application to forward OnSystemRequest.");
       return;
     }
     app = application_manager_.application(selected_app_id);
   }
 
   if (!app.valid()) {
-<<<<<<< HEAD
-    LOG4CXX_WARN(logger_,
-                 "No valid application found to forward OnSystemRequest.");
-=======
     LOGGER_WARN(logger_,
-                "Application with connection key " << app_id
-                                                   << "is not registered.");
->>>>>>> a9899206
+                "No valid application found to forward OnSystemRequest.");
     return;
   }
 
