
/**
 * Copyright (c) 2014, Ford Motor Company
 * All rights reserved.
 *
 * Redistribution and use in source and binary forms, with or without
 * modification, are permitted provided that the following conditions are met:
 *
 * Redistributions of source code must retain the above copyright notice, this
 * list of conditions and the following disclaimer.
 *
 * Redistributions in binary form must reproduce the above copyright notice,
 * this list of conditions and the following
 * disclaimer in the documentation and/or other materials provided with the
 * distribution.
 *
 * Neither the name of the Ford Motor Company nor the names of its contributors
 * may be used to endorse or promote products derived from this software
 * without specific prior written permission.
 *
 * THIS SOFTWARE IS PROVIDED BY THE COPYRIGHT HOLDERS AND CONTRIBUTORS "AS IS"
 * AND ANY EXPRESS OR IMPLIED WARRANTIES, INCLUDING, BUT NOT LIMITED TO, THE
 * IMPLIED WARRANTIES OF MERCHANTABILITY AND FITNESS FOR A PARTICULAR PURPOSE
 * ARE DISCLAIMED. IN NO EVENT SHALL THE COPYRIGHT HOLDER OR CONTRIBUTORS BE
 * LIABLE FOR ANY DIRECT, INDIRECT, INCIDENTAL, SPECIAL, EXEMPLARY, OR
 * CONSEQUENTIAL DAMAGES (INCLUDING, BUT NOT LIMITED TO, PROCUREMENT OF
 * SUBSTITUTE GOODS OR SERVICES; LOSS OF USE, DATA, OR PROFITS; OR BUSINESS
 * INTERRUPTION) HOWEVER CAUSED AND ON ANY THEORY OF LIABILITY, WHETHER IN
 * CONTRACT, STRICT LIABILITY, OR TORT (INCLUDING NEGLIGENCE OR OTHERWISE)
 * ARISING IN ANY WAY OUT OF THE USE OF THIS SOFTWARE, EVEN IF ADVISED OF THE
 * POSSIBILITY OF SUCH DAMAGE.
 */

#include "application_manager/commands/hmi/on_app_permission_consent_notification.h"
#include "application_manager/application_manager_impl.h"
#include "application_manager/message_helper.h"
#include "application_manager/policies/policy_handler.h"

namespace application_manager {

namespace commands {

OnAppPermissionConsentNotification::OnAppPermissionConsentNotification(const MessageSharedPtr& message)
<<<<<<< HEAD
    : NotificationFromHMI(message) {
=======
  : NotificationFromHMI(message) {
>>>>>>> 3cd9f8b4
}

OnAppPermissionConsentNotification::~OnAppPermissionConsentNotification() {
}

void OnAppPermissionConsentNotification::Run() {
  LOG4CXX_INFO(logger_, "OnAppPermissionConsentNotification::Run");
  smart_objects::SmartObject& msg_params = (*message_)[strings::msg_params];

  policy::PermissionConsent permission_consent;

  // If user defined group permissions for specific app
  if (msg_params.keyExists(strings::app_id)) {
    uint32_t connection_key = msg_params[strings::app_id].asUInt();
    ApplicationSharedPtr app =
<<<<<<< HEAD
        application_manager::ApplicationManagerImpl::instance()
        ->application(connection_key);
=======
      application_manager::ApplicationManagerImpl::instance()
      ->application(connection_key);
>>>>>>> 3cd9f8b4

    if (app.valid()) {
      permission_consent.policy_app_id = app->mobile_app_id()->asString();
      policy::DeviceParams device_params;
      application_manager::MessageHelper::GetDeviceInfoForHandle(
<<<<<<< HEAD
            app->device(),
            &device_params);
=======
        app->device(),
        &device_params);
>>>>>>> 3cd9f8b4

      permission_consent.device_id = device_params.device_mac_address;
    }
  }

  if (msg_params.keyExists("consentedFunctions")) {
    smart_objects::SmartArray* user_consent =
      msg_params["consentedFunctions"].asArray();

<<<<<<< HEAD
  smart_objects::SmartArray::const_iterator it = user_consent->begin();
  smart_objects::SmartArray::const_iterator it_end = user_consent->end();
  for (; it != it_end; ++it) {
    policy::FunctionalGroupPermission permissions;
    permissions.group_id = (*it)["id"].asInt();
    permissions.group_alias = (*it)["name"].asString();
    if ((*it).keyExists("allowed")) {
      permissions.state = (*it)["allowed"].asBool() ? policy::kAllowed :
                                                      policy::kDisallowed;
    } else {
      permissions.state = policy::kUndefined;
    }
=======
    smart_objects::SmartArray::const_iterator it = user_consent->begin();
    smart_objects::SmartArray::const_iterator it_end = user_consent->end();
    for (; it != it_end; ++it) {
      policy::FunctionalGroupPermission permissions;
      permissions.group_id = (*it)["id"].asInt();
      permissions.group_alias = (*it)["name"].asString();
      if ((*it).keyExists("allowed")) {
        permissions.state = (*it)["allowed"].asBool() ? policy::kAllowed :
                            policy::kDisallowed;
      } else {
        permissions.state = policy::kUndefined;
      }
>>>>>>> 3cd9f8b4

      permission_consent.group_permissions.push_back(permissions);
    }

    permission_consent.consent_source = msg_params["source"].asString();

    policy::PolicyHandler::instance()->OnAppPermissionConsent(
      permission_consent);
  }
}

}  // namespace commands

}  // namespace application_manager<|MERGE_RESOLUTION|>--- conflicted
+++ resolved
@@ -41,11 +41,7 @@
 namespace commands {
 
 OnAppPermissionConsentNotification::OnAppPermissionConsentNotification(const MessageSharedPtr& message)
-<<<<<<< HEAD
     : NotificationFromHMI(message) {
-=======
-  : NotificationFromHMI(message) {
->>>>>>> 3cd9f8b4
 }
 
 OnAppPermissionConsentNotification::~OnAppPermissionConsentNotification() {
@@ -61,25 +57,15 @@
   if (msg_params.keyExists(strings::app_id)) {
     uint32_t connection_key = msg_params[strings::app_id].asUInt();
     ApplicationSharedPtr app =
-<<<<<<< HEAD
         application_manager::ApplicationManagerImpl::instance()
         ->application(connection_key);
-=======
-      application_manager::ApplicationManagerImpl::instance()
-      ->application(connection_key);
->>>>>>> 3cd9f8b4
 
     if (app.valid()) {
       permission_consent.policy_app_id = app->mobile_app_id()->asString();
       policy::DeviceParams device_params;
       application_manager::MessageHelper::GetDeviceInfoForHandle(
-<<<<<<< HEAD
-            app->device(),
-            &device_params);
-=======
         app->device(),
         &device_params);
->>>>>>> 3cd9f8b4
 
       permission_consent.device_id = device_params.device_mac_address;
     }
@@ -89,7 +75,6 @@
     smart_objects::SmartArray* user_consent =
       msg_params["consentedFunctions"].asArray();
 
-<<<<<<< HEAD
   smart_objects::SmartArray::const_iterator it = user_consent->begin();
   smart_objects::SmartArray::const_iterator it_end = user_consent->end();
   for (; it != it_end; ++it) {
@@ -102,20 +87,6 @@
     } else {
       permissions.state = policy::kUndefined;
     }
-=======
-    smart_objects::SmartArray::const_iterator it = user_consent->begin();
-    smart_objects::SmartArray::const_iterator it_end = user_consent->end();
-    for (; it != it_end; ++it) {
-      policy::FunctionalGroupPermission permissions;
-      permissions.group_id = (*it)["id"].asInt();
-      permissions.group_alias = (*it)["name"].asString();
-      if ((*it).keyExists("allowed")) {
-        permissions.state = (*it)["allowed"].asBool() ? policy::kAllowed :
-                            policy::kDisallowed;
-      } else {
-        permissions.state = policy::kUndefined;
-      }
->>>>>>> 3cd9f8b4
 
       permission_consent.group_permissions.push_back(permissions);
     }
