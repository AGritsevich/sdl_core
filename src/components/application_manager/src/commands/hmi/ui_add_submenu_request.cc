/*
 * Copyright (c) 2013, Ford Motor Company
 * All rights reserved.
 *
 * Redistribution and use in source and binary forms, with or without
 * modification, are permitted provided that the following conditions are met:
 *
 * Redistributions of source code must retain the above copyright notice, this
 * list of conditions and the following disclaimer.
 *
 * Redistributions in binary form must reproduce the above copyright notice,
 * this list of conditions and the following
 * disclaimer in the documentation and/or other materials provided with the
 * distribution.
 *
 * Neither the name of the Ford Motor Company nor the names of its contributors
 * may be used to endorse or promote products derived from this software
 * without specific prior written permission.
 *
 * THIS SOFTWARE IS PROVIDED BY THE COPYRIGHT HOLDERS AND CONTRIBUTORS "AS IS"
 * AND ANY EXPRESS OR IMPLIED WARRANTIES, INCLUDING, BUT NOT LIMITED TO, THE
 * IMPLIED WARRANTIES OF MERCHANTABILITY AND FITNESS FOR A PARTICULAR PURPOSE
 * ARE DISCLAIMED. IN NO EVENT SHALL THE COPYRIGHT HOLDER OR CONTRIBUTORS BE
 * LIABLE FOR ANY DIRECT, INDIRECT, INCIDENTAL, SPECIAL, EXEMPLARY, OR
 * CONSEQUENTIAL DAMAGES (INCLUDING, BUT NOT LIMITED TO, PROCUREMENT OF
 * SUBSTITUTE GOODS OR SERVICES; LOSS OF USE, DATA, OR PROFITS; OR BUSINESS
 * INTERRUPTION) HOWEVER CAUSED AND ON ANY THEORY OF LIABILITY, WHETHER IN
 * CONTRACT, STRICT LIABILITY, OR TORT (INCLUDING NEGLIGENCE OR OTHERWISE)
 * ARISING IN ANY WAY OUT OF THE USE OF THIS SOFTWARE, EVEN IF ADVISED OF THE
 * POSSIBILITY OF SUCH DAMAGE.
 */

#include "application_manager/commands/hmi/ui_add_submenu_request.h"

namespace application_manager {

namespace commands {

<<<<<<< HEAD
UIAddSubmenuRequest::UIAddSubmenuRequest(
    const MessageSharedPtr& message, ApplicationManager& application_manager)
    : RequestToHMI(message, application_manager) {}
=======
UIAddSubmenuRequest::UIAddSubmenuRequest(const MessageSharedPtr& message)
    : RequestToHMI(message) {}
>>>>>>> 64ac11d0

UIAddSubmenuRequest::~UIAddSubmenuRequest() {}

void UIAddSubmenuRequest::Run() {
  LOGGER_AUTO_TRACE(logger_);

  SendRequest();
}

}  // namespace commands

}  // namespace application_manager<|MERGE_RESOLUTION|>--- conflicted
+++ resolved
@@ -36,14 +36,9 @@
 
 namespace commands {
 
-<<<<<<< HEAD
 UIAddSubmenuRequest::UIAddSubmenuRequest(
     const MessageSharedPtr& message, ApplicationManager& application_manager)
     : RequestToHMI(message, application_manager) {}
-=======
-UIAddSubmenuRequest::UIAddSubmenuRequest(const MessageSharedPtr& message)
-    : RequestToHMI(message) {}
->>>>>>> 64ac11d0
 
 UIAddSubmenuRequest::~UIAddSubmenuRequest() {}
 
@@ -55,4 +50,4 @@
 
 }  // namespace commands
 
-}  // namespace application_manager+}  // namespace application_manager
