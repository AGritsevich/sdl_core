--- conflicted
+++ resolved
@@ -37,14 +37,9 @@
 
 namespace commands {
 
-<<<<<<< HEAD
 OnVIPrndlNotification::OnVIPrndlNotification(
     const MessageSharedPtr& message, ApplicationManager& application_manager)
     : NotificationFromHMI(message, application_manager) {}
-=======
-OnVIPrndlNotification::OnVIPrndlNotification(const MessageSharedPtr& message)
-    : NotificationFromHMI(message) {}
->>>>>>> 64ac11d0
 
 OnVIPrndlNotification::~OnVIPrndlNotification() {}
 
@@ -60,4 +55,4 @@
 
 }  // namespace commands
 
-}  // namespace application_manager+}  // namespace application_manager
