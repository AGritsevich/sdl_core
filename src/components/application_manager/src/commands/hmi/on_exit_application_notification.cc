/*
 * Copyright (c) 2013, Ford Motor Company
 * All rights reserved.
 *
 * Redistribution and use in source and binary forms, with or without
 * modification, are permitted provided that the following conditions are met:
 *
 * Redistributions of source code must retain the above copyright notice, this
 * list of conditions and the following disclaimer.
 *
 * Redistributions in binary form must reproduce the above copyright notice,
 * this list of conditions and the following
 * disclaimer in the documentation and/or other materials provided with the
 * distribution.
 *
 * Neither the name of the Ford Motor Company nor the names of its contributors
 * may be used to endorse or promote products derived from this software
 * without specific prior written permission.
 *
 * THIS SOFTWARE IS PROVIDED BY THE COPYRIGHT HOLDERS AND CONTRIBUTORS "AS IS"
 * AND ANY EXPRESS OR IMPLIED WARRANTIES, INCLUDING, BUT NOT LIMITED TO, THE
 * IMPLIED WARRANTIES OF MERCHANTABILITY AND FITNESS FOR A PARTICULAR PURPOSE
 * ARE DISCLAIMED. IN NO EVENT SHALL THE COPYRIGHT HOLDER OR CONTRIBUTORS BE
 * LIABLE FOR ANY DIRECT, INDIRECT, INCIDENTAL, SPECIAL, EXEMPLARY, OR
 * CONSEQUENTIAL DAMAGES (INCLUDING, BUT NOT LIMITED TO, PROCUREMENT OF
 * SUBSTITUTE GOODS OR SERVICES; LOSS OF USE, DATA, OR PROFITS; OR BUSINESS
 * INTERRUPTION) HOWEVER CAUSED AND ON ANY THEORY OF LIABILITY, WHETHER IN
 * CONTRACT, STRICT LIABILITY, OR TORT (INCLUDING NEGLIGENCE OR OTHERWISE)
 * ARISING IN ANY WAY OUT OF THE USE OF THIS SOFTWARE, EVEN IF ADVISED OF THE
 * POSSIBILITY OF SUCH DAMAGE.
 */

#include "application_manager/commands/hmi/on_exit_application_notification.h"
#include "application_manager/application_manager_impl.h"
#include "application_manager/application_impl.h"
#include "application_manager/message_helper.h"
#include "interfaces/MOBILE_API.h"
#include "interfaces/HMI_API.h"

namespace application_manager {

namespace commands {

OnExitApplicationNotification::OnExitApplicationNotification(
    const MessageSharedPtr& message) : NotificationFromHMI(message) {
}

OnExitApplicationNotification::~OnExitApplicationNotification() {
}

void OnExitApplicationNotification::Run() {
  LOG4CXX_AUTO_TRACE(logger_);

  using namespace mobile_apis;
  using namespace hmi_apis;

  ApplicationManagerImpl* app_mgr = ApplicationManagerImpl::instance();
  uint32_t app_id = (*message_)[strings::msg_params][strings::app_id].asUInt();
  ApplicationSharedPtr app_impl = app_mgr->application(app_id);
      
  if (!(app_impl.valid())) {
    LOG4CXX_ERROR(logger_, "Application does not exist");
    return;
  }

  Common_ApplicationExitReason::eType reason;
  reason = static_cast<Common_ApplicationExitReason::eType>
      ((*message_)[strings::msg_params][strings::reason].asInt());

  switch (reason) {
    case Common_ApplicationExitReason::USER_EXIT: {
      break;
    }
    case Common_ApplicationExitReason::UNAUTHORIZED_TRANSPORT_REGISTRATION: {
      MessageHelper::SendOnAppInterfaceUnregisteredNotificationToMobile(
          app_impl->app_id(), 
          AppInterfaceUnregisteredReason::APP_UNAUTHORIZED);
      app_mgr->UnregisterApplication(app_impl->app_id(), Result::SUCCESS);
      return;
    }
    default: {
      LOG4CXX_WARN(logger_, "Unhandled reason");
      return;
    }
  }
<<<<<<< HEAD

  ApplicationManagerImpl::instance()->ChangeAppsHMILevel(app_impl->app_id(),
                                                         HMILevel::HMI_NONE);

  app_impl->set_audio_streaming_state(AudioStreamingState::NOT_AUDIBLE);
  app_impl->set_system_context(SystemContext::SYSCTXT_MAIN);
  MessageHelper::SendHMIStatusNotification(*app_impl);
=======
  using namespace mobile_apis;
  ApplicationManagerImpl::instance()->SetState<false>(app_impl->app_id(),
                                                      HMILevel::HMI_NONE,
                                                      AudioStreamingState::NOT_AUDIBLE,
                                                      SystemContext::SYSCTXT_MAIN);
>>>>>>> 5daa049e
}

}  // namespace commands

}  // namespace application_manager<|MERGE_RESOLUTION|>--- conflicted
+++ resolved
@@ -83,21 +83,11 @@
       return;
     }
   }
-<<<<<<< HEAD
-
-  ApplicationManagerImpl::instance()->ChangeAppsHMILevel(app_impl->app_id(),
-                                                         HMILevel::HMI_NONE);
-
-  app_impl->set_audio_streaming_state(AudioStreamingState::NOT_AUDIBLE);
-  app_impl->set_system_context(SystemContext::SYSCTXT_MAIN);
-  MessageHelper::SendHMIStatusNotification(*app_impl);
-=======
   using namespace mobile_apis;
   ApplicationManagerImpl::instance()->SetState<false>(app_impl->app_id(),
                                                       HMILevel::HMI_NONE,
                                                       AudioStreamingState::NOT_AUDIBLE,
                                                       SystemContext::SYSCTXT_MAIN);
->>>>>>> 5daa049e
 }
 
 }  // namespace commands
