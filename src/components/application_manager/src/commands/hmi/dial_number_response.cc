/*
 * Copyright (c) 2013, Ford Motor Company
 * All rights reserved.
 *
 * Redistribution and use in source and binary forms, with or without
 * modification, are permitted provided that the following conditions are met:
 *
 * Redistributions of source code must retain the above copyright notice, this
 * list of conditions and the following disclaimer.
 *
 * Redistributions in binary form must reproduce the above copyright notice,
 * this list of conditions and the following
 * disclaimer in the documentation and/or other materials provided with the
 * distribution.
 *
 * Neither the name of the Ford Motor Company nor the names of its contributors
 * may be used to endorse or promote products derived from this software
 * without specific prior written permission.
 *
 * THIS SOFTWARE IS PROVIDED BY THE COPYRIGHT HOLDERS AND CONTRIBUTORS "AS IS"
 * AND ANY EXPRESS OR IMPLIED WARRANTIES, INCLUDING, BUT NOT LIMITED TO, THE
 * IMPLIED WARRANTIES OF MERCHANTABILITY AND FITNESS FOR A PARTICULAR PURPOSE
 * ARE DISCLAIMED. IN NO EVENT SHALL THE COPYRIGHT HOLDER OR CONTRIBUTORS BE
 * LIABLE FOR ANY DIRECT, INDIRECT, INCIDENTAL, SPECIAL, EXEMPLARY, OR
 * CONSEQUENTIAL DAMAGES (INCLUDING, BUT NOT LIMITED TO, PROCUREMENT OF
 * SUBSTITUTE GOODS OR SERVICES; LOSS OF USE, DATA, OR PROFITS; OR BUSINESS
 * INTERRUPTION) HOWEVER CAUSED AND ON ANY THEORY OF LIABILITY, WHETHER IN
 * CONTRACT, STRICT LIABILITY, OR TORT (INCLUDING NEGLIGENCE OR OTHERWISE)
 * ARISING IN ANY WAY OUT OF THE USE OF THIS SOFTWARE, EVEN IF ADVISED OF THE
 * POSSIBILITY OF SUCH DAMAGE.
 */
#include "application_manager/commands/hmi/dial_number_response.h"

namespace application_manager {

namespace commands {

namespace hmi {

<<<<<<< HEAD
DialNumberResponse::DialNumberResponse(const MessageSharedPtr& message,
                                       ApplicationManager& application_manager)
    : ResponseFromHMI(message, application_manager) {}
=======
DialNumberResponse::DialNumberResponse(const MessageSharedPtr& message)
    : ResponseFromHMI(message) {}
>>>>>>> 64ac11d0

DialNumberResponse::~DialNumberResponse() {}

void DialNumberResponse::Run() {
  event_engine::Event event(
      hmi_apis::FunctionID::BasicCommunication_DialNumber);
  event.set_smart_object(*message_);
  event.raise(application_manager_.event_dispatcher());
}

}  // namespace hmi

}  // namespace commands

}  // namespace application_manager<|MERGE_RESOLUTION|>--- conflicted
+++ resolved
@@ -37,14 +37,9 @@
 
 namespace hmi {
 
-<<<<<<< HEAD
 DialNumberResponse::DialNumberResponse(const MessageSharedPtr& message,
                                        ApplicationManager& application_manager)
     : ResponseFromHMI(message, application_manager) {}
-=======
-DialNumberResponse::DialNumberResponse(const MessageSharedPtr& message)
-    : ResponseFromHMI(message) {}
->>>>>>> 64ac11d0
 
 DialNumberResponse::~DialNumberResponse() {}
 
@@ -55,7 +50,7 @@
   event.raise(application_manager_.event_dispatcher());
 }
 
-}  // namespace hmi
+} // namespace hmi
 
 }  // namespace commands
 
