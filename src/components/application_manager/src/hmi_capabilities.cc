--- conflicted
+++ resolved
@@ -52,55 +52,19 @@
 CREATE_LOGGERPTR_GLOBAL(logger_, "HMICapabilities")
 
 namespace {
+
 std::map<std::string, hmi_apis::Common_VrCapabilities::eType>
     vr_enum_capabilities;
 std::map<std::string, hmi_apis::Common_ButtonName::eType> button_enum_name;
 std::map<std::string, hmi_apis::Common_TextFieldName::eType>
     text_fields_enum_name;
 std::map<std::string, hmi_apis::Common_MediaClockFormat::eType>
-<<<<<<< HEAD
-    media_clock_enum_name = {
-        {"CLOCK1", hmi_apis::Common_MediaClockFormat::CLOCK1},
-        {"CLOCK2", hmi_apis::Common_MediaClockFormat::CLOCK2},
-        {"CLOCK3", hmi_apis::Common_MediaClockFormat::CLOCK3},
-        {"CLOCKTEXT1", hmi_apis::Common_MediaClockFormat::CLOCKTEXT1},
-        {"CLOCKTEXT2", hmi_apis::Common_MediaClockFormat::CLOCKTEXT2},
-        {"CLOCKTEXT3", hmi_apis::Common_MediaClockFormat::CLOCKTEXT3},
-        {"CLOCKTEXT4", hmi_apis::Common_MediaClockFormat::CLOCKTEXT4},
-};
-
-std::map<std::string, hmi_apis::Common_ImageType::eType> image_type_enum = {
-    {"STATIC", hmi_apis::Common_ImageType::STATIC},
-    {"DYNAMIC", hmi_apis::Common_ImageType::DYNAMIC}};
-
-std::map<std::string, hmi_apis::Common_SamplingRate::eType> sampling_rate_enum =
-    {{"RATE_8KHZ", hmi_apis::Common_SamplingRate::RATE_8KHZ},
-     {"8KHZ", hmi_apis::Common_SamplingRate::RATE_8KHZ},
-     {"RATE_16KHZ", hmi_apis::Common_SamplingRate::RATE_16KHZ},
-     {"16KHZ", hmi_apis::Common_SamplingRate::RATE_16KHZ},
-     {"RATE_22KHZ", hmi_apis::Common_SamplingRate::RATE_22KHZ},
-     {"22KHZ", hmi_apis::Common_SamplingRate::RATE_22KHZ},
-     {"RATE_44KHZ", hmi_apis::Common_SamplingRate::RATE_44KHZ},
-     {"44KHZ", hmi_apis::Common_SamplingRate::RATE_44KHZ}};
-
-std::map<std::string, hmi_apis::Common_BitsPerSample::eType>
-    bit_per_sample_enum = {
-        {"RATE_8_BIT", hmi_apis::Common_BitsPerSample::RATE_8_BIT},
-        {"8_BIT", hmi_apis::Common_BitsPerSample::RATE_8_BIT},
-        {"RATE_16_BIT", hmi_apis::Common_BitsPerSample::RATE_16_BIT},
-        {"16_BIT", hmi_apis::Common_BitsPerSample::RATE_16_BIT}};
-
-std::map<std::string, hmi_apis::Common_AudioType::eType> audio_type_enum = {
-    {"PCM", hmi_apis::Common_AudioType::PCM}};
-
-=======
     media_clock_enum_name;
 std::map<std::string, hmi_apis::Common_ImageType::eType> image_type_enum;
 std::map<std::string, hmi_apis::Common_SamplingRate::eType> sampling_rate_enum;
 std::map<std::string, hmi_apis::Common_BitsPerSample::eType>
     bit_per_sample_enum;
 std::map<std::string, hmi_apis::Common_AudioType::eType> audio_type_enum;
->>>>>>> 0b2525a9
 std::map<std::string, hmi_apis::Common_HmiZoneCapabilities::eType>
     hmi_zone_enum;
 std::map<std::string, hmi_apis::Common_ImageFieldName::eType>
@@ -350,7 +314,8 @@
   character_set_enum.insert(std::make_pair(
       std::string("CID2SET"), hmi_apis::Common_CharacterSet::CID2SET));
 }
-}
+
+}  // namespace
 
 HMICapabilities::HMICapabilities(ApplicationManager& app_mngr)
     : is_vr_cooperating_(false)
@@ -385,7 +350,6 @@
     , is_phone_call_supported_(false)
     , app_mngr_(app_mngr)
     , hmi_language_handler_(app_mngr) {
-
   InitCapabilities();
   if (false == app_mngr_.get_settings().launch_hmi()) {
     is_vr_ready_response_recieved_ = true;
@@ -966,7 +930,6 @@
         set_audio_pass_thru_capabilities(audio_capabilities_so);
       }
 
-<<<<<<< HEAD
       if (check_existing_json_member(ui, "pcmStreamCapabilities")) {
         Json::Value pcm_capabilities = ui.get("pcmStreamCapabilities", "");
         smart_objects::SmartObject pcm_capabilities_so =
@@ -992,9 +955,6 @@
       }
 
       if (check_existing_json_member(ui, "hmiZoneCapabilities")) {
-=======
-      if (ui.HasMember("hmiZoneCapabilities")) {
->>>>>>> 0b2525a9
         smart_objects::SmartObject hmi_zone_capabilities_so =
             smart_objects::SmartObject(smart_objects::SmartType_Array);
         int32_t index = 0;
