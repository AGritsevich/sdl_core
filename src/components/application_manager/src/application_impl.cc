/**
 * Copyright (c) 2013, Ford Motor Company
 * All rights reserved.
 *
 * Redistribution and use in source and binary forms, with or without
 * modification, are permitted provided that the following conditions are met:
 *
 * Redistributions of source code must retain the above copyright notice, this
 * list of conditions and the following disclaimer.
 *
 * Redistributions in binary form must reproduce the above copyright notice,
 * this list of conditions and the following
 * disclaimer in the documentation and/or other materials provided with the
 * distribution.
 *
 * Neither the name of the Ford Motor Company nor the names of its contributors
 * may be used to endorse or promote products derived from this software
 * without specific prior written permission.
 *
 * THIS SOFTWARE IS PROVIDED BY THE COPYRIGHT HOLDERS AND CONTRIBUTORS "AS IS"
 * AND ANY EXPRESS OR IMPLIED WARRANTIES, INCLUDING, BUT NOT LIMITED TO, THE
 * IMPLIED WARRANTIES OF MERCHANTABILITY AND FITNESS FOR A PARTICULAR PURPOSE
 * ARE DISCLAIMED. IN NO EVENT SHALL THE COPYRIGHT HOLDER OR CONTRIBUTORS BE
 * LIABLE FOR ANY DIRECT, INDIRECT, INCIDENTAL, SPECIAL, EXEMPLARY, OR
 * CONSEQUENTIAL DAMAGES (INCLUDING, BUT NOT LIMITED TO, PROCUREMENT OF
 * SUBSTITUTE GOODS OR SERVICES; LOSS OF USE, DATA, OR PROFITS; OR BUSINESS
 * INTERRUPTION) HOWEVER CAUSED AND ON ANY THEORY OF LIABILITY, WHETHER IN
 * CONTRACT, STRICT LIABILITY, OR TORT (INCLUDING NEGLIGENCE OR OTHERWISE)
 * ARISING IN ANY WAY OUT OF THE USE OF THIS SOFTWARE, EVEN IF ADVISED OF THE
 * POSSIBILITY OF SUCH DAMAGE.
 */

#include <string>
#include <stdlib.h>
#include "application_manager/application_impl.h"
#include "application_manager/message_helper.h"
#include "config_profile/profile.h"
#include "utils/file_system.h"
#include "utils/logger.h"


namespace application_manager {

CREATE_LOGGERPTR_GLOBAL(logger_, "ApplicationManager")

ApplicationImpl::ApplicationImpl(
    uint32_t application_id,
    const std::string& global_app_id,
    usage_statistics::StatisticsManager* statistics_manager)
    : app_id_(application_id),
      active_message_(NULL),
      is_media_(false),
      hmi_supports_navi_streaming_(false),
      allowed_support_navigation_(false),
      hmi_level_(mobile_api::HMILevel::HMI_NONE),
      put_file_in_none_count_(0),
      delete_file_in_none_count_(0),
      list_files_in_none_count_(0),
      system_context_(mobile_api::SystemContext::SYSCTXT_MAIN),
      audio_streaming_state_(mobile_api::AudioStreamingState::NOT_AUDIBLE),
      is_app_allowed_(true),
      has_been_activated_(false),
      tts_speak_state_(false),
      device_(0),
      grammar_id_(0),
      usage_report_(global_app_id, statistics_manager),
      protocol_version_(ProtocolVersion::kV3) {

  // subscribe application to custom button by default
  SubscribeToButton(mobile_apis::ButtonName::CUSTOM_BUTTON);
}

ApplicationImpl::~ApplicationImpl() {
  // TODO(AK): check if this is correct assimption
  if (active_message_) {
    delete active_message_;
    active_message_ = NULL;
  }

  subscribed_buttons_.clear();
  subscribed_vehicle_info_.clear();
  if (is_perform_interaction_active()) {
    set_perform_interaction_active(0);
    set_perform_interaction_mode(-1);
    DeletePerformInteractionChoiceSetMap();
  }
  CleanupFiles();
}

void ApplicationImpl::CloseActiveMessage() {
  delete active_message_;
  active_message_ = NULL;
}

bool ApplicationImpl::IsFullscreen() const {
  return mobile_api::HMILevel::HMI_FULL == hmi_level_;
}

bool ApplicationImpl::MakeFullscreen() {
  hmi_level_ = mobile_api::HMILevel::HMI_FULL;
  if (is_media_ && !tts_speak_state_) {
    audio_streaming_state_ = mobile_api::AudioStreamingState::AUDIBLE;
  }
  system_context_ = mobile_api::SystemContext::SYSCTXT_MAIN;
  if (!has_been_activated_) {
    has_been_activated_ = true;
  }
  return true;
}

bool ApplicationImpl::IsAudible() const {
  return mobile_api::HMILevel::HMI_FULL == hmi_level_
      || mobile_api::HMILevel::HMI_LIMITED == hmi_level_;
}

void ApplicationImpl::MakeNotAudible() {
  hmi_level_ = mobile_api::HMILevel::HMI_BACKGROUND;
  audio_streaming_state_ = mobile_api::AudioStreamingState::NOT_AUDIBLE;
}

bool ApplicationImpl::allowed_support_navigation() const {
  return allowed_support_navigation_;
}

void ApplicationImpl::set_allowed_support_navigation(bool allow) {
  allowed_support_navigation_ = allow;
}

const smart_objects::SmartObject* ApplicationImpl::active_message() const {
  return active_message_;
}

const Version& ApplicationImpl::version() const {
  return version_;
}

void ApplicationImpl::set_hmi_application_id(uint32_t hmi_app_id) {
  hmi_app_id_ = hmi_app_id;
}

const std::string& ApplicationImpl::name() const {
  return app_name_;
}

const std::string ApplicationImpl::folder_name() const {
  return name() + mobile_app_id()->asString();
}

bool ApplicationImpl::is_media_application() const {
  return is_media_;
}

const mobile_api::HMILevel::eType& ApplicationImpl::hmi_level() const {
  return hmi_level_;
}

const uint32_t ApplicationImpl::put_file_in_none_count() const {
  return put_file_in_none_count_;
}

const uint32_t ApplicationImpl::delete_file_in_none_count() const {
  return delete_file_in_none_count_;
}

const uint32_t ApplicationImpl::list_files_in_none_count() const {
  return list_files_in_none_count_;
}

const mobile_api::SystemContext::eType&
ApplicationImpl::system_context() const {
  return system_context_;
}

const std::string& ApplicationImpl::app_icon_path() const {
  return app_icon_path_;
}

connection_handler::DeviceHandle ApplicationImpl::device() const {
  return device_;
}

void ApplicationImpl::set_version(const Version& ver) {
  version_ = ver;
}

void ApplicationImpl::set_name(const std::string& name) {
  app_name_ = name;
}

void ApplicationImpl::set_is_media_application(bool is_media) {
  is_media_ = is_media;
  // Audio streaming state for non-media application can not be different
  // from NOT_AUDIBLE
  if (!is_media)
    set_audio_streaming_state(mobile_api::AudioStreamingState::NOT_AUDIBLE);
}

void ApplicationImpl::set_tts_speak_state(bool state_tts_speak) {
  tts_speak_state_ = state_tts_speak;
}

bool ApplicationImpl::tts_speak_state() {
  return tts_speak_state_;
}

void ApplicationImpl::set_hmi_level(
    const mobile_api::HMILevel::eType& hmi_level) {
  if (mobile_api::HMILevel::HMI_NONE != hmi_level_ &&
      mobile_api::HMILevel::HMI_NONE == hmi_level) {
    put_file_in_none_count_ = 0;
    delete_file_in_none_count_ = 0;
    list_files_in_none_count_ = 0;
  }

  hmi_level_ = hmi_level;
  usage_report_.RecordHmiStateChanged(hmi_level);
}

void ApplicationImpl::set_hmi_supports_navi_streaming(const bool& supports) {
  hmi_supports_navi_streaming_ = supports;
}

bool ApplicationImpl::hmi_supports_navi_streaming() const {
  return hmi_supports_navi_streaming_;
}

void ApplicationImpl::increment_put_file_in_none_count() {
  ++put_file_in_none_count_;
}

void ApplicationImpl::increment_delete_file_in_none_count() {
  ++delete_file_in_none_count_;
}

void ApplicationImpl::increment_list_files_in_none_count() {
  ++list_files_in_none_count_;
}

void ApplicationImpl::set_system_context(
    const mobile_api::SystemContext::eType& system_context) {
  system_context_ = system_context;
}

void ApplicationImpl::set_audio_streaming_state(
    const mobile_api::AudioStreamingState::eType& state) {
  if (!is_media_application()
      && state != mobile_api::AudioStreamingState::NOT_AUDIBLE) {
    LOG4CXX_WARN(logger_, "Trying to set audio streaming state"
                  " for non-media application to different from NOT_AUDIBLE");
    return;
  }
  audio_streaming_state_ = state;
}

bool ApplicationImpl::set_app_icon_path(const std::string& path) {
  if (app_files_.find(path) != app_files_.end()) {
    app_icon_path_ = path;
    return true;
  }
  return false;
}

void ApplicationImpl::set_app_allowed(const bool& allowed) {
  is_app_allowed_ = allowed;
}

void ApplicationImpl::set_device(connection_handler::DeviceHandle device) {
  device_ = device;
}

uint32_t ApplicationImpl::get_grammar_id() const {
  return grammar_id_;
}

void ApplicationImpl::set_grammar_id(uint32_t value) {
  grammar_id_ = value;
}

bool ApplicationImpl::has_been_activated() const {
  return has_been_activated_;
}

<<<<<<< HEAD
void ApplicationImpl::set_protocol_version(ProtocolVersion protocol_version) {
  protocol_version_ = protocol_version;
}

ProtocolVersion ApplicationImpl::protocol_version() {
=======
void ApplicationImpl::set_protocol_version(
    const ProtocolVersion& protocol_version) {
  protocol_version_ = protocol_version;
}

ProtocolVersion ApplicationImpl::protocol_version() const {
>>>>>>> 3966d472
  return protocol_version_;
}

bool ApplicationImpl::AddFile(AppFile& file) {
  if (app_files_.count(file.file_name) == 0) {
    app_files_[file.file_name] = file;
    return true;
  }
  return false;
}

bool ApplicationImpl::UpdateFile(AppFile& file) {
  if (app_files_.count(file.file_name) != 0) {
    app_files_[file.file_name] = file;
    return true;
  }
  return false;
}

bool ApplicationImpl::DeleteFile(const std::string& file_name) {
  AppFilesMap::iterator it = app_files_.find(file_name);
  if (it != app_files_.end()) {
    app_files_.erase(it);
    return true;
  }
  return false;
}

const AppFilesMap& ApplicationImpl::getAppFiles() const {
  return this->app_files_;
}

const AppFile* ApplicationImpl::GetFile(const std::string& file_name) {
   if (app_files_.find(file_name) != app_files_.end()) {
     return &(app_files_[file_name]);
   }
   return NULL;
}

bool ApplicationImpl::SubscribeToButton(mobile_apis::ButtonName::eType btn_name) {
  size_t old_size = subscribed_buttons_.size();
  subscribed_buttons_.insert(btn_name);
  return (subscribed_buttons_.size() == old_size + 1);
}

bool ApplicationImpl::IsSubscribedToButton(mobile_apis::ButtonName::eType btn_name) {
  std::set<mobile_apis::ButtonName::eType>::iterator it = subscribed_buttons_.find(btn_name);
  return (subscribed_buttons_.end() != it);
}
bool ApplicationImpl::UnsubscribeFromButton(mobile_apis::ButtonName::eType btn_name) {
  size_t old_size = subscribed_buttons_.size();
  subscribed_buttons_.erase(btn_name);
  return (subscribed_buttons_.size() == old_size - 1);
}

bool ApplicationImpl::SubscribeToIVI(uint32_t vehicle_info_type_) {
  size_t old_size = subscribed_vehicle_info_.size();
  subscribed_vehicle_info_.insert(vehicle_info_type_);
  return (subscribed_vehicle_info_.size() == old_size + 1);
}

bool ApplicationImpl::IsSubscribedToIVI(uint32_t vehicle_info_type_) {
  std::set<uint32_t>::iterator it = subscribed_vehicle_info_.find(
      vehicle_info_type_);
  return (subscribed_vehicle_info_.end() != it);
}

bool ApplicationImpl::UnsubscribeFromIVI(uint32_t vehicle_info_type_) {
  size_t old_size = subscribed_vehicle_info_.size();
  subscribed_vehicle_info_.erase(vehicle_info_type_);
  return (subscribed_vehicle_info_.size() == old_size - 1);
}

UsageStatistics& ApplicationImpl::usage_report() {
  return usage_report_;
}

const std::set<mobile_apis::ButtonName::eType>& ApplicationImpl::SubscribedButtons() const {
  return subscribed_buttons_;
}

const std::set<uint32_t>& ApplicationImpl::SubscribesIVI() const {
  return subscribed_vehicle_info_;
}

uint32_t ApplicationImpl::nextHash() {
  hash_val_ = rand();
  return hash_val_;
}

uint32_t ApplicationImpl::curHash() const {
  return hash_val_;
}

uint32_t ApplicationImpl::UpdateHash() {
  uint32_t new_hash= nextHash();
  MessageHelper::SendHashUpdateNotification(app_id());
  return new_hash;
}

void ApplicationImpl::CleanupFiles() {
  std::string directory_name =
      profile::Profile::instance()->app_storage_folder();
  directory_name += "/" + folder_name();

  if (file_system::DirectoryExists(directory_name)) {
    std::vector<std::string> files = file_system::ListFiles(
            directory_name);
    AppFilesMap::const_iterator app_files_it;

    for (std::vector<std::string>::const_iterator it = files.begin();
         it != files.end(); ++it) {
      std::string file_name = directory_name;
      file_name += "/";
      file_name += *it;
      app_files_it = app_files_.find(file_name);
      if ((app_files_it == app_files_.end()) ||
          (!app_files_it->second.is_persistent)) {
          file_system::DeleteFile(file_name);
      }
    }

    file_system::RemoveDirectory(directory_name, false);
  }
  app_files_.clear();
}

}  // namespace application_manager<|MERGE_RESOLUTION|>--- conflicted
+++ resolved
@@ -280,20 +280,12 @@
   return has_been_activated_;
 }
 
-<<<<<<< HEAD
-void ApplicationImpl::set_protocol_version(ProtocolVersion protocol_version) {
-  protocol_version_ = protocol_version;
-}
-
-ProtocolVersion ApplicationImpl::protocol_version() {
-=======
 void ApplicationImpl::set_protocol_version(
     const ProtocolVersion& protocol_version) {
   protocol_version_ = protocol_version;
 }
 
 ProtocolVersion ApplicationImpl::protocol_version() const {
->>>>>>> 3966d472
   return protocol_version_;
 }
 
