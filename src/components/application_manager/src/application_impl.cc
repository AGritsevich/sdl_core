--- conflicted
+++ resolved
@@ -71,20 +71,14 @@
 }
 
 CREATE_LOGGERPTR_GLOBAL(logger_, "ApplicationManager")
-
 namespace application_manager {
-
 ApplicationImpl::ApplicationImpl(
-    uint32_t application_id,
-    const std::string& mobile_app_id,
-    const std::string& mac_address,
-    const custom_str::CustomString& app_name,
-<<<<<<< HEAD
+      uint32_t application_id,
+      const std::string& mobile_app_id,
+      const std::string& mac_address,
+      const custom_str::CustomString& app_name,
     utils::SharedPtr<usage_statistics::StatisticsManager> statistics_manager,
     ApplicationManager& application_manager)
-=======
-    utils::SharedPtr<usage_statistics::StatisticsManager> statistics_manager)
->>>>>>> 64ac11d0
     : grammar_id_(0)
     , hmi_app_id_(0)
     , app_id_(application_id)
@@ -120,20 +114,12 @@
     , audio_stream_suspend_timer_(
           "AudioStreamSuspend",
           new ::timer::TimerTaskImpl<ApplicationImpl>(
-<<<<<<< HEAD
               this, &ApplicationImpl::OnAudioStreamSuspend))
     , application_manager_(application_manager) {
   cmd_number_to_time_limits_[mobile_apis::FunctionID::ReadDIDID] = {
       date_time::DateTime::getCurrentTime(), 0};
   cmd_number_to_time_limits_[mobile_apis::FunctionID::GetVehicleDataID] = {
       date_time::DateTime::getCurrentTime(), 0};
-=======
-              this, &ApplicationImpl::OnAudioStreamSuspend)) {
-  cmd_number_to_time_limits_[mobile_apis::FunctionID::ReadDIDID] =
-      std::make_pair(date_time::DateTime::getCurrentTime(), 0);
-  cmd_number_to_time_limits_[mobile_apis::FunctionID::GetVehicleDataID] =
-      std::make_pair(date_time::DateTime::getCurrentTime(), 0);
->>>>>>> 64ac11d0
 
   set_mobile_app_id(mobile_app_id);
   set_name(app_name);
@@ -141,13 +127,14 @@
   MarkUnregistered();
   // subscribe application to custom button by default
   SubscribeToButton(mobile_apis::ButtonName::CUSTOM_BUTTON);
+
   // load persistent files
   LoadPersistentFiles();
   HmiStatePtr initial_state = application_manager_.CreateRegularState(
-      app_id(),
-      mobile_apis::HMILevel::INVALID_ENUM,
-      mobile_apis::AudioStreamingState::INVALID_ENUM,
-      mobile_api::SystemContext::SYSCTXT_MAIN);
+          app_id(),
+          mobile_apis::HMILevel::INVALID_ENUM,
+          mobile_apis::AudioStreamingState::INVALID_ENUM,
+          mobile_api::SystemContext::SYSCTXT_MAIN);
   state_.InitState(initial_state);
 
   video_stream_suspend_timeout_ =
@@ -222,6 +209,7 @@
   LOGGER_AUTO_TRACE(logger_);
   state_.AddState(state);
 }
+
 void ApplicationImpl::RemovePostponedState() {
   LOGGER_AUTO_TRACE(logger_);
   state_.RemoveState(HmiState::STATE_ID_POSTPONED);
@@ -331,7 +319,7 @@
   return device_;
 }
 
-const std::string& ApplicationImpl::mac_address() const {
+const std::string& ApplicationImpl::mac_address() const{
   return mac_address_;
 }
 
@@ -408,22 +396,14 @@
     LOGGER_TRACE(logger_, "ServiceType = Video");
     if (!video_streaming_approved()) {
       LOGGER_TRACE(logger_, "Video streaming not approved");
-<<<<<<< HEAD
       MessageHelper::SendNaviStartStream(app_id(), application_manager_);
-=======
-      MessageHelper::SendNaviStartStream(app_id());
->>>>>>> 64ac11d0
       set_video_stream_retry_number(0);
     }
   } else if (ServiceType::kAudio == service_type) {
     LOGGER_TRACE(logger_, "ServiceType = Audio");
     if (!audio_streaming_approved()) {
       LOGGER_TRACE(logger_, "Audio streaming not approved");
-<<<<<<< HEAD
       MessageHelper::SendAudioStartStream(app_id(), application_manager_);
-=======
-      MessageHelper::SendAudioStartStream(app_id());
->>>>>>> 64ac11d0
       set_audio_stream_retry_number(0);
     }
   }
@@ -465,6 +445,7 @@
   set_video_streaming_approved(false);
   set_video_stream_retry_number(0);
 }
+
 void ApplicationImpl::StopAudioStreaming() {
   LOGGER_AUTO_TRACE(logger_);
   audio_stream_suspend_timer_.Stop();
@@ -621,8 +602,8 @@
 bool ApplicationImpl::AddFile(const AppFile& file) {
   if (app_files_.count(file.file_name) == 0) {
     LOGGER_INFO(logger_,
-                "AddFile file " << file.file_name << " File type is "
-                                << file.file_type);
+                 "AddFile file " << file.file_name << " File type is "
+                                 << file.file_type);
     app_files_[file.file_name] = file;
     return true;
   }
@@ -632,8 +613,8 @@
 bool ApplicationImpl::UpdateFile(const AppFile& file) {
   if (app_files_.count(file.file_name) != 0) {
     LOGGER_INFO(logger_,
-                "UpdateFile file " << file.file_name << " File type is "
-                                   << file.file_type);
+                 "UpdateFile file " << file.file_name << " File type is "
+                                    << file.file_type);
     app_files_[file.file_name] = file;
     return true;
   }
@@ -644,8 +625,8 @@
   AppFilesMap::iterator it = app_files_.find(file_name);
   if (it != app_files_.end()) {
     LOGGER_INFO(logger_,
-                "DeleteFile file " << it->second.file_name << " File type is "
-                                   << it->second.file_type);
+                 "DeleteFile file " << it->second.file_name << " File type is "
+                                    << it->second.file_type);
     app_files_.erase(it);
     return true;
   }
@@ -716,7 +697,7 @@
           cmd_number_to_time_limits_.find(cmd_id);
       if (cmd_number_to_time_limits_.end() == it) {
         LOGGER_WARN(logger_,
-                    "Limits for command id " << cmd_id << "had not been set.");
+                     "Limits for command id " << cmd_id << "had not been set.");
         return true;
       }
 
@@ -737,11 +718,11 @@
       }
 
       LOGGER_INFO(logger_,
-                  "Time Info: "
+                   "Time Info: "
                       << "\n Current: " << current.tv_sec << "\n Limit: ("
                       << limit.first.tv_sec << "," << limit.second
-                      << ")"
-                         "\n frequency_restrictions: ("
+                       << ")"
+                          "\n frequency_restrictions: ("
                       << frequency_restrictions.first << ","
                       << frequency_restrictions.second << ")");
       if (current.tv_sec < limit.first.tv_sec + frequency_restrictions.second) {
@@ -777,8 +758,7 @@
           cmd_number_to_time_limits_.find(cmd_id);
       // If no command with cmd_id had been executed yet, just add to limits
       if (cmd_number_to_time_limits_.end() == it) {
-        cmd_number_to_time_limits_[cmd_id] =
-            std::make_pair(current, dummy_limit);
+        cmd_number_to_time_limits_[cmd_id] = {current, dummy_limit};
         return false;
       }
 
@@ -792,7 +772,7 @@
         return true;
       }
 
-      cmd_number_to_time_limits_[cmd_id] = std::make_pair(current, dummy_limit);
+      cmd_number_to_time_limits_[cmd_id] = {current, dummy_limit};
 
       return false;
       break;
@@ -830,7 +810,6 @@
 
 void ApplicationImpl::UpdateHash() {
   LOGGER_AUTO_TRACE(logger_);
-<<<<<<< HEAD
   hash_val_ =
       utils::gen_hash(application_manager_.get_settings().hash_string_size());
   set_is_application_data_changed(true);
@@ -840,19 +819,7 @@
 
 void ApplicationImpl::CleanupFiles() {
   std::string directory_name =
-      application_manager_.get_settings().app_storage_folder();
-  directory_name += "/" + folder_name();
-=======
-  hash_val_ = utils::gen_hash(profile::Profile::instance()->hash_string_size());
-  set_is_application_data_changed(true);
-  MessageHelper::SendHashUpdateNotification(app_id());
-}
-
-void ApplicationImpl::CleanupFiles() {
-  profile::Profile* profile = profile::Profile::instance();
-  std::string directory_name =
-      file_system::ConcatPath(profile->app_storage_folder(), folder_name());
->>>>>>> 64ac11d0
+      file_system::ConcatPath(application_manager_.get_settings().app_storage_folder(), folder_name());
 
   if (file_system::DirectoryExists(directory_name)) {
     std::vector<std::string> files = file_system::ListFiles(directory_name);
@@ -878,15 +845,10 @@
   using namespace profile;
 
   if (kWaitingForRegistration == app_state_) {
-<<<<<<< HEAD
     const std::string app_icon_dir(
         application_manager_.get_settings().app_icons_folder());
-    const std::string full_icon_path(app_icon_dir + "/" + mobile_app_id_);
-=======
-    const std::string app_icon_dir(Profile::instance()->app_icons_folder());
     const std::string full_icon_path(
         file_system::ConcatPath(app_icon_dir, mobile_app_id_));
->>>>>>> 64ac11d0
     if (file_system::FileExists(full_icon_path)) {
       AppFile file;
       file.is_persistent = true;
@@ -898,14 +860,8 @@
     return;
   }
 
-<<<<<<< HEAD
-  std::string directory_name =
-      application_manager_.get_settings().app_storage_folder();
-  directory_name += "/" + folder_name();
-=======
   std::string directory_name = file_system::ConcatPath(
-      Profile::instance()->app_storage_folder(), folder_name());
->>>>>>> 64ac11d0
+      application_manager_.get_settings().app_storage_folder(), folder_name());
 
   if (file_system::DirectoryExists(directory_name)) {
     std::vector<std::string> persistent_files =
@@ -937,10 +893,9 @@
   const uint32_t app_quota =
       application_manager_.get_settings().app_dir_quota();
   std::string app_storage_path =
-      application_manager_.get_settings().app_storage_folder();
-
-  app_storage_path += "/";
-  app_storage_path += folder_name();
+        file_system::ConcatPath(
+            application_manager_.get_settings().app_storage_folder(), 
+            folder_name(); 
 
   if (file_system::DirectoryExists(app_storage_path)) {
     size_t size_of_directory = file_system::DirectorySize(app_storage_path);
