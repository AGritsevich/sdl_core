/*
 Copyright (c) 2013, Ford Motor Company
 All rights reserved.

 Redistribution and use in source and binary forms, with or without
 modification, are permitted provided that the following conditions are met:

 Redistributions of source code must retain the above copyright notice, this
 list of conditions and the following disclaimer.

 Redistributions in binary form must reproduce the above copyright notice,
 this list of conditions and the following
 disclaimer in the documentation and/or other materials provided with the
 distribution.

 Neither the name of the Ford Motor Company nor the names of its contributors
 may be used to endorse or promote products derived from this software
 without specific prior written permission.

 THIS SOFTWARE IS PROVIDED BY THE COPYRIGHT HOLDERS AND CONTRIBUTORS "AS IS"
 AND ANY EXPRESS OR IMPLIED WARRANTIES, INCLUDING, BUT NOT LIMITED TO, THE
 IMPLIED WARRANTIES OF MERCHANTABILITY AND FITNESS FOR A PARTICULAR PURPOSE
 ARE DISCLAIMED. IN NO EVENT SHALL THE COPYRIGHT HOLDER OR CONTRIBUTORS BE
 LIABLE FOR ANY DIRECT, INDIRECT, INCIDENTAL, SPECIAL, EXEMPLARY, OR
 CONSEQUENTIAL DAMAGES (INCLUDING, BUT NOT LIMITED TO, PROCUREMENT OF
 SUBSTITUTE GOODS OR SERVICES; LOSS OF USE, DATA, OR PROFITS; OR BUSINESS
 INTERRUPTION) HOWEVER CAUSED AND ON ANY THEORY OF LIABILITY, WHETHER IN
 CONTRACT, STRICT LIABILITY, OR TORT (INCLUDING NEGLIGENCE OR OTHERWISE)
 ARISING IN ANY WAY OUT OF THE USE OF THIS SOFTWARE, EVEN IF ADVISED OF THE
 POSSIBILITY OF SUCH DAMAGE.
 */

#include "application_manager/policies/pt_exchange_handler_ext.h"

#include <fstream>
#include <string>

#include "application_manager/message_helper.h"
#include "config_profile/profile.h"
#include "utils/file_system.h"

using application_manager::MessageHelper;
using profile::Profile;
using std::string;


namespace policy {

CREATE_LOGGERPTR_GLOBAL(logger_, "PTExchangeHandlerExt")

PTExchangeHandlerExt::PTExchangeHandlerExt(PolicyHandler* policy_handler)
<<<<<<< HEAD
    : PTExchangeHandler(),
      policy_handler_(policy_handler) {
=======
  : PTExchangeHandler(),
    policy_handler_(policy_handler) {
>>>>>>> 3966d472
  DCHECK(policy_handler_);
}

PTExchangeHandlerExt::~PTExchangeHandlerExt() {
}

bool PTExchangeHandlerExt::StartExchange() {
  LOG4CXX_INFO(logger_, "PolicyHandler::StartExchange");
  PolicyManager* policy_manager = policy_handler_->policy_manager();
  if (!policy_manager) {
    LOG4CXX_WARN(logger_, "The shared library of policy is not loaded");
    return false;
  }
  string policy_snapshot_file_name =
<<<<<<< HEAD
      Profile::instance()->policies_snapshot_file_name();
=======
    Profile::instance()->policies_snapshot_file_name();
>>>>>>> 3966d472
  BinaryMessageSptr pt_snapshot = policy_manager->RequestPTUpdate();
  if (pt_snapshot.valid()) {
    if (file_system::WriteBinaryFile(policy_snapshot_file_name, *pt_snapshot)) {
      MessageHelper::SendPolicyUpdate(policy_snapshot_file_name,
                                      policy_manager->TimeoutExchange(),
                                      policy_manager->RetrySequenceDelaysSeconds());
      return true;
    } else {
      LOG4CXX_ERROR(logger_, "Failed to write snapshot file");
    }
  } else {
    LOG4CXX_ERROR(logger_, "Failed to obtain policy table snapshot");
  }
  return false;
}

}  //  namespace policy<|MERGE_RESOLUTION|>--- conflicted
+++ resolved
@@ -49,13 +49,8 @@
 CREATE_LOGGERPTR_GLOBAL(logger_, "PTExchangeHandlerExt")
 
 PTExchangeHandlerExt::PTExchangeHandlerExt(PolicyHandler* policy_handler)
-<<<<<<< HEAD
-    : PTExchangeHandler(),
-      policy_handler_(policy_handler) {
-=======
   : PTExchangeHandler(),
     policy_handler_(policy_handler) {
->>>>>>> 3966d472
   DCHECK(policy_handler_);
 }
 
@@ -70,11 +65,7 @@
     return false;
   }
   string policy_snapshot_file_name =
-<<<<<<< HEAD
-      Profile::instance()->policies_snapshot_file_name();
-=======
     Profile::instance()->policies_snapshot_file_name();
->>>>>>> 3966d472
   BinaryMessageSptr pt_snapshot = policy_manager->RequestPTUpdate();
   if (pt_snapshot.valid()) {
     if (file_system::WriteBinaryFile(policy_snapshot_file_name, *pt_snapshot)) {
