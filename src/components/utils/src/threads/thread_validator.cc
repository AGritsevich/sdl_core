--- conflicted
+++ resolved
@@ -49,21 +49,14 @@
     LOGGER_ERROR(logger_,
                  "Single-threaded object created at thread "
                      << creation_thread_id_ << " is accessed from thread "
-<<<<<<< HEAD
-                     << current_id
-#ifdef BACKTRACE_SUPPORT
-                     << "\n" << utils::Backtrace()
-#endif
-                     );
-=======
                      << current_id);
->>>>>>> 64ac11d0
   }
 }
 
 PlatformThreadHandle SingleThreadSimpleValidator::creation_thread_id() const {
   return creation_thread_id_;
 }
+
 
 SingleThreadValidator::SingleThreadValidator()
     : owning_thread_id_(Thread::CurrentId()) {}
@@ -80,22 +73,9 @@
     LOGGER_ERROR(logger_,
                  "Single-threaded object owned by thread "
                      << owning_thread_id_ << " is accessed from thread "
-<<<<<<< HEAD
-                     << current_id << "\n"
-#ifdef BACKTRACE_SUPPORT
-                     << utils::Backtrace()
-#endif
-                     );
-  }
-}
-
-}  // namespace threads
-
-// vim: set ts=2 sw=2 et:
-=======
                      << current_id << "\n");
   }
 }
 
-}  // namespace threads
->>>>>>> 64ac11d0
+
+} // namespace threads
