/**
 * \file LOG4CXXLogger.hpp
 * \brief Definitions required by logger.
 * Stores device information
 *
 * Copyright (c) 2013, Ford Motor Company
 * All rights reserved.
 *
 * Redistribution and use in source and binary forms, with or without
 * modification, are permitted provided that the following conditions are met:
 *
 * Redistributions of source code must retain the above copyright notice, this
 * list of conditions and the following disclaimer.
 *
 * Redistributions in binary form must reproduce the above copyright notice,
 * this list of conditions and the following
 * disclaimer in the documentation and/or other materials provided with the
 * distribution.
 *
 * Neither the name of the Ford Motor Company nor the names of its contributors
 * may be used to endorse or promote products derived from this software
 * without specific prior written permission.
 *
 * THIS SOFTWARE IS PROVIDED BY THE COPYRIGHT HOLDERS AND CONTRIBUTORS "AS IS"
 * AND ANY EXPRESS OR IMPLIED WARRANTIES, INCLUDING, BUT NOT LIMITED TO, THE
 * IMPLIED WARRANTIES OF MERCHANTABILITY AND FITNESS FOR A PARTICULAR PURPOSE
 * ARE DISCLAIMED. IN NO EVENT SHALL THE COPYRIGHT HOLDER OR CONTRIBUTORS BE
 * LIABLE FOR ANY DIRECT, INDIRECT, INCIDENTAL, SPECIAL, EXEMPLARY, OR
 * CONSEQUENTIAL DAMAGES (INCLUDING, BUT NOT LIMITED TO, PROCUREMENT OF
 * SUBSTITUTE GOODS OR SERVICES; LOSS OF USE, DATA, OR PROFITS; OR BUSINESS
 * INTERRUPTION) HOWEVER CAUSED AND ON ANY THEORY OF LIABILITY, WHETHER IN
 * CONTRACT, STRICT LIABILITY, OR TORT (INCLUDING NEGLIGENCE OR OTHERWISE)
 * ARISING IN ANY WAY OUT OF THE USE OF THIS SOFTWARE, EVEN IF ADVISED OF THE
 * POSSIBILITY OF SUCH DAMAGE.
 */

#ifndef LOG4CXXLOGGER_HPP_
  #include <errno.h>
  #include <string.h>
  #include <log4cxx/logger.h>
  #include <log4cxx/propertyconfigurator.h>

namespace log4cxx
{

<<<<<<< HEAD
//    #undef LOG4CXX_INFO
//    #define LOG4CXX_INFO(x,y)
//    #undef LOG4CXX_WARN
//    #define LOG4CXX_WARN(x,y)
//    #undef LOG4CXX_ERROR
//    #define LOG4CXX_ERROR(x,y)
    #undef LOG4CXX_TRACE
    #define LOG4CXX_TRACE(x,y)
=======
#ifdef ENABLE_LOG
    #define LOG4CXX_IS_TRACE_ENABLED(logger) logger->isTraceEnabled()
>>>>>>> 0d2b6fe7

    #define LOG4CXX_INFO_EXT(logger, logEvent) LOG4CXX_INFO(logger, __PRETTY_FUNCTION__ << ": " << logEvent)
    #define LOG4CXX_INFO_STR_EXT(logger, logEvent) LOG4CXX_INFO_STR(logger, __PRETTY_FUNCTION__ << ": " << logEvent)

    #define LOG4CXX_TRACE_EXT(logger, logEvent) LOG4CXX_TRACE(logger, __PRETTY_FUNCTION__ << ": " << logEvent)
    #define LOG4CXX_TRACE_STR_EXT(logger, logEvent) LOG4CXX_TRACE_STR(logger, __PRETTY_FUNCTION__ << ": " << logEvent)

    #define LOG4CXX_DEBUG_EXT(logger, logEvent) LOG4CXX_DEBUG(logger, __PRETTY_FUNCTION__ << ": " << logEvent)
    #define LOG4CXX_DEBUG_STR_EXT(logger, logEvent) LOG4CXX_DEBUG_STR(logger, __PRETTY_FUNCTION__ << ": " << logEvent)

    #define LOG4CXX_WARN_EXT(logger, logEvent) LOG4CXX_WARN(logger, __PRETTY_FUNCTION__ << ": " << logEvent)
    #define LOG4CXX_WARN_STR_EXT(logger, logEvent) LOG4CXX_WARN_STR(logger, __PRETTY_FUNCTION__ << ": " << logEvent)

    #define LOG4CXX_ERROR_EXT(logger, logEvent) LOG4CXX_ERROR(logger, __PRETTY_FUNCTION__ << ": " << logEvent)
    #define LOG4CXX_ERROR_STR_EXT(logger, logEvent) LOG4CXX_ERROR_STR(logger, __PRETTY_FUNCTION__ << ": " << logEvent)

    #define LOG4CXX_FATAL_EXT(logger, logEvent) LOG4CXX_FATAL(logger, __PRETTY_FUNCTION__ << ": " << logEvent)
    #define LOG4CXX_FATAL_STR_EXT(logger, logEvent) LOG4CXX_FATAL_STR(logger, __PRETTY_FUNCTION__ << ": " << logEvent)

    #define LOG4CXX_TRACE_ENTER(logger) LOG4CXX_TRACE(logger, "ENTER: " << __PRETTY_FUNCTION__ )
    #define LOG4CXX_TRACE_EXIT(logger) LOG4CXX_TRACE(logger, "EXIT: " << __PRETTY_FUNCTION__ )

    #define LOG4CXX_ERROR_WITH_ERRNO(logger, message) LOG4CXX_ERROR(logger, message << ", error code " << errno << " (" << strerror(errno) << ")")
#else
    #define LOG4CXX_IS_TRACE_ENABLED(logger) false

    #undef LOG4CXX_INFO
    #define LOG4CXX_INFO(x,y)

    #undef LOG4CXX_WARN
    #define LOG4CXX_WARN(x,y)

    #undef LOG4CXX_ERROR
    #define LOG4CXX_ERROR(x,y)

    #undef LOG4CXX_ERROR_WITH_ERRNO
    #define LOG4CXX_ERROR_WITH_ERRNO(x,y)

    #undef LOG4CXX_TRACE
    #define LOG4CXX_TRACE(x,y)

    #undef LOG4CXX_DEBUG
    #define LOG4CXX_DEBUG(x,y)

    #undef LOG4CXX_FATAL
    #define LOG4CXX_FATAL(x,y)

    #define LOG4CXX_INFO_EXT(logger, logEvent)
    #define LOG4CXX_INFO_STR_EXT(logger, logEvent)

    #define LOG4CXX_TRACE_EXT(logger, logEvent)
    #define LOG4CXX_TRACE_STR_EXT(logger, logEvent)

    #define LOG4CXX_DEBUG_EXT(logger, logEvent)
    #define LOG4CXX_DEBUG_STR_EXT(logger, logEvent)

    #define LOG4CXX_WARN_EXT(logger, logEvent)
    #define LOG4CXX_WARN_STR_EXT(logger, logEvent)

    #define LOG4CXX_ERROR_EXT(logger, logEvent)
    #define LOG4CXX_ERROR_STR_EXT(logger, logEvent)

    #define LOG4CXX_FATAL_EXT(logger, logEvent)
    #define LOG4CXX_FATAL_STR_EXT(logger, logEvent)

    #define LOG4CXX_TRACE_ENTER(logger)
    #define LOG4CXX_TRACE_EXIT(logger)

#endif // ENABLE_LOG
}

#define LOG4CXXLOGGER_HPP_


#endif /* LOG4CXXLOGGER_HPP_ */<|MERGE_RESOLUTION|>--- conflicted
+++ resolved
@@ -42,20 +42,8 @@
 
 namespace log4cxx
 {
-
-<<<<<<< HEAD
-//    #undef LOG4CXX_INFO
-//    #define LOG4CXX_INFO(x,y)
-//    #undef LOG4CXX_WARN
-//    #define LOG4CXX_WARN(x,y)
-//    #undef LOG4CXX_ERROR
-//    #define LOG4CXX_ERROR(x,y)
-    #undef LOG4CXX_TRACE
-    #define LOG4CXX_TRACE(x,y)
-=======
 #ifdef ENABLE_LOG
     #define LOG4CXX_IS_TRACE_ENABLED(logger) logger->isTraceEnabled()
->>>>>>> 0d2b6fe7
 
     #define LOG4CXX_INFO_EXT(logger, logEvent) LOG4CXX_INFO(logger, __PRETTY_FUNCTION__ << ": " << logEvent)
     #define LOG4CXX_INFO_STR_EXT(logger, logEvent) LOG4CXX_INFO_STR(logger, __PRETTY_FUNCTION__ << ": " << logEvent)
