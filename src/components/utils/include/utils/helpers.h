--- conflicted
+++ resolved
@@ -31,23 +31,13 @@
  */
 #ifndef SRC_COMPONENTS_UTILS_INCLUDE_UTILS_HELPERS_H
 #define SRC_COMPONENTS_UTILS_INCLUDE_UTILS_HELPERS_H
-<<<<<<< HEAD
-#include <algorithm>
-=======
-
-#include <algorithm>
-
->>>>>>> 64ac11d0
+#include<algorithm>
 /**
  * These helpers allows to simplify compare strategy between some objects.
  * Suppose user has some enum with value E with some numbers of possible values
  * enum E {V1, V2, V3, V5};
  * So we want to know if some user-input value is belong to one of the enum's
-<<<<<<< HEAD
- *subset.
-=======
  * subset.
->>>>>>> 64ac11d0
  * Usually user has to do next routine
  *
  * E input_value = V3;
@@ -67,80 +57,71 @@
  */
 namespace helpers {
 
-template <typename T>
-bool EQ(T what, T to) {
-  return what == to;
-}
+  template<typename T>
+  bool EQ (T what, T to) {
+    return what == to;
+  }
 
-template <typename T>
-bool NEQ(T what, T to) {
-  return !EQ<T>(what, to);
-}
+  template<typename T>
+  bool NEQ (T what, T to) {
+    return !EQ<T>(what, to);
+  }
 
-<<<<<<< HEAD
-template <class U = bool>
-bool ALL(U what, U to) {
-  return what && to;
-}
-
-template <class U = bool>
-bool ONE(U what, U to) {
-=======
 inline bool ALL(bool what, bool to) {
-  return what && to;
-}
+    return what && to;
+  }
 
 inline bool ONE(bool what, bool to) {
->>>>>>> 64ac11d0
-  return what || to;
-}
+    return what || to;
+  }
 
-template <typename T,
-          bool (*CompareType)(T, T),
-          bool (*CmpStrategy)(bool, bool)>
-bool Compare(T what, T to) {
-  return CompareType(what, to);
-}
+  template <typename T,
+            bool (*CompareType)(T ,T),
+            bool (*CmpStrategy)(bool ,bool)>
+  bool Compare (T what, T to) {
+    return CompareType(what, to);
+  }
 
-template <typename T,
-          bool (*CompareType)(T, T),
-          bool (*CmpStrategy)(bool, bool)>
-bool Compare(T what, T to, T to1) {
-  return CmpStrategy(Compare<T, CompareType, CmpStrategy>(what, to),
-                     Compare<T, CompareType, CmpStrategy>(what, to1));
-}
+  template <typename T,
+            bool (*CompareType)(T ,T),
+            bool (*CmpStrategy)(bool, bool)>
+  bool Compare(T what, T to, T to1) {
+    return CmpStrategy(Compare<T, CompareType, CmpStrategy>(what, to),
+                       Compare<T, CompareType, CmpStrategy>(what, to1));
+  }
 
-template <typename T,
-          bool (*CompareType)(T, T),
-          bool (*CmpStrategy)(bool, bool)>
-bool Compare(T what, T to, T to1, T to2) {
-  return CmpStrategy(Compare<T, CompareType, CmpStrategy>(what, to, to1),
-                     Compare<T, CompareType, CmpStrategy>(what, to2));
-}
+  template <typename T,
+            bool (*CompareType)(T ,T),
+            bool (*CmpStrategy)(bool, bool)>
+  bool Compare(T what, T to, T to1, T to2) {
+    return CmpStrategy(Compare<T, CompareType, CmpStrategy>(what, to, to1),
+                       Compare<T, CompareType, CmpStrategy>(what, to2));
+  }
 
-template <typename T,
-          bool (*CompareType)(T, T),
-          bool (*CmpStrategy)(bool, bool)>
-bool Compare(T what, T to, T to1, T to2, T to3) {
-  return CmpStrategy(Compare<T, CompareType, CmpStrategy>(what, to, to1, to2),
-                     Compare<T, CompareType, CmpStrategy>(what, to3));
-}
+  template <typename T,
+            bool (*CompareType)(T ,T),
+            bool (*CmpStrategy)(bool, bool)>
+  bool Compare(T what, T to, T to1, T to2, T to3) {
+    return CmpStrategy(Compare<T, CompareType, CmpStrategy>(what, to, to1, to2),
+                       Compare<T, CompareType, CmpStrategy>(what, to3));
+  }
 
-template <typename T,
-          bool (*CompareType)(T, T),
-          bool (*CmpStrategy)(bool, bool)>
-bool Compare(T what, T to, T to1, T to2, T to3, T to4) {
+  template <typename T,
+            bool (*CompareType)(T ,T),
+            bool (*CmpStrategy)(bool, bool)>
+  bool Compare(T what, T to, T to1, T to2, T to3, T to4) {
   return CmpStrategy(
       Compare<T, CompareType, CmpStrategy>(what, to, to1, to2, to3),
-      Compare<T, CompareType, CmpStrategy>(what, to4));
-}
+                       Compare<T, CompareType, CmpStrategy>(what, to4));
+  }
 
-template <typename Container>
+
+  template<typename Container>
 bool in_range(const Container& container,
               const typename Container::value_type& value) {
   return std::find(container.begin(), container.end(), value) !=
          container.end();
-}
+  }
 }
 
-#endif  // SRC_COMPONENTS_UTILS_INCLUDE_UTILS_HELPERS_H+#endif // SRC_COMPONENTS_UTILS_INCLUDE_UTILS_HELPERS_H