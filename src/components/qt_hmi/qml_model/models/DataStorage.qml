/**
 * @file DataStorage.qml
 * @brief Container for data.
 * Copyright (c) 2013, Ford Motor Company
 * All rights reserved.
 *
 * Redistribution and use in source and binary forms, with or without
 * modification, are permitted provided that the following conditions are met:
 *
 * Redistributions of source code must retain the above copyright notice, this
 * list of conditions and the following disclaimer.
 *
 * Redistributions in binary form must reproduce the above copyright notice,
 * this list of conditions and the following
 * disclaimer in the documentation and/or other materials provided with the
 * distribution.
 *
 * Neither the name of the Ford Motor Company nor the names of its contributors
 * may be used to endorse or promote products derived from this software
 * without specific prior written permission.
 *
 * THIS SOFTWARE IS PROVIDED BY THE COPYRIGHT HOLDERS AND CONTRIBUTORS "AS IS"
 * AND ANY EXPRESS OR IMPLIED WARRANTIES, INCLUDING, BUT NOT LIMITED TO, THE
 * IMPLIED WARRANTIES OF MERCHANTABILITY AND FITNESS FOR A PARTICULAR PURPOSE
 * ARE DISCLAIMED. IN NO EVENT SHALL THE COPYRIGHT HOLDER OR CONTRIBUTORS BE
 * LIABLE FOR ANY DIRECT, INDIRECT, INCIDENTAL, SPECIAL, EXEMPLARY, OR
 * CONSEQUENTIAL DAMAGES (INCLUDING, BUT NOT LIMITED TO, PROCUREMENT OF
 * SUBSTITUTE GOODS OR SERVICES; LOSS OF USE, DATA, OR PROFITS; OR BUSINESS
 * INTERRUPTION) HOWEVER CAUSED AND ON ANY THEORY OF LIABILITY, WHETHER IN
 * CONTRACT, STRICT LIABILITY, OR TORT (INCLUDING NEGLIGENCE OR OTHERWISE)
 * ARISING IN ANY WAY OUT OF THE USE OF THIS SOFTWARE, EVEN IF ADVISED OF THE
 * POSSIBILITY OF SUCH DAMAGE.
 */

import QtQuick 2.0
import "../hmi_api/Common.js" as Common
import "Internal.js" as Internal
import "Constants.js" as Constants

QtObject {
    property string contactsFirstLetter // first letter of contact's name that need to find at contact list
    property ApplicationModel currentApplication: ApplicationModel { }
    property SliderModel uiSlider: SliderModel { }
    property PerformAudioPassThruModel uiAudioPassThru: PerformAudioPassThruModel { }

    function getApplication(appId) {
        console.log("dataContainer getApplication enter");
        for(var i = 0; i < applicationList.count; i++) {
            if(applicationList.get(i).appId === appId) {
                console.log("Application found", applicationList.get(i));
                return applicationList.get(i);
            }
        }
        console.log("dataContainer getApplication exit");
    }

    onApplicationListChanged: {
        console.log("onApplicationListChanged()");
        setCurrentApplication(appId);
    }

    function setCurrentApplication(appId) {
        console.log("Enter setCurrentApplication function");
        var oldApplicationContext = applicationContext;
        if (currentApplication.appId !== appId) {
            applicationContext = false;
        }

        for(var i = 0; i < applicationList.count; i++) {
            if(applicationList.get(i).appId === appId) {
                currentApplication.appId = appId
                var application = applicationList.get(i)

                currentApplication.appName = application.appName
                currentApplication.appType = application.appType
                currentApplication.appIcon.source = application.icon
                currentApplication.playPauseState = application.playPauseState
                currentApplication.options = application.options
                currentApplication.softButtons = application.softButtons
                currentApplication.navigationSoftButtons = application.navigationSoftButtons
                currentApplication.alertManeuverSoftButtons = application.alertManeuverSoftButtons
                currentApplication.customPresets = application.customPresets

                if (application.navigationModel.text1 !== undefined) {
                    currentApplication.navigationModel.text1 = application.navigationModel.text1
                }
                if (application.navigationModel.text2 !== undefined) {
                    currentApplication.navigationModel.text2 = application.navigationModel.text2
                }
                if (application.navigationModel.totalDistance !== undefined) {
                    currentApplication.navigationModel.totalDistance = application.navigationModel.totalDistance
                }
                if (application.navigationModel.eta !== undefined) {
                    currentApplication.navigationModel.eta = application.navigationModel.eta
                }
                if (application.navigationModel.timeToDestination !== undefined) {
                    currentApplication.navigationModel.timeToDestination = application.navigationModel.timeToDestination
                }
                if (application.navigationModel.turnIcon !== undefined) {
                    currentApplication.navigationModel.turnIcon = application.navigationModel.turnIcon
                }
                if (application.navigationModel.nextTurnIcon !== undefined) {
                    currentApplication.navigationModel.nextTurnIcon = application.navigationModel.nextTurnIcon
                }
                if (application.navigationModel.distanceToManeuver !== undefined) {
                    currentApplication.navigationModel.distanceToManeuver = application.navigationModel.distanceToManeuver
                    console.debug(currentApplication.navigationModel.distanceToManeuver)
                }
                if (application.navigationModel.distanceToManeuverScale !== undefined) {
                    currentApplication.navigationModel.distanceToManeuverScale = application.navigationModel.distanceToManeuverScale
                }
                if (application.navigationModel.maneuverComplete !== undefined) {
                    currentApplication.navigationModel.maneuverComplete = application.navigationModel.maneuverComplete
                }
                if (application.navigationModel.appID !== undefined) {
                    currentApplication.navigationModel.appID = application.navigationModel.appID
                    console.debug(currentApplication.navigationModel.appID)
                }
                if (application.hmiUIText.mainField1 !== undefined) {
                    currentApplication.hmiUIText.mainField1 = application.hmiUIText.mainField1
                }
                if (application.hmiUIText.mainField2 !== undefined) {
                    currentApplication.hmiUIText.mainField2 = application.hmiUIText.mainField2
                }
                if (application.hmiUIText.mainField3 !== undefined) {
                    currentApplication.hmiUIText.mainField3 = application.hmiUIText.mainField3
                }
                if (application.hmiUIText.mainField4 !== undefined) {
                    currentApplication.hmiUIText.mainField4 = application.hmiUIText.mainField4
                }
                if (application.hmiUIText.statusBar !== undefined) {
                    currentApplication.hmiUIText.statusBar = application.hmiUIText.statusBar
                }
                if (application.hmiUIText.mediaTrack !== undefined) {
                    currentApplication.hmiUIText.mediaTrack = application.hmiUIText.mediaTrack
                }
                if (application.hmiUIText.image !== undefined) {
                    currentApplication.hmiUIText.image = application.hmiUIText.image
                }
                if (application.hmiUITextAlignment !== undefined) {
                    currentApplication.hmiUITextAlignment = application.hmiUITextAlignment
                }
                if (application.helpPrompt !== undefined) {
                    currentApplication.helpPrompt = application.helpPrompt
                }
                if (application.timeoutPrompt !== undefined) {
                    currentApplication.timeoutPrompt = application.timeoutPrompt
                }
                if (application.mediaClock.startTime !== undefined) {
                    currentApplication.mediaClock.startTime = application.mediaClock.startTime
                }
                if (application.mediaClock.endTime !== undefined) {
                    currentApplication.mediaClock.endTime = application.mediaClock.endTime
                }
                // Check fields with mandatory = false

                console.debug("11`")
                if (application.menuIcon !== undefined) {
                    currentApplication.menuIcon.source = application.menuIcon
                }
                console.debug("12`", currentApplication.menuIcon.source)
                currentApplication.vrHelpTitle = application.vrHelpTitle
                currentApplication.vrHelpTitleDefault = application.vrHelpTitleDefault
                console.debug("13`")
                currentApplication.menuTitle = application.menuTitle
                console.debug("14`")
                currentApplication.vrHelpItems = application.vrHelpItems
                currentApplication.vrHelpItemsPerformInteraction = application.vrHelpItemsPerformInteraction
                console.debug("15`")

                currentApplication.deviceName = application.deviceName
                currentApplication.isMediaApplication = application.isMediaApplication
                currentApplication.turnList = application.turnList
                currentApplication.turnListSoftButtons = application.turnListSoftButtons
                currentApplication.mediaClock.updateMode = application.mediaClock.updateMode
                currentApplication.mediaClock.runningMode = application.mediaClock.runningMode
                currentApplication.mediaClock.startTimeForProgress = application.mediaClock.startTimeForProgress
                currentApplication.languageTTSVR = application.languageTTSVR
                currentApplication.hmiDisplayLanguageDesired = application.hmiDisplayLanguageDesired
                // This place is for adding new properties
            }
        }
        applicationContext = oldApplicationContext;
        currentApplicationChanged()
        console.log("Exit setCurrentApplication function")
    }

    function addApplication(app) {
        console.log("enter")
        applicationList.append({
            appName: app.appName,
            ngnMediaScreenAppName: app.ngnMediaScreenAppName,
            icon: app.icon,
            menuIcon: "",
            deviceName: app.deviceName,
            appId: app.appId,
            hmiDisplayLanguageDesired: app.hmiDisplayLanguageDesired,
            isMediaApplication: app.isMediaApplication,
            appType: app.appType,
            helpPrompt: "",
            timeoutPrompt: "",
            customPresets: app.customPresets ? app.customPresets : [],
            playPauseState: 'Pause',
            hmiUIText: app.hmiUIText,
            hmiUITextAlignment: app.hmiUITextAlignment,
            options: [],
            turnList: [],
            turnListSoftButtons: [],
            mediaClock: app.mediaClock,
            languageTTSVR: Common.Language.EN_US,
            softButtons: [],
<<<<<<< HEAD
            vrHelpTitle: "",
            vrHelpTitlePerformInteraction: "",
            vrHelpTitleDefault: app.vrHelpTitleDefault,
            menuTitle: "",
            keyboardProperties: [],
            vrHelpItems: app.vrHelpItems
=======
            navigationSoftButtons: [],
            alertManeuverSoftButtons: [],
            navigationModel: {
                           appID: -1,
                           text1: "",
                           text2: "",
                           totalDistance: "",
                           eta: "",
                           timeToDestination: "",
                           turnIcon: {
                               value: "",
                               imageType: -1
                           },
                           nextTurnIcon: {
                               value: "",
                               imageType: -1
                           },
                           distanceToManeuver: 0,
                           distanceToManeuverScale: 0,
                           maneuverComplete: null
            }
>>>>>>> 5be5cfa3
            // This place is for adding new properties
        })
        if (app.isMediaApplication) {
            musicSourceModel.insert(0, {
                "title": app.appName,
                "qml": "views/SDLPlayerView.qml",
                "appId": app.appId
            })
        }

        console.log("exit")
    }

    function setApplicationProperties(appId, props) {
        console.log("Enter setApplicationProperties function");

        var app = getApplication(appId)
        for (var p in props) {
            console.debug(p)
            if (props[p] !== undefined) {
                app[p] = props[p]
            }
        }
        if (currentApplication.appId === appId) {
            setCurrentApplication(appId); // copy new values to current application
        }
        console.log("Exit setApplicationProperties function");
    }

    function removeApplication(appId) {
        console.log("enter");
        for (var j = 0; j < musicSourceModel.count; ++j) {
            if (musicSourceModel.get(j).appId === appId) {
                musicSourceModel.remove(j);
                break;
            }
        }
        for (var i = 0; i < applicationList.count; i++) {
            if (applicationList.get(i).appId === appId) {
                applicationList.remove(i);
                break;
            }
        }
        console.log("exit");
    }

    property int systemContext
    property int hmiContext
    property bool applicationContext: false
    property bool applicationSavedContext
    property string routeText: ""
    property PlayerState cdPlayerState: PlayerState {
        playPauseState: 'Pause'
        albumImage: "../res/album_art.png"
        trackNumber: "13/16"
        trackName: "The Dog Days Are Over"
        albumName: "Florence and the Machine"
    }
    property PlayerState ipodPlayerState: PlayerState {
        albumImage: "../res/album_art.png"
        trackNumber: "13/16"
        trackName: "The Dog Days Are Over"
        albumName: "Florence and the Machine"
        playPauseState: 'Pause'
    }
    property PlayerState usbPlayerState: PlayerState {
        playPauseState: 'Pause'
        albumImage: "../res/album_art.png"
        trackNumber: "13/16"
        trackName: "The Dog Days Are Over"
        albumName: "Florence and the Machine"
    }
    property PlayerState linePlayerState: PlayerState {
        playPauseState: 'Pause'
        albumImage: "../res/album_art.png"
        trackNumber: "13/16"
        trackName: "The Dog Days Are Over"
        albumName: "Florence and the Machine"
    }
    property PlayerState btPlayerState: PlayerState {
        playPauseState: 'Pause'
        albumImage: "../res/album_art.png"
        trackNumber: "13/16"
        trackName: "The Dog Days Are Over"
        albumName: "Florence and the Machine"
    }
    property PlayerState amPlayerState: PlayerState {
        songName: "So Far Around The Bend"
        albumName: "The National"
        presets: [ "1130", "950", "760", "1270", "1400", "2100", "940", "1001" ]
    }
    property PlayerState fmPlayerState: PlayerState {
        songName: "So Far Around The Bend"
        albumName: "The National"
        presets: ["96.3", "107.9", "104.3", "101.9", "105.3", "100.5", "107.9", "103.4"]
    }
    property PlayerState siriusPlayerState: PlayerState {
        songName: "So Far Around The Bend"
        albumName: "The National"
        presets: [ "Lithium", "Spectrum", "ESPN", "Alt Nation", "Lithium", "Spectrum", "ESPN", "Alt Nation" ]
    }

    property bool hmiVRAvailable: false
    property bool hmiTTSAvailable: false
    property bool hmiNavigationAvailable: false
    property bool hmiVehicleInfoAvailable: false
    property bool hmiUIAvailable: false

    property int hmiUILanguage: Common.Language.EN_US
    property int hmiTTSVRLanguage: Common.Language.EN_US

    property ListModel deviceList: ListModel { }
    property ListModel applicationList: ListModel { }

    property ListModel vrCommands: ListModel {}

//    property ListModel vrHelp: ListModel {}

    function reset () {
        console.log("dataContainer reset enter");
        routeText = ""
        console.log("dataContainer reset exit");
    }

    function changeRegistrationUI (language, appID) {
        console.log("dataContainer changeRegistrarionUI enter");
        setApplicationProperties(appID, { hmiDisplayLanguageDesired: language });
        console.log("dataContainer changeRegistrarionUI exit");
    }

    function changeRegistrationTTSVR(language, appID) {
        console.log("dataContainer changeRegistrationTTSVR enter");
        setApplicationProperties(appID, { languageTTSVR: language });
        console.log("dataContainer changeRegistrationTTSVR exit");
    }

    function addCommand (cmdID, menuParams, cmdIcon, appID) {
        console.debug("enter: " +
                      cmdID +
                      ", " +
                      (menuParams ?
                          "{" + menuParams.parentID + ", " + menuParams.position + ", " + menuParams.menuName + "}" : menuParams) +
                          ", " +
                      (cmdIcon ?
                          "{" + cmdIcon.value + ", " + cmdIcon.imageType + "}" : cmdIcon) +
                      ", " +
                      appID
        )
        var commandToAddPosition
        var app = getApplication(appID)
        var currentMenu = app.options
        var maximumCommands = Constants.maximumCommandsPerSubmenu
        var index = 0

        if ((menuParams) && (menuParams.parentID)) { // Work with sub menu
            var parentNotFound = true
            for (var optionIndex = 0; optionIndex < app.options.count; ++optionIndex) {
                if ((app.options.get(optionIndex).type === Internal.MenuItemType.MI_SUBMENU) && (app.options.get(optionIndex).id === menuParams.parentID)) {
                    currentMenu = app.options.get(optionIndex).subMenu
                    parentNotFound = false
                    maximumCommands += 1
                }
            }
            if (parentNotFound) {
                console.log("UI::addCommand(): parentID " + menuParams.parentID + " not found")
            }
        }

        if (currentMenu.count < maximumCommands) {
            if (menuParams && (menuParams.position !== undefined)) {
                commandToAddPosition = menuParams.position
            } else {
                commandToAddPosition = Constants.positionOfElementWithoutPosition
            }
            for (var i = 0; i < currentMenu.count; i++) {
                if (commandToAddPosition >= currentMenu.get(i).position) {
                    index = i + 1
                } else {
                    break
                }
            }
            currentMenu.insert( index,
                               { id: cmdID,
                                 name: menuParams.menuName,
                                 type: Internal.MenuItemType.MI_NODE,
                                 position: commandToAddPosition,
                                 icon: cmdIcon ? cmdIcon : {},
                                 subMenu: []
                               })
        } else {
            console.log("addCommand(): too many commands in menu: ", menuParams.parentID, " rejecting")
            throw Common.Result.REJECTED
        }
        console.debug("exit")
    }

    function deleteCommand (cmdID, appID) {
        console.debug("enter: " + cmdID + ", " + appID)
        for (var optionIndex = 0; optionIndex < getApplication(appID).options.count; ++optionIndex) {
            var option = getApplication(appID).options.get(optionIndex)
            if (option.type === Internal.MenuItemType.MI_NODE) {
                if (option.id === cmdID) {
                    getApplication(appID).options.remove(optionIndex)
                    break
                }
            }
            if (option.type === Internal.MenuItemType.MI_SUBMENU) {
                var subMenu = option.subMenu
                var idMatchFound = false
                for (var subOptionIndex = 0; subOptionIndex < subMenu.count; ++subOptionIndex) {
                    if (subMenu.get(subOptionIndex).id === cmdID) {
                        idMatchFound = true
                        if (subMenu !== currentApplication.currentSubMenu) {
                            subMenu.remove(subOptionIndex)
                        }
                        else {
                            console.log("UI::deleteCommand(): cannot remove item from current submenu")
                            throw Common.Result.IN_USE
                        }
                        break
                    }
                }
                if (idMatchFound) {
                    break
                }
            }
        }
        console.debug("exit")
    }

    function addSubMenu (menuID, menuParams, appID) {
        console.debug("enter: " + menuID + ", {" + menuParams.parentID + ", " + menuParams.position + ", " + menuParams.menuName + "}, " + appID)
        var app = getApplication(appID)
        var index = 0
        var count = app.options.count
        var subMenuToAddPosition

        if (count < Constants.maximumSubmenus) {
            if (menuParams.position !== undefined) {
                subMenuToAddPosition = menuParams.position
            } else {
                subMenuToAddPosition = Constants.positionOfElementWithoutPosition
            }
            for (var i = 0; i < count; i++) {
                if (subMenuToAddPosition >= app.options.get(i).position) {
                    index = i + 1
                } else {
                    break
                }
            }
            app.options.insert(index, {
                "id": menuID,
                "name": menuParams.menuName,
                "position": subMenuToAddPosition,
                "type": Internal.MenuItemType.MI_SUBMENU,
                "icon": undefined,
                "subMenu": [{
                    "id": -1,
                    "name": menuParams.menuName,
                    "position": -1,
                    "type": Internal.MenuItemType.MI_PARENT,
                    "icon": {
                        "imageType": Common.ImageType.DYNAMIC,
                        "value": "../res/nav/turnArrow.png"
                    },
                    "subMenu": getApplication(appID).options
                }]
            })
        }
        else {
            console.log("addSubMenu(): too many submenus, rejecting")
            throw Common.Result.REJECTED
        }
        console.debug("exit")
    }

    function deleteSubMenu (menuID, appID) {
        console.debug("enter: " + menuID + ", " + appID)
        for (var optionIndex = 0; optionIndex < getApplication(appID).options.count; ++optionIndex) {
            var option = getApplication(appID).options.get(optionIndex)
            if ((option.type === Internal.MenuItemType.MI_SUBMENU) && (option.id === menuID)) {
                if (option.subMenu !== currentApplication.currentSubMenu) {
                    getApplication(appID).options.remove(optionIndex)
                }
                else {
                    console.log("UI::deleteSubMenu(): cannot remove current submenu")
                    throw Common.Result.IN_USE
                }
                break
            }
        }
        console.debug("exit")
    }

    //    function setVrHelp (vrHelp) {
    //        this.vrHelp.clear()
    //        var index
    //        for (var i = 0; i < vrHelp.length; ++i) {
    //            index = 0
    //// sort by simple inserts
    //            while ((index < this.vrHelp.count) && (this.vrHelp.get(index).position < vrHelp[i].position)) {
    //                ++index
    //            }
    //            this.vrHelp.insert(index, {
    //                                            "text": vrHelp[i].text,
    //                                            "icon": vrHelp[i].image ? vrHelp[i].image : {},
    //                                            "position": vrHelp[i].position
    //                                        })
    //        }
    //    }

    property VehicleInfoModel vehicleInfoModel: VehicleInfoModel { }
    property ScrollableMessageModel scrollableMessageModel: ScrollableMessageModel { }
    property bool activeVR: false

    property InteractionModel interactionModel: InteractionModel {
    }

    property int driverDistractionState: Common.DriverDistractionState.DD_OFF
    onDriverDistractionStateChanged: {
        sdlUI.onDriverDistraction(driverDistractionState);
    }
    property bool activeTTS: false
    property var activePopup: [] // Stack of names of active pop ups
    property int popups: 0

    property bool activeAlert: false

    onActiveVRChanged: setSystemContext()
    onActiveAlertChanged: setSystemContext()
    onPopupsChanged: setSystemContext()

    function setSystemContext () {
        console.debug("enter")
        if (popups > 0) {
            systemContext = Common.SystemContext.SYSCTXT_HMI_OBSCURED
        }
        else if (activeAlert) {
            systemContext = Common.SystemContext.SYSCTXT_ALERT
        }
        else if (activeVR) {
            systemContext = Common.SystemContext.SYSCTXT_VRSESSION
        }
        else if (contentLoader.item !== null) {
            systemContext = contentLoader.item.systemContext
        }
        console.debug("exit")
    }
    property MusicSourceModel musicSourceModel: MusicSourceModel {
    }
}<|MERGE_RESOLUTION|>--- conflicted
+++ resolved
@@ -209,14 +209,12 @@
             mediaClock: app.mediaClock,
             languageTTSVR: Common.Language.EN_US,
             softButtons: [],
-<<<<<<< HEAD
             vrHelpTitle: "",
             vrHelpTitlePerformInteraction: "",
             vrHelpTitleDefault: app.vrHelpTitleDefault,
             menuTitle: "",
             keyboardProperties: [],
-            vrHelpItems: app.vrHelpItems
-=======
+            vrHelpItems: app.vrHelpItems,
             navigationSoftButtons: [],
             alertManeuverSoftButtons: [],
             navigationModel: {
@@ -238,7 +236,6 @@
                            distanceToManeuverScale: 0,
                            maneuverComplete: null
             }
->>>>>>> 5be5cfa3
             // This place is for adding new properties
         })
         if (app.isMediaApplication) {
