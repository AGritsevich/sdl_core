--- conflicted
+++ resolved
@@ -112,10 +112,9 @@
 // Spasing between item on views
 var generalSpacing = 10
 
-<<<<<<< HEAD
 // Width of scrollBar
 var scrollBarWidth = 5
-=======
+
 // Speak text for a given time
 var ttsSpeakTime = 2000
 
@@ -134,7 +133,6 @@
 // Padding for TTS popup
 var ttsPopUpPadding = 10
 
->>>>>>> 356b3364
 // -------------------------
 var sliderBarWidth = 400
 var sliderBarHeight = 50
