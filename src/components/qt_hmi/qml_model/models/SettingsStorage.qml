import QtQuick 2.0
import "../hmi_api/Common.js" as Common
Item
{
    property var capabilities: []
    property bool vrAvailable: false
    property bool ttsAvailable: false
    property bool navigationAvailable: false
    property bool vehileInfoAvailable: false
    property bool uiAvailable: false

<<<<<<< HEAD
Item
{
    property var capabilities: []
    property bool vrAvailable: false
    property bool ttsAvailable: false
    property bool navigationAvailable: false
    property bool vehileInfoAvailable: false
    property bool uiAvailable: false

=======
>>>>>>> 3cbde164
    property var sdlLanguagesList: [
        Common.Language.EN_US,
        Common.Language.ES_MX,
        Common.Language.FR_CA,
        Common.Language.DE_DE,
        Common.Language.ES_ES,
        Common.Language.EN_GB,
        Common.Language.RU_RU,
        Common.Language.TR_TR,
        Common.Language.PL_PL,
        Common.Language.FR_FR,
        Common.Language.IT_IT,
        Common.Language.SV_SE,
        Common.Language.PT_PT,
        Common.Language.NL_NL,
        Common.Language.ZH_TW,
        Common.Language.JA_JP,
        Common.Language.AR_SA,
        Common.Language.KO_KR,
        Common.Language.PT_BR,
        Common.Language.CS_CZ,
        Common.Language.DA_DK,
        Common.Language.NO_NO
    ]


    property var buttonCapabilities: []
}<|MERGE_RESOLUTION|>--- conflicted
+++ resolved
@@ -2,25 +2,12 @@
 import "../hmi_api/Common.js" as Common
 Item
 {
-    property var capabilities: []
     property bool vrAvailable: false
     property bool ttsAvailable: false
     property bool navigationAvailable: false
     property bool vehileInfoAvailable: false
     property bool uiAvailable: false
 
-<<<<<<< HEAD
-Item
-{
-    property var capabilities: []
-    property bool vrAvailable: false
-    property bool ttsAvailable: false
-    property bool navigationAvailable: false
-    property bool vehileInfoAvailable: false
-    property bool uiAvailable: false
-
-=======
->>>>>>> 3cbde164
     property var sdlLanguagesList: [
         Common.Language.EN_US,
         Common.Language.ES_MX,
