--- conflicted
+++ resolved
@@ -33,7 +33,6 @@
         Common.Language.NO_NO
     ]
 
-<<<<<<< HEAD
     property var displayCapabilities: {
         "displayType": Common.DisplayType.GEN2_8_DMA,
         "textFields": [
@@ -80,8 +79,6 @@
         "upDownAvailable": true,
         "imageSupported": true
     }
-=======
 
     property var buttonCapabilities: []
->>>>>>> 98f6fcc7
 }