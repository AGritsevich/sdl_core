--- conflicted
+++ resolved
@@ -1,13 +1,10 @@
 import QtQuick 2.0
 
 Item {
-<<<<<<< HEAD
-=======
     property bool available: false
 
     signal onLanguageChange (int language)
 
->>>>>>> 9140912f
     function isReady () {
         return {
             available: settings.vrAvailable
