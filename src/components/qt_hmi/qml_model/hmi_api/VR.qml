--- conflicted
+++ resolved
@@ -42,12 +42,7 @@
         }
     }
 
-<<<<<<< HEAD
-    function changeRegistration(language) {
-        dataContainer.changeRegistrationTTSVR(language)
-=======
     function changeRegistration(language, appID) {
         dataContainer.changeRegistrationTTSVR(language, appID);
->>>>>>> 2562b24f
     }
 }