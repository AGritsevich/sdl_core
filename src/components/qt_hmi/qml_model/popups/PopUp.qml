--- conflicted
+++ resolved
@@ -37,14 +37,8 @@
 
 Item {
     default property alias content: content.children
-<<<<<<< HEAD
     property int padding: Constants.popUpPadding
 
-=======
-
-    width: 700
-    height: 500
->>>>>>> 4d1ab5cc
     Rectangle {
         width: parent.width - padding / 2
         height: parent.height - padding / 2
