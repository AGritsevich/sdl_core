--- conflicted
+++ resolved
@@ -1,10 +1,6 @@
 /**
  * @file MainWindow.qml
-<<<<<<< HEAD
- * @brief Main QML model
-=======
  * @brief Implementation of main window.
->>>>>>> d07cae79
  * Copyright (c) 2013, Ford Motor Company
  * All rights reserved.
  *
@@ -44,11 +40,8 @@
 import "./hmi_api" as HmiApi
 import "./models"
 import "./popups"
-<<<<<<< HEAD
 import "hmi_api/Common.js" as Common
-=======
 import "./models/Constants.js" as Constants
->>>>>>> d07cae79
 
 Rectangle {
     width: 1600
