--- conflicted
+++ resolved
@@ -8,24 +8,4 @@
     rows: 2
 
     model: Menu {}
-<<<<<<< HEAD
-    highlight: Rectangle { color: "lightsteelblue"; radius: 5 }
-    focus: true
-
-    delegate: Item {
-        width: mainMenuGridview.cellWidth
-        height: mainMenuGridview.cellHeight
-        MouseArea {
-            cursorShape: Qt.PointingHandCursor
-            anchors.fill: parent
-            onClicked: {
-                mainScreen.state = name
-                menuContainer.source = qml
-            }
-        }
-
-        Image { source: icon; anchors.horizontalCenter: parent.horizontalCenter; anchors.verticalCenter: parent.verticalCenter;}
-    }
-=======
->>>>>>> 0a0166fc
 }