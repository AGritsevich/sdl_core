/**
 * @file PlayerView.qml
 * @brief BT, IPod, CD player view screen.
 * Copyright (c) 2013, Ford Motor Company
 * All rights reserved.
 *
 * Redistribution and use in source and binary forms, with or without
 * modification, are permitted provided that the following conditions are met:
 *
 * Redistributions of source code must retain the above copyright notice, this
 * list of conditions and the following disclaimer.
 *
 * Redistributions in binary form must reproduce the above copyright notice,
 * this list of conditions and the following
 * disclaimer in the documentation and/or other materials provided with the
 * distribution.
 *
 * Neither the name of the Ford Motor Company nor the names of its contributors
 * may be used to endorse or promote products derived from this software
 * without specific prior written permission.
 *
 * THIS SOFTWARE IS PROVIDED BY THE COPYRIGHT HOLDERS AND CONTRIBUTORS "AS IS"
 * AND ANY EXPRESS OR IMPLIED WARRANTIES, INCLUDING, BUT NOT LIMITED TO, THE
 * IMPLIED WARRANTIES OF MERCHANTABILITY AND FITNESS FOR A PARTICULAR PURPOSE
 * ARE DISCLAIMED. IN NO EVENT SHALL THE COPYRIGHT HOLDER OR CONTRIBUTORS BE
 * LIABLE FOR ANY DIRECT, INDIRECT, INCIDENTAL, SPECIAL, EXEMPLARY, OR
 * CONSEQUENTIAL DAMAGES (INCLUDING, BUT NOT LIMITED TO, PROCUREMENT OF
 * SUBSTITUTE GOODS OR SERVICES; LOSS OF USE, DATA, OR PROFITS; OR BUSINESS
 * INTERRUPTION) HOWEVER CAUSED AND ON ANY THEORY OF LIABILITY, WHETHER IN
 * CONTRACT, STRICT LIABILITY, OR TORT (INCLUDING NEGLIGENCE OR OTHERWISE)
 * ARISING IN ANY WAY OUT OF THE USE OF THIS SOFTWARE, EVEN IF ADVISED OF THE
 * POSSIBILITY OF SUCH DAMAGE.
 */

import QtQuick 2.0
import "../controls"

<<<<<<< HEAD
Item {
    id: playerView
    anchors.fill: parent
=======
Column {
    spacing: 25
>>>>>>> 57493c34
    property string playerType: ""

    Item {
        // 3/4 top screen
        height: parent.height * 3/4
        width: parent.width
        anchors.top: parent.top
        anchors.left: parent.left
        anchors.right: parent.right

        LongOvalButton {
            text: playerType
            pixelSize: 20
            dest: "./views/MusicSourceGridView.qml"
            anchors.left: parent.left
            anchors.top: parent.top
        }

        LongOvalButton {
            text: "Browse"
            pixelSize: 20
            anchors.right: parent.right
            anchors.top: parent.top
        }
<<<<<<< HEAD

        // Middle row with picture and text near it
        Row {
            anchors.verticalCenter: parent.verticalCenter
            anchors.left: parent.left
            anchors.leftMargin: 1/20 * parent.width
            spacing: albumArtImage.width * 1/3

=======
    }

    Row {
        spacing: 50
        width: parent.width
        height: parent.height / 4
        x: 35
        Column {
>>>>>>> 57493c34
            Image {
                id: albumArtImage
                source: "../res/album_art.png"
            }
<<<<<<< HEAD

            Column {
                anchors.verticalCenter: parent.verticalCenter

=======
        }
        Column {
            spacing: 10
            Row {
>>>>>>> 57493c34
                Text {
                    color: "#1d81d5"
                    text: "Track 13 / 16"
                    font.pixelSize: 20
                }
<<<<<<< HEAD

=======
            }
            Row {
>>>>>>> 57493c34
                Text {
                    color: "#1d81d5"
                    text: "Song name"
                    font.pixelSize: 45
                    font.bold: true
                }
<<<<<<< HEAD

=======
            }
            Row {
>>>>>>> 57493c34
                Text {
                    color: "#1d81d5"
                    text: "Album Name"
                    font.pixelSize: 25
                }
            }
        }
<<<<<<< HEAD

        Item {
            anchors.bottom: parent.bottom
            anchors.horizontalCenter: parent.horizontalCenter
            width: parent.width
            height: parent.height * 1/10

            Text {
                id: time
                anchors.left: parent.left
                anchors.leftMargin: 1/10 * parent.width
                anchors.verticalCenter: parent.verticalCenter
=======
    }
    Row {
        width: parent.width
        height: parent.height / 4
        x: 35
        spacing: 10
        Text {
            id: songTimeText
            color: "white"
            text: "02:36"
            font.pixelSize: 18
        }
        Row {
            width: parent.width - 2 * (spacing + songTimeText.width) - x - 40
            Rectangle {
                y: songTimeText.height / 2 - 1
                width: parent.width / 5
                height: 2
>>>>>>> 57493c34
                color: "white"
                text: "02:36"
                font.pixelSize: 18
            }
<<<<<<< HEAD

            Row {
                anchors.horizontalCenter: parent.horizontalCenter
                anchors.verticalCenter: parent.verticalCenter
                height: parent.height
                width: 2/3 * parent.width

                Rectangle {
                   id: firstRect
                   anchors.verticalCenter: parent.verticalCenter
                   height: 2
                   width: 1/3 * parent.width
                   color: "white"
                }

                Rectangle {
                   id: secondRect
                   anchors.verticalCenter: parent.verticalCenter
                   height: 2
                   width: 2/3 * parent.width
                   color: "#1d81d5"
                }
=======
            Rectangle {
                y: songTimeText.height / 2 - 1
                width: 4 * parent.width / 5
                height: 2
                color: "#1d81d5"
>>>>>>> 57493c34
            }
                Text {
                    anchors.right: parent.right
                    anchors.rightMargin: 1/10 * parent.width
                    anchors.verticalCenter: parent.verticalCenter
                    color: "#1d81d5"
                    text: "04:23"
                    font.pixelSize: 18
                }
        }
    }

    Item {
        // 1/4 bottom screen
        anchors.bottom: parent.bottom
        anchors.left: parent.left
        width: parent.width
<<<<<<< HEAD
        height: 1/4 * parent.height

        Row {

            anchors.centerIn: parent
=======
        height: parent.height / 4
        Row {
            spacing: 25
            y: -70
            anchors.horizontalCenter: parent.horizontalCenter
>>>>>>> 57493c34
            Image {
                id: prevBtnImage
                anchors.verticalCenter: parent.verticalCenter
                source: "../res/buttons/player_prev_btn.png"
                MouseArea {
                    anchors.fill: parent
                    onPressed: {
                        prevBtnImage.source = "../res/buttons/player_prev_pressed_btn.png"
                    }
                    onReleased: {
                        prevBtnImage.source = "../res/buttons/player_prev_btn.png"
                    }
                }
            }

            PlayPauseButton {  }

            Image {
                id: nextBtnImage
                anchors.verticalCenter: parent.verticalCenter
                source: "../res/buttons/player_next_btn.png"
                MouseArea {
                    anchors.fill: parent
                    onPressed: {
                        nextBtnImage.source = "../res/buttons/player_next_pressed_btn.png"
                    }
                    onReleased: {
                        nextBtnImage.source = "../res/buttons/player_next_btn.png"
                    }
                }
            }
        }
    }
}<|MERGE_RESOLUTION|>--- conflicted
+++ resolved
@@ -35,14 +35,9 @@
 import QtQuick 2.0
 import "../controls"
 
-<<<<<<< HEAD
 Item {
     id: playerView
     anchors.fill: parent
-=======
-Column {
-    spacing: 25
->>>>>>> 57493c34
     property string playerType: ""
 
     Item {
@@ -67,7 +62,6 @@
             anchors.right: parent.right
             anchors.top: parent.top
         }
-<<<<<<< HEAD
 
         // Middle row with picture and text near it
         Row {
@@ -76,54 +70,27 @@
             anchors.leftMargin: 1/20 * parent.width
             spacing: albumArtImage.width * 1/3
 
-=======
-    }
-
-    Row {
-        spacing: 50
-        width: parent.width
-        height: parent.height / 4
-        x: 35
-        Column {
->>>>>>> 57493c34
             Image {
                 id: albumArtImage
                 source: "../res/album_art.png"
             }
-<<<<<<< HEAD
 
             Column {
                 anchors.verticalCenter: parent.verticalCenter
 
-=======
-        }
-        Column {
-            spacing: 10
-            Row {
->>>>>>> 57493c34
                 Text {
                     color: "#1d81d5"
                     text: "Track 13 / 16"
                     font.pixelSize: 20
                 }
-<<<<<<< HEAD
 
-=======
-            }
-            Row {
->>>>>>> 57493c34
                 Text {
                     color: "#1d81d5"
                     text: "Song name"
                     font.pixelSize: 45
                     font.bold: true
                 }
-<<<<<<< HEAD
 
-=======
-            }
-            Row {
->>>>>>> 57493c34
                 Text {
                     color: "#1d81d5"
                     text: "Album Name"
@@ -131,7 +98,6 @@
                 }
             }
         }
-<<<<<<< HEAD
 
         Item {
             anchors.bottom: parent.bottom
@@ -144,31 +110,10 @@
                 anchors.left: parent.left
                 anchors.leftMargin: 1/10 * parent.width
                 anchors.verticalCenter: parent.verticalCenter
-=======
-    }
-    Row {
-        width: parent.width
-        height: parent.height / 4
-        x: 35
-        spacing: 10
-        Text {
-            id: songTimeText
-            color: "white"
-            text: "02:36"
-            font.pixelSize: 18
-        }
-        Row {
-            width: parent.width - 2 * (spacing + songTimeText.width) - x - 40
-            Rectangle {
-                y: songTimeText.height / 2 - 1
-                width: parent.width / 5
-                height: 2
->>>>>>> 57493c34
                 color: "white"
                 text: "02:36"
                 font.pixelSize: 18
             }
-<<<<<<< HEAD
 
             Row {
                 anchors.horizontalCenter: parent.horizontalCenter
@@ -191,13 +136,6 @@
                    width: 2/3 * parent.width
                    color: "#1d81d5"
                 }
-=======
-            Rectangle {
-                y: songTimeText.height / 2 - 1
-                width: 4 * parent.width / 5
-                height: 2
-                color: "#1d81d5"
->>>>>>> 57493c34
             }
                 Text {
                     anchors.right: parent.right
@@ -210,24 +148,16 @@
         }
     }
 
-    Item {
+    Item{
         // 1/4 bottom screen
         anchors.bottom: parent.bottom
         anchors.left: parent.left
         width: parent.width
-<<<<<<< HEAD
         height: 1/4 * parent.height
 
         Row {
 
             anchors.centerIn: parent
-=======
-        height: parent.height / 4
-        Row {
-            spacing: 25
-            y: -70
-            anchors.horizontalCenter: parent.horizontalCenter
->>>>>>> 57493c34
             Image {
                 id: prevBtnImage
                 anchors.verticalCenter: parent.verticalCenter
