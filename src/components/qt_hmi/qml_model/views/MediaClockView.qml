--- conflicted
+++ resolved
@@ -45,11 +45,8 @@
         anchors.verticalCenter: parent.verticalCenter
         horizontalAlignment: Text.AlignRight
         color: "white"
-<<<<<<< HEAD
         text: (mediaPlayerView.playerType === "SDL") ? Internal.hmsTimeToString(dataContainer.currentApplication.mediaClock.startTime)
                                                      : "02:36" //TODO {Aleshin}: get track time for all players except SDL
-=======
->>>>>>> 5dc8fc39
         font.pixelSize: 18
     }
 
