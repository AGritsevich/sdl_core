import QtQuick 2.0
import "../controls"

GeneralView {
    Item {
        // 3/4 top screen
        height: parent.height * 3/4
        width: parent.width
        anchors.top: parent.top
        anchors.left: parent.left
        anchors.right: parent.right
        ListView {
            id: sdlPlayerOptionsListView
            anchors.horizontalCenter: parent.horizontalCenter
            width:parent.width
            height:parent.height

<<<<<<< HEAD
    Item {
        // 3/4 top screen
        height: parent.height * 3/4
        width: parent.width
        anchors.top: parent.top
        anchors.left: parent.left
        anchors.right: parent.right
        ListView {
            id: sdlPlayerOptionsListView
            anchors.horizontalCenter: parent.horizontalCenter
            width:parent.width
            height:parent.height

            model: ListModel{
                ListElement{
                    name: "Policies Test"
                }
                ListElement{
=======
            model: ListModel {
                ListElement {
                    name: "Policies Test"
                }
                ListElement {
>>>>>>> 65ebb3c6
                    name: "XML Test"
                }
            }

<<<<<<< HEAD

=======
>>>>>>> 65ebb3c6
            delegate: Text  {
                text: name
                color: "#1d81d5"
                font.pixelSize: 40
<<<<<<< HEAD
                MouseArea {
                  anchors.fill: parent
                  onClicked: {
                    }
                }
            }
        }
    }

    Item{
=======
            }
        }
    }

    Item {
>>>>>>> 65ebb3c6
        // 1/4 bottom screen
        anchors.bottom: parent.bottom
        anchors.left: parent.left
        width: parent.width
        height: 1/4 * parent.height

        BackButton { anchors.horizontalCenter: parent.horizontalCenter }
    }
}<|MERGE_RESOLUTION|>--- conflicted
+++ resolved
@@ -15,62 +15,24 @@
             width:parent.width
             height:parent.height
 
-<<<<<<< HEAD
-    Item {
-        // 3/4 top screen
-        height: parent.height * 3/4
-        width: parent.width
-        anchors.top: parent.top
-        anchors.left: parent.left
-        anchors.right: parent.right
-        ListView {
-            id: sdlPlayerOptionsListView
-            anchors.horizontalCenter: parent.horizontalCenter
-            width:parent.width
-            height:parent.height
-
-            model: ListModel{
-                ListElement{
-                    name: "Policies Test"
-                }
-                ListElement{
-=======
             model: ListModel {
                 ListElement {
                     name: "Policies Test"
                 }
                 ListElement {
->>>>>>> 65ebb3c6
                     name: "XML Test"
                 }
             }
 
-<<<<<<< HEAD
-
-=======
->>>>>>> 65ebb3c6
             delegate: Text  {
                 text: name
                 color: "#1d81d5"
                 font.pixelSize: 40
-<<<<<<< HEAD
-                MouseArea {
-                  anchors.fill: parent
-                  onClicked: {
-                    }
-                }
-            }
-        }
-    }
-
-    Item{
-=======
             }
         }
     }
 
     Item {
->>>>>>> 65ebb3c6
         // 1/4 bottom screen
         anchors.bottom: parent.bottom
         anchors.left: parent.left
