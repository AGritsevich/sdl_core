/**
 * @file SDLPlayerView.qml
 * @brief SDL player screen view.
 * Copyright (c) 2013, Ford Motor Company
 * All rights reserved.
 *
 * Redistribution and use in source and binary forms, with or without
 * modification, are permitted provided that the following conditions are met:
 *
 * Redistributions of source code must retain the above copyright notice, this
 * list of conditions and the following disclaimer.
 *
 * Redistributions in binary form must reproduce the above copyright notice,
 * this list of conditions and the following
 * disclaimer in the documentation and/or other materials provided with the
 * distribution.
 *
 * Neither the name of the Ford Motor Company nor the names of its contributors
 * may be used to endorse or promote products derived from this software
 * without specific prior written permission.
 *
 * THIS SOFTWARE IS PROVIDED BY THE COPYRIGHT HOLDERS AND CONTRIBUTORS "AS IS"
 * AND ANY EXPRESS OR IMPLIED WARRANTIES, INCLUDING, BUT NOT LIMITED TO, THE
 * IMPLIED WARRANTIES OF MERCHANTABILITY AND FITNESS FOR A PARTICULAR PURPOSE
 * ARE DISCLAIMED. IN NO EVENT SHALL THE COPYRIGHT HOLDER OR CONTRIBUTORS BE
 * LIABLE FOR ANY DIRECT, INDIRECT, INCIDENTAL, SPECIAL, EXEMPLARY, OR
 * CONSEQUENTIAL DAMAGES (INCLUDING, BUT NOT LIMITED TO, PROCUREMENT OF
 * SUBSTITUTE GOODS OR SERVICES; LOSS OF USE, DATA, OR PROFITS; OR BUSINESS
 * INTERRUPTION) HOWEVER CAUSED AND ON ANY THEORY OF LIABILITY, WHETHER IN
 * CONTRACT, STRICT LIABILITY, OR TORT (INCLUDING NEGLIGENCE OR OTHERWISE)
 * ARISING IN ANY WAY OUT OF THE USE OF THIS SOFTWARE, EVEN IF ADVISED OF THE
 * POSSIBILITY OF SUCH DAMAGE.
 */
import QtQuick 2.0
import "../controls"
import "../hmi_api/Common.js" as Common
import "../models/Constants.js" as Constants

GeneralView {
    applicationContext: true
    MediaPlayer {
        onPlay: { sdlButtons.onButtonPress(Common.ButtonName.OK, Common.ButtonPressMode.SHORT, undefined) }
        onPause: { sdlButtons.onButtonPress(Common.ButtonName.OK, Common.ButtonPressMode.SHORT, undefined) }
        playerName: "SDL music"
        anchors.fill: parent

        playerState: dataContainer.sdlPlayerState

        topOvalButtons: [
            Row {
                anchors.top: parent.top
                anchors.horizontalCenter: parent.horizontalCenter
                spacing: (parent.width - 4 * longOvalButton.width) / 3
                width: 2 * longOvalButton.width + spacing

                LongOvalButton {
                    id: longOvalButton
                    text: "SDL Menu"
<<<<<<< HEAD
                    pixelSize: Constants.fontSize
                    dest: "./views/AppsMenuGridView.qml"
=======
                    pixelSize: 20
                    dest: "./views/ApplicationListView.qml"
>>>>>>> 76c0820e
                }
                LongOvalButton {
                    text: "Options"
                    pixelSize: Constants.fontSize
                    dest: "./views/SDLPlayerOptionsListView.qml"
                }
            }
        ]
    }
}<|MERGE_RESOLUTION|>--- conflicted
+++ resolved
@@ -56,13 +56,8 @@
                 LongOvalButton {
                     id: longOvalButton
                     text: "SDL Menu"
-<<<<<<< HEAD
                     pixelSize: Constants.fontSize
-                    dest: "./views/AppsMenuGridView.qml"
-=======
-                    pixelSize: 20
                     dest: "./views/ApplicationListView.qml"
->>>>>>> 76c0820e
                 }
                 LongOvalButton {
                     text: "Options"
