--- conflicted
+++ resolved
@@ -58,15 +58,6 @@
             }
         }
 
-<<<<<<< HEAD
-    Item {
-        id: bottomPanel
-        // 1/4 bottom screen
-        anchors.bottom: parent.bottom
-        anchors.left: parent.left
-        height: 1/4 * parent.height
-        width: parent.width
-=======
         Item {
             id: bottomPanel
             // 1/4 bottom screen
@@ -74,7 +65,6 @@
             anchors.left: parent.left
             height: 1/4 * parent.height
             width: parent.width
->>>>>>> 51c0fce5
 
             BackButton { anchors.centerIn: parent }
         }
