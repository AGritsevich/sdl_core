/* C++ code produced by gperf version 3.0.3 */
/* Command-line: gperf --output-file=../src/RPC2ObjectsImpl/Marshaller.inc ../src/RPC2ObjectsImpl/Marshaller.gp  */
/* Computed positions: -k'1,4,13,17,23' */

#if !((' ' == 32) && ('!' == 33) && ('"' == 34) && ('#' == 35) \
      && ('%' == 37) && ('&' == 38) && ('\'' == 39) && ('(' == 40) \
      && (')' == 41) && ('*' == 42) && ('+' == 43) && (',' == 44) \
      && ('-' == 45) && ('.' == 46) && ('/' == 47) && ('0' == 48) \
      && ('1' == 49) && ('2' == 50) && ('3' == 51) && ('4' == 52) \
      && ('5' == 53) && ('6' == 54) && ('7' == 55) && ('8' == 56) \
      && ('9' == 57) && (':' == 58) && (';' == 59) && ('<' == 60) \
      && ('=' == 61) && ('>' == 62) && ('?' == 63) && ('A' == 65) \
      && ('B' == 66) && ('C' == 67) && ('D' == 68) && ('E' == 69) \
      && ('F' == 70) && ('G' == 71) && ('H' == 72) && ('I' == 73) \
      && ('J' == 74) && ('K' == 75) && ('L' == 76) && ('M' == 77) \
      && ('N' == 78) && ('O' == 79) && ('P' == 80) && ('Q' == 81) \
      && ('R' == 82) && ('S' == 83) && ('T' == 84) && ('U' == 85) \
      && ('V' == 86) && ('W' == 87) && ('X' == 88) && ('Y' == 89) \
      && ('Z' == 90) && ('[' == 91) && ('\\' == 92) && (']' == 93) \
      && ('^' == 94) && ('_' == 95) && ('a' == 97) && ('b' == 98) \
      && ('c' == 99) && ('d' == 100) && ('e' == 101) && ('f' == 102) \
      && ('g' == 103) && ('h' == 104) && ('i' == 105) && ('j' == 106) \
      && ('k' == 107) && ('l' == 108) && ('m' == 109) && ('n' == 110) \
      && ('o' == 111) && ('p' == 112) && ('q' == 113) && ('r' == 114) \
      && ('s' == 115) && ('t' == 116) && ('u' == 117) && ('v' == 118) \
      && ('w' == 119) && ('x' == 120) && ('y' == 121) && ('z' == 122) \
      && ('{' == 123) && ('|' == 124) && ('}' == 125) && ('~' == 126))
/* The character set is not based on ISO-646.  */
#error "gperf generated tables don't work with this execution character set. Please report a bug to <bug-gnu-gperf@gnu.org>."
#endif


#define TOTAL_KEYWORDS 111
#define MIN_WORD_LENGTH 7
#define MAX_WORD_LENGTH 42
#define MIN_HASH_VALUE 12
#define MAX_HASH_VALUE 245
/* maximum key range = 234, duplicates = 0 */
namespace NsRPC2Communication
{
class Marshaller_intHash
{
private:
  static inline unsigned int hash (const char *str, unsigned int len);
public:
  static const struct Marshaller::localHash *getPointer (const char *str, unsigned int len);
};

inline unsigned int
Marshaller_intHash::hash (register const char *str, register unsigned int len)
{
  static const unsigned char asso_values[] =
    {
      246, 246, 246, 246, 246, 246, 246, 246, 246, 246,
      246, 246, 246, 246, 246, 246, 246, 246, 246, 246,
      246, 246, 246, 246, 246, 246, 246, 246, 246, 246,
      246, 246, 246, 246, 246, 246, 246, 246, 246, 246,
      246, 246, 246, 246, 246, 246,  45, 246, 246, 246,
      246, 246, 246, 246, 246, 246, 246, 246,   5, 246,
      246, 246, 246, 246, 246,   0,  90,  30,   5,  55,
      246,   0, 246, 246, 246, 246,  20,  95,   0,   0,
       15, 246,  55,  10,   0,   5,   0, 246, 246, 246,
      246, 246, 246, 246, 246, 246, 246,  10, 105,  60,
       90,   0, 246, 115,  50,   0, 246, 246,   0,  50,
       70,  20,   0, 246,   0,  25,   0,  30,  85, 246,
        0,  45, 246, 246, 246, 246, 246, 246, 246, 246,
      246, 246, 246, 246, 246, 246, 246, 246, 246, 246,
      246, 246, 246, 246, 246, 246, 246, 246, 246, 246,
      246, 246, 246, 246, 246, 246, 246, 246, 246, 246,
      246, 246, 246, 246, 246, 246, 246, 246, 246, 246,
      246, 246, 246, 246, 246, 246, 246, 246, 246, 246,
      246, 246, 246, 246, 246, 246, 246, 246, 246, 246,
      246, 246, 246, 246, 246, 246, 246, 246, 246, 246,
      246, 246, 246, 246, 246, 246, 246, 246, 246, 246,
      246, 246, 246, 246, 246, 246, 246, 246, 246, 246,
      246, 246, 246, 246, 246, 246, 246, 246, 246, 246,
      246, 246, 246, 246, 246, 246, 246, 246, 246, 246,
      246, 246, 246, 246, 246, 246, 246, 246, 246, 246,
      246, 246, 246, 246, 246, 246
    };
  register int hval = len;

  switch (hval)
    {
      default:
        hval += asso_values[(unsigned char)str[22]];
      /*FALLTHROUGH*/
      case 22:
      case 21:
      case 20:
      case 19:
      case 18:
      case 17:
        hval += asso_values[(unsigned char)str[16]];
      /*FALLTHROUGH*/
      case 16:
      case 15:
      case 14:
      case 13:
        hval += asso_values[(unsigned char)str[12]];
      /*FALLTHROUGH*/
      case 12:
      case 11:
      case 10:
      case 9:
      case 8:
      case 7:
      case 6:
      case 5:
      case 4:
        hval += asso_values[(unsigned char)str[3]];
      /*FALLTHROUGH*/
      case 3:
      case 2:
      case 1:
        hval += asso_values[(unsigned char)str[0]];
        break;
    }
  return hval;
}

const struct Marshaller::localHash *
Marshaller_intHash::getPointer (register const char *str, register unsigned int len)
{
  static const unsigned char lengthtable[] =
    {
       0,  0,  0,  0,  0,  0,  0,  0,  0,  0,  0,  0, 12,  8,
       0, 10,  0, 12, 18, 19,  0,  0,  7, 18,  9, 25, 26, 27,
       0,  0,  0, 26, 17, 33, 34,  0, 21, 22,  0, 34,  0, 16,
      22, 18, 29, 25, 26, 27, 13, 29, 25, 26, 22, 33,  9, 20,
      21,  0, 33, 29, 20, 21, 17,  0, 19,  0, 21, 37,  0, 29,
      15, 16, 27,  0, 29,  0, 16,  0, 23, 19,  0,  0,  0,  0,
      29, 25,  0, 27, 28, 19,  0,  0, 37, 28, 19,  0, 26,  0,
      13, 19, 15, 21, 32, 13, 34, 30, 21, 27, 13, 29, 40, 21,
       0,  0, 24, 30, 21,  0,  0, 24,  0, 16, 32,  0, 19,  0,
      21, 32, 23, 14,  0,  0,  0,  0, 14,  0, 31, 27,  0, 19,
       0,  0, 17,  0, 34,  0,  0, 27, 23,  0,  0, 16, 42,  0,
       0,  0, 31,  0,  0, 24,  0, 31, 22,  0, 24,  0, 21, 22,
       0,  0, 25,  0,  0, 23,  0,  0,  0,  0, 33,  0,  0, 31,
      22,  0,  0,  0,  0,  0,  0,  0, 20,  0,  0,  0,  0,  0,
       0,  0,  0,  0,  0,  0,  0,  0,  0,  0,  0,  0,  0, 24,
       0,  0,  0,  0,  0,  0,  0,  0,  0,  0,  0,  0,  0,  0,
       0,  0,  0,  0,  0,  0,  0,  0,  0,  0,  0,  0,  0,  0,
       0, 24,  0,  0,  0,  0,  0, 30
    };
  static const struct Marshaller::localHash wordlist[] =
    {
      {""}, {""}, {""}, {""}, {""}, {""}, {""}, {""}, {""},
      {""}, {""}, {""},
#line 112 "../src/RPC2ObjectsImpl/Marshaller.gp"
      {"VR.OnCommand",94,&Marshaller::mNsRPC2Communication_VR__OnCommand},
#line 62 "../src/RPC2ObjectsImpl/Marshaller.gp"
      {"UI.Alert",44,&Marshaller::mNsRPC2Communication_UI__Alert},
      {""},
#line 82 "../src/RPC2ObjectsImpl/Marshaller.gp"
      {"UI.OnReady",64,&Marshaller::mNsRPC2Communication_UI__OnReady},
      {""},
#line 78 "../src/RPC2ObjectsImpl/Marshaller.gp"
      {"UI.OnCommand",60,&Marshaller::mNsRPC2Communication_UI__OnCommand},
#line 108 "../src/RPC2ObjectsImpl/Marshaller.gp"
      {"VR.GetCapabilities",90,&Marshaller::mNsRPC2Communication_VR__GetCapabilities},
#line 114 "../src/RPC2ObjectsImpl/Marshaller.gp"
      {"VehicleInfo.GetDTCs",96,&Marshaller::mNsRPC2Communication_VehicleInfo__GetDTCs},
      {""}, {""},
#line 98 "../src/RPC2ObjectsImpl/Marshaller.gp"
      {"UI.Show",80,&Marshaller::mNsRPC2Communication_UI__Show},
#line 74 "../src/RPC2ObjectsImpl/Marshaller.gp"
      {"UI.GetCapabilities",56,&Marshaller::mNsRPC2Communication_UI__GetCapabilities},
#line 100 "../src/RPC2ObjectsImpl/Marshaller.gp"
      {"UI.Slider",82,&Marshaller::mNsRPC2Communication_UI__Slider},
#line 40 "../src/RPC2ObjectsImpl/Marshaller.gp"
      {"Navigation.UpdateTurnList",22,&Marshaller::mNsRPC2Communication_Navigation__UpdateTurnList},
#line 118 "../src/RPC2ObjectsImpl/Marshaller.gp"
      {"VehicleInfo.GetVehicleType",100,&Marshaller::mNsRPC2Communication_VehicleInfo__GetVehicleType},
#line 115 "../src/RPC2ObjectsImpl/Marshaller.gp"
      {"VehicleInfo.GetDTCsResponse",97,&Marshaller::mNsRPC2Communication_VehicleInfo__GetDTCsResponse},
      {""}, {""}, {""},
#line 116 "../src/RPC2ObjectsImpl/Marshaller.gp"
      {"VehicleInfo.GetVehicleData",98,&Marshaller::mNsRPC2Communication_VehicleInfo__GetVehicleData},
#line 101 "../src/RPC2ObjectsImpl/Marshaller.gp"
      {"UI.SliderResponse",83,&Marshaller::mNsRPC2Communication_UI__SliderResponse},
#line 41 "../src/RPC2ObjectsImpl/Marshaller.gp"
      {"Navigation.UpdateTurnListResponse",23,&Marshaller::mNsRPC2Communication_Navigation__UpdateTurnListResponse},
#line 119 "../src/RPC2ObjectsImpl/Marshaller.gp"
      {"VehicleInfo.GetVehicleTypeResponse",101,&Marshaller::mNsRPC2Communication_VehicleInfo__GetVehicleTypeResponse},
      {""},
#line 96 "../src/RPC2ObjectsImpl/Marshaller.gp"
      {"UI.SetMediaClockTimer",78,&Marshaller::mNsRPC2Communication_UI__SetMediaClockTimer},
#line 80 "../src/RPC2ObjectsImpl/Marshaller.gp"
      {"UI.OnDriverDistraction",62,&Marshaller::mNsRPC2Communication_UI__OnDriverDistraction},
      {""},
#line 117 "../src/RPC2ObjectsImpl/Marshaller.gp"
      {"VehicleInfo.GetVehicleDataResponse",99,&Marshaller::mNsRPC2Communication_VehicleInfo__GetVehicleDataResponse},
      {""},
#line 63 "../src/RPC2ObjectsImpl/Marshaller.gp"
      {"UI.AlertResponse",45,&Marshaller::mNsRPC2Communication_UI__AlertResponse},
#line 22 "../src/RPC2ObjectsImpl/Marshaller.gp"
      {"AppLinkCore.GetAppList",4,&Marshaller::mNsRPC2Communication_AppLinkCore__GetAppList},
#line 83 "../src/RPC2ObjectsImpl/Marshaller.gp"
      {"UI.OnSystemContext",65,&Marshaller::mNsRPC2Communication_UI__OnSystemContext},
#line 97 "../src/RPC2ObjectsImpl/Marshaller.gp"
      {"UI.SetMediaClockTimerResponse",79,&Marshaller::mNsRPC2Communication_UI__SetMediaClockTimerResponse},
#line 24 "../src/RPC2ObjectsImpl/Marshaller.gp"
      {"AppLinkCore.GetDeviceList",6,&Marshaller::mNsRPC2Communication_AppLinkCore__GetDeviceList},
#line 109 "../src/RPC2ObjectsImpl/Marshaller.gp"
      {"VR.GetCapabilitiesResponse",91,&Marshaller::mNsRPC2Communication_VR__GetCapabilitiesResponse},
#line 26 "../src/RPC2ObjectsImpl/Marshaller.gp"
      {"AppLinkCore.OnAppRegistered",8,&Marshaller::mNsRPC2Communication_AppLinkCore__OnAppRegistered},
#line 60 "../src/RPC2ObjectsImpl/Marshaller.gp"
      {"UI.AddSubMenu",42,&Marshaller::mNsRPC2Communication_UI__AddSubMenu},
#line 27 "../src/RPC2ObjectsImpl/Marshaller.gp"
      {"AppLinkCore.OnAppUnregistered",9,&Marshaller::mNsRPC2Communication_AppLinkCore__OnAppUnregistered},
#line 20 "../src/RPC2ObjectsImpl/Marshaller.gp"
      {"AppLinkCore.DeactivateApp",2,&Marshaller::mNsRPC2Communication_AppLinkCore__DeactivateApp},
#line 75 "../src/RPC2ObjectsImpl/Marshaller.gp"
      {"UI.GetCapabilitiesResponse",57,&Marshaller::mNsRPC2Communication_UI__GetCapabilitiesResponse},
#line 94 "../src/RPC2ObjectsImpl/Marshaller.gp"
      {"UI.SetGlobalProperties",76,&Marshaller::mNsRPC2Communication_UI__SetGlobalProperties},
#line 25 "../src/RPC2ObjectsImpl/Marshaller.gp"
      {"AppLinkCore.GetDeviceListResponse",7,&Marshaller::mNsRPC2Communication_AppLinkCore__GetDeviceListResponse},
#line 56 "../src/RPC2ObjectsImpl/Marshaller.gp"
      {"TTS.Speak",38,&Marshaller::mNsRPC2Communication_TTS__Speak},
#line 29 "../src/RPC2ObjectsImpl/Marshaller.gp"
      {"AppLinkCore.SendData",11,&Marshaller::mNsRPC2Communication_AppLinkCore__SendData},
#line 61 "../src/RPC2ObjectsImpl/Marshaller.gp"
      {"UI.AddSubMenuResponse",43,&Marshaller::mNsRPC2Communication_UI__AddSubMenuResponse},
      {""},
#line 21 "../src/RPC2ObjectsImpl/Marshaller.gp"
      {"AppLinkCore.DeactivateAppResponse",3,&Marshaller::mNsRPC2Communication_AppLinkCore__DeactivateAppResponse},
#line 70 "../src/RPC2ObjectsImpl/Marshaller.gp"
      {"UI.DeleteInteractionChoiceSet",52,&Marshaller::mNsRPC2Communication_UI__DeleteInteractionChoiceSet},
#line 88 "../src/RPC2ObjectsImpl/Marshaller.gp"
      {"UI.ScrollableMessage",70,&Marshaller::mNsRPC2Communication_UI__ScrollableMessage},
#line 104 "../src/RPC2ObjectsImpl/Marshaller.gp"
      {"VR.ChangeRegistration",86,&Marshaller::mNsRPC2Communication_VR__ChangeRegistration},
#line 57 "../src/RPC2ObjectsImpl/Marshaller.gp"
      {"TTS.SpeakResponse",39,&Marshaller::mNsRPC2Communication_TTS__SpeakResponse},
      {""},
#line 48 "../src/RPC2ObjectsImpl/Marshaller.gp"
      {"TTS.GetCapabilities",30,&Marshaller::mNsRPC2Communication_TTS__GetCapabilities},
      {""},
#line 64 "../src/RPC2ObjectsImpl/Marshaller.gp"
      {"UI.ChangeRegistration",46,&Marshaller::mNsRPC2Communication_UI__ChangeRegistration},
#line 71 "../src/RPC2ObjectsImpl/Marshaller.gp"
      {"UI.DeleteInteractionChoiceSetResponse",53,&Marshaller::mNsRPC2Communication_UI__DeleteInteractionChoiceSetResponse},
      {""},
#line 105 "../src/RPC2ObjectsImpl/Marshaller.gp"
      {"VR.ChangeRegistrationResponse",87,&Marshaller::mNsRPC2Communication_VR__ChangeRegistrationResponse},
#line 50 "../src/RPC2ObjectsImpl/Marshaller.gp"
      {"TTS.GetLanguage",32,&Marshaller::mNsRPC2Communication_TTS__GetLanguage},
#line 106 "../src/RPC2ObjectsImpl/Marshaller.gp"
      {"VR.DeleteCommand",88,&Marshaller::mNsRPC2Communication_VR__DeleteCommand},
#line 49 "../src/RPC2ObjectsImpl/Marshaller.gp"
      {"TTS.GetCapabilitiesResponse",31,&Marshaller::mNsRPC2Communication_TTS__GetCapabilitiesResponse},
      {""},
#line 65 "../src/RPC2ObjectsImpl/Marshaller.gp"
      {"UI.ChangeRegistrationResponse",47,&Marshaller::mNsRPC2Communication_UI__ChangeRegistrationResponse},
      {""},
#line 68 "../src/RPC2ObjectsImpl/Marshaller.gp"
      {"UI.DeleteCommand",50,&Marshaller::mNsRPC2Communication_UI__DeleteCommand},
      {""},
#line 51 "../src/RPC2ObjectsImpl/Marshaller.gp"
      {"TTS.GetLanguageResponse",33,&Marshaller::mNsRPC2Communication_TTS__GetLanguageResponse},
#line 121 "../src/RPC2ObjectsImpl/Marshaller.gp"
      {"VehicleInfo.ReadDID",103,&Marshaller::mNsRPC2Communication_VehicleInfo__ReadDID},
      {""}, {""}, {""}, {""},
#line 66 "../src/RPC2ObjectsImpl/Marshaller.gp"
      {"UI.CreateInteractionChoiceSet",48,&Marshaller::mNsRPC2Communication_UI__CreateInteractionChoiceSet},
#line 120 "../src/RPC2ObjectsImpl/Marshaller.gp"
      {"VehicleInfo.OnVehicleData",102,&Marshaller::mNsRPC2Communication_VehicleInfo__OnVehicleData},
      {""},
#line 122 "../src/RPC2ObjectsImpl/Marshaller.gp"
      {"VehicleInfo.ReadDIDResponse",104,&Marshaller::mNsRPC2Communication_VehicleInfo__ReadDIDResponse},
#line 30 "../src/RPC2ObjectsImpl/Marshaller.gp"
      {"AppLinkCore.SendDataResponse",12,&Marshaller::mNsRPC2Communication_AppLinkCore__SendDataResponse},
#line 113 "../src/RPC2ObjectsImpl/Marshaller.gp"
      {"VR.OnLanguageChange",95,&Marshaller::mNsRPC2Communication_VR__OnLanguageChange},
      {""}, {""},
#line 67 "../src/RPC2ObjectsImpl/Marshaller.gp"
      {"UI.CreateInteractionChoiceSetResponse",49,&Marshaller::mNsRPC2Communication_UI__CreateInteractionChoiceSetResponse},
#line 89 "../src/RPC2ObjectsImpl/Marshaller.gp"
      {"UI.ScrollableMessageResponse",71,&Marshaller::mNsRPC2Communication_UI__ScrollableMessageResponse},
#line 81 "../src/RPC2ObjectsImpl/Marshaller.gp"
      {"UI.OnLanguageChange",63,&Marshaller::mNsRPC2Communication_UI__OnLanguageChange},
      {""},
#line 38 "../src/RPC2ObjectsImpl/Marshaller.gp"
      {"Navigation.ShowConstantTBT",20,&Marshaller::mNsRPC2Communication_Navigation__ShowConstantTBT},
      {""},
#line 90 "../src/RPC2ObjectsImpl/Marshaller.gp"
      {"UI.SetAppIcon",72,&Marshaller::mNsRPC2Communication_UI__SetAppIcon},
#line 92 "../src/RPC2ObjectsImpl/Marshaller.gp"
      {"UI.SetDisplayLayout",74,&Marshaller::mNsRPC2Communication_UI__SetDisplayLayout},
#line 99 "../src/RPC2ObjectsImpl/Marshaller.gp"
      {"UI.ShowResponse",81,&Marshaller::mNsRPC2Communication_UI__ShowResponse},
#line 84 "../src/RPC2ObjectsImpl/Marshaller.gp"
      {"UI.PerformInteraction",66,&Marshaller::mNsRPC2Communication_UI__PerformInteraction},
#line 123 "../src/RPC2ObjectsImpl/Marshaller.gp"
      {"VehicleInfo.SubscribeVehicleData",105,&Marshaller::mNsRPC2Communication_VehicleInfo__SubscribeVehicleData},
#line 102 "../src/RPC2ObjectsImpl/Marshaller.gp"
      {"VR.AddCommand",84,&Marshaller::mNsRPC2Communication_VR__AddCommand},
#line 39 "../src/RPC2ObjectsImpl/Marshaller.gp"
      {"Navigation.ShowConstantTBTResponse",21,&Marshaller::mNsRPC2Communication_Navigation__ShowConstantTBTResponse},
#line 23 "../src/RPC2ObjectsImpl/Marshaller.gp"
      {"AppLinkCore.GetAppListResponse",5,&Marshaller::mNsRPC2Communication_AppLinkCore__GetAppListResponse},
#line 91 "../src/RPC2ObjectsImpl/Marshaller.gp"
      {"UI.SetAppIconResponse",73,&Marshaller::mNsRPC2Communication_UI__SetAppIconResponse},
#line 93 "../src/RPC2ObjectsImpl/Marshaller.gp"
      {"UI.SetDisplayLayoutResponse",75,&Marshaller::mNsRPC2Communication_UI__SetDisplayLayoutResponse},
#line 58 "../src/RPC2ObjectsImpl/Marshaller.gp"
      {"UI.AddCommand",40,&Marshaller::mNsRPC2Communication_UI__AddCommand},
#line 85 "../src/RPC2ObjectsImpl/Marshaller.gp"
      {"UI.PerformInteractionResponse",67,&Marshaller::mNsRPC2Communication_UI__PerformInteractionResponse},
#line 124 "../src/RPC2ObjectsImpl/Marshaller.gp"
      {"VehicleInfo.SubscribeVehicleDataResponse",106,&Marshaller::mNsRPC2Communication_VehicleInfo__SubscribeVehicleDataResponse},
#line 103 "../src/RPC2ObjectsImpl/Marshaller.gp"
      {"VR.AddCommandResponse",85,&Marshaller::mNsRPC2Communication_VR__AddCommandResponse},
      {""}, {""},
#line 86 "../src/RPC2ObjectsImpl/Marshaller.gp"
      {"UI.ResetGlobalProperties",68,&Marshaller::mNsRPC2Communication_UI__ResetGlobalProperties},
#line 95 "../src/RPC2ObjectsImpl/Marshaller.gp"
      {"UI.SetGlobalPropertiesResponse",77,&Marshaller::mNsRPC2Communication_UI__SetGlobalPropertiesResponse},
#line 59 "../src/RPC2ObjectsImpl/Marshaller.gp"
      {"UI.AddCommandResponse",41,&Marshaller::mNsRPC2Communication_UI__AddCommandResponse},
      {""}, {""},
#line 35 "../src/RPC2ObjectsImpl/Marshaller.gp"
      {"Navigation.AlertManeuver",17,&Marshaller::mNsRPC2Communication_Navigation__AlertManeuver},
      {""},
#line 72 "../src/RPC2ObjectsImpl/Marshaller.gp"
      {"UI.DeleteSubMenu",54,&Marshaller::mNsRPC2Communication_UI__DeleteSubMenu},
#line 87 "../src/RPC2ObjectsImpl/Marshaller.gp"
      {"UI.ResetGlobalPropertiesResponse",69,&Marshaller::mNsRPC2Communication_UI__ResetGlobalPropertiesResponse},
      {""},
#line 52 "../src/RPC2ObjectsImpl/Marshaller.gp"
      {"TTS.OnAudioPassThru",34,&Marshaller::mNsRPC2Communication_TTS__OnAudioPassThru},
      {""},
#line 34 "../src/RPC2ObjectsImpl/Marshaller.gp"
      {"Buttons.OnButtonPress",16,&Marshaller::mNsRPC2Communication_Buttons__OnButtonPress},
#line 36 "../src/RPC2ObjectsImpl/Marshaller.gp"
      {"Navigation.AlertManeuverResponse",18,&Marshaller::mNsRPC2Communication_Navigation__AlertManeuverResponse},
#line 18 "../src/RPC2ObjectsImpl/Marshaller.gp"
      {"AppLinkCore.ActivateApp",0,&Marshaller::mNsRPC2Communication_AppLinkCore__ActivateApp},
#line 110 "../src/RPC2ObjectsImpl/Marshaller.gp"
      {"VR.GetLanguage",92,&Marshaller::mNsRPC2Communication_VR__GetLanguage},
      {""}, {""}, {""}, {""},
#line 76 "../src/RPC2ObjectsImpl/Marshaller.gp"
      {"UI.GetLanguage",58,&Marshaller::mNsRPC2Communication_UI__GetLanguage},
      {""},
#line 19 "../src/RPC2ObjectsImpl/Marshaller.gp"
      {"AppLinkCore.ActivateAppResponse",1,&Marshaller::mNsRPC2Communication_AppLinkCore__ActivateAppResponse},
#line 37 "../src/RPC2ObjectsImpl/Marshaller.gp"
      {"Navigation.OnTBTClientState",19,&Marshaller::mNsRPC2Communication_Navigation__OnTBTClientState},
      {""},
#line 46 "../src/RPC2ObjectsImpl/Marshaller.gp"
      {"UI.EndAudioPassThru",28,&Marshaller::mNsRPC2Communication_UI__EndAudioPassThru},
      {""}, {""},
#line 79 "../src/RPC2ObjectsImpl/Marshaller.gp"
      {"UI.OnDeviceChosen",61,&Marshaller::mNsRPC2Communication_UI__OnDeviceChosen},
      {""},
#line 125 "../src/RPC2ObjectsImpl/Marshaller.gp"
      {"VehicleInfo.UnsubscribeVehicleData",107,&Marshaller::mNsRPC2Communication_VehicleInfo__UnsubscribeVehicleData},
      {""}, {""},
#line 47 "../src/RPC2ObjectsImpl/Marshaller.gp"
      {"UI.EndAudioPassThruResponse",29,&Marshaller::mNsRPC2Communication_UI__EndAudioPassThruResponse},
#line 31 "../src/RPC2ObjectsImpl/Marshaller.gp"
      {"Buttons.GetCapabilities",13,&Marshaller::mNsRPC2Communication_Buttons__GetCapabilities},
      {""}, {""},
#line 42 "../src/RPC2ObjectsImpl/Marshaller.gp"
      {"Phone.DialNumber",24,&Marshaller::mNsRPC2Communication_Phone__DialNumber},
#line 126 "../src/RPC2ObjectsImpl/Marshaller.gp"
      {"VehicleInfo.UnsubscribeVehicleDataResponse",108,&Marshaller::mNsRPC2Communication_VehicleInfo__UnsubscribeVehicleDataResponse},
      {""}, {""}, {""},
#line 32 "../src/RPC2ObjectsImpl/Marshaller.gp"
      {"Buttons.GetCapabilitiesResponse",14,&Marshaller::mNsRPC2Communication_Buttons__GetCapabilitiesResponse},
      {""}, {""},
#line 107 "../src/RPC2ObjectsImpl/Marshaller.gp"
      {"VR.DeleteCommandResponse",89,&Marshaller::mNsRPC2Communication_VR__DeleteCommandResponse},
      {""},
#line 28 "../src/RPC2ObjectsImpl/Marshaller.gp"
      {"AppLinkCore.OnDeviceListUpdated",10,&Marshaller::mNsRPC2Communication_AppLinkCore__OnDeviceListUpdated},
#line 111 "../src/RPC2ObjectsImpl/Marshaller.gp"
      {"VR.GetLanguageResponse",93,&Marshaller::mNsRPC2Communication_VR__GetLanguageResponse},
      {""},
#line 69 "../src/RPC2ObjectsImpl/Marshaller.gp"
      {"UI.DeleteCommandResponse",51,&Marshaller::mNsRPC2Communication_UI__DeleteCommandResponse},
      {""},
#line 33 "../src/RPC2ObjectsImpl/Marshaller.gp"
      {"Buttons.OnButtonEvent",15,&Marshaller::mNsRPC2Communication_Buttons__OnButtonEvent},
#line 77 "../src/RPC2ObjectsImpl/Marshaller.gp"
      {"UI.GetLanguageResponse",59,&Marshaller::mNsRPC2Communication_UI__GetLanguageResponse},
      {""}, {""},
#line 127 "../src/RPC2ObjectsImpl/Marshaller.gp"
      {"UI::GetSupportedLanguages", 109, &Marshaller::mNsRPC2Communication_UI__GetSupportedLanguages},
      {""}, {""},
#line 54 "../src/RPC2ObjectsImpl/Marshaller.gp"
      {"UI.PerformAudioPassThru",36,&Marshaller::mNsRPC2Communication_UI__PerformAudioPassThru},
      {""}, {""}, {""}, {""},
#line 128 "../src/RPC2ObjectsImpl/Marshaller.gp"
      {"UI::GetSupportedLanguagesResponse", 110, &Marshaller::mNsRPC2Communication_UI__GetSupportedLanguagesResponse},
      {""}, {""},
#line 55 "../src/RPC2ObjectsImpl/Marshaller.gp"
      {"UI.PerformAudioPassThruResponse",37,&Marshaller::mNsRPC2Communication_UI__PerformAudioPassThruResponse},
#line 44 "../src/RPC2ObjectsImpl/Marshaller.gp"
      {"TTS.ChangeRegistration",26,&Marshaller::mNsRPC2Communication_TTS__ChangeRegistration},
      {""}, {""}, {""}, {""}, {""}, {""}, {""},
#line 53 "../src/RPC2ObjectsImpl/Marshaller.gp"
      {"TTS.OnLanguageChange",35,&Marshaller::mNsRPC2Communication_TTS__OnLanguageChange},
      {""}, {""}, {""}, {""}, {""}, {""}, {""}, {""}, {""},
      {""}, {""}, {""}, {""}, {""}, {""}, {""}, {""}, {""},
#line 73 "../src/RPC2ObjectsImpl/Marshaller.gp"
      {"UI.DeleteSubMenuResponse",55,&Marshaller::mNsRPC2Communication_UI__DeleteSubMenuResponse},
      {""}, {""}, {""}, {""}, {""}, {""}, {""}, {""}, {""},
      {""}, {""}, {""}, {""}, {""}, {""}, {""}, {""}, {""},
      {""}, {""}, {""}, {""}, {""}, {""}, {""}, {""}, {""},
      {""}, {""},
#line 43 "../src/RPC2ObjectsImpl/Marshaller.gp"
      {"Phone.DialNumberResponse",25,&Marshaller::mNsRPC2Communication_Phone__DialNumberResponse},
      {""}, {""}, {""}, {""}, {""},
#line 45 "../src/RPC2ObjectsImpl/Marshaller.gp"
      {"TTS.ChangeRegistrationResponse",27,&Marshaller::mNsRPC2Communication_TTS__ChangeRegistrationResponse}
    };

<<<<<<< HEAD
  printf("str = %s\n", str);
  // check GetVehicleData response
  register const char *strn = wordlist[39].name;
  if (*str == *strn && !memcmp (str + 1, strn + 1, len - 1))
  {
    printf("wordlist[39].name = %s\n", strn);
    return &wordlist[39];
  }
  //check OnVehicleData notification
  strn = wordlist[125].name;
  if (*str == *strn && !memcmp (str + 1, strn + 1, len - 1))
  {
    printf("wordlist[125].name = %s\n", strn);
    return &wordlist[125];
  }

=======
>>>>>>> dec324ae
  if (len <= MAX_WORD_LENGTH && len >= MIN_WORD_LENGTH)
    {
      register int key = hash (str, len);

      if (key <= MAX_HASH_VALUE && key >= 0)
        if (len == lengthtable[key])
          {
            register const char *s = wordlist[key].name;

            if (*str == *s && !memcmp (str + 1, s + 1, len - 1))
              return &wordlist[key];
          }
    }
  return 0;
}
}<|MERGE_RESOLUTION|>--- conflicted
+++ resolved
@@ -419,7 +419,6 @@
       {"TTS.ChangeRegistrationResponse",27,&Marshaller::mNsRPC2Communication_TTS__ChangeRegistrationResponse}
     };
 
-<<<<<<< HEAD
   printf("str = %s\n", str);
   // check GetVehicleData response
   register const char *strn = wordlist[39].name;
@@ -436,8 +435,6 @@
     return &wordlist[125];
   }
 
-=======
->>>>>>> dec324ae
   if (len <= MAX_WORD_LENGTH && len >= MIN_WORD_LENGTH)
     {
       register int key = hash (str, len);
