--- conflicted
+++ resolved
@@ -74,11 +74,8 @@
   if(!json.isObject())  return NULL;
   
   Methods m;
-<<<<<<< HEAD
-  if(!json.isMember("method") || !json["method"].isString()) 
-=======
-  if((!json.isMember("method") || !json["method"].isString()))
->>>>>>> 731dbccb
+
+  if(!json.isMember("method") || !json["method"].isString())
   {
     if ( methodName.empty() )
     {
