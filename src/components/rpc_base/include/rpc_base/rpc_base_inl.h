/*
 * Copyright (c) 2014, Ford Motor Company
 * All rights reserved.
 *
 * Redistribution and use in source and binary forms, with or without
 * modification, are permitted provided that the following conditions are met:
 *
 * Redistributions of source code must retain the above copyright notice, this
 * list of conditions and the following disclaimer.
 *
 * Redistributions in binary form must reproduce the above copyright notice,
 * this list of conditions and the following
 * disclaimer in the documentation and/or other materials provided with the
 * distribution.
 *
 * Neither the name of the Ford Motor Company nor the names of its contributors
 * may be used to endorse or promote products derived from this software
 * without specific prior written permission.
 *
 * THIS SOFTWARE IS PROVIDED BY THE COPYRIGHT HOLDERS AND CONTRIBUTORS "AS IS"
 * AND ANY EXPRESS OR IMPLIED WARRANTIES, INCLUDING, BUT NOT LIMITED TO, THE
 * IMPLIED WARRANTIES OF MERCHANTABILITY AND FITNESS FOR A PARTICULAR PURPOSE
 * ARE DISCLAIMED. IN NO EVENT SHALL THE COPYRIGHT HOLDER OR CONTRIBUTORS BE
 * LIABLE FOR ANY DIRECT, INDIRECT, INCIDENTAL, SPECIAL, EXEMPLARY, OR
 * CONSEQUENTIAL DAMAGES (INCLUDING, BUT NOT LIMITED TO, PROCUREMENT OF
 * SUBSTITUTE GOODS OR SERVICES; LOSS OF USE, DATA, OR PROFITS; OR BUSINESS
 * INTERRUPTION) HOWEVER CAUSED AND ON ANY THEORY OF LIABILITY, WHETHER IN
 * CONTRACT, STRICT LIABILITY, OR TORT (INCLUDING NEGLIGENCE OR OTHERWISE)
 * ARISING IN ANY WAY OUT OF THE USE OF THIS SOFTWARE, EVEN IF ADVISED OF THE
 * POSSIBILITY OF SUCH DAMAGE.
 */

#ifndef VALIDATED_TYPES_INL_H_
#define VALIDATED_TYPES_INL_H_

#include "rpc_base.h"

#include <cassert>
#include <cstdio>

#include "rpc_base/validation_report.h"

#if defined(_MSC_VER)
#define snprintf _snprintf_s
#endif

namespace rpc {

/*
 * Range helper class
 */
template <typename T>
Range<T>::Range(T min, T max)
    : min_(min), max_(max) {}

template <typename T>
T Range<T>::min() const {
  return min_;
}

template <typename T>
T Range<T>::max() const {
  return max_;
}

template <typename T>
template <typename U>
bool Range<T>::Includes(U val) const {
  return min() <= val && val <= max();
}

/*
 * PrimitiveType base class
 */
inline PrimitiveType::PrimitiveType(ValueState value_state)
    : value_state_(value_state)
    , policy_table_type_(policy_table_interface_base::PT_PRELOADED) {}

inline bool PrimitiveType::is_initialized() const {
  return value_state_ != kUninitialized;
}

inline bool PrimitiveType::is_valid() const {
  return value_state_ == kValid;
}

inline void PrimitiveType::ReportErrors(ValidationReport* report) const {
  switch (value_state_) {
    case kUninitialized: {
      report->set_validation_info("value is not initialized");
      break;
    }
    case kInvalid: {
      report->set_validation_info("value initialized incorrectly");
      break;
    }
    case kValid: {
      // No error
      break;
    }
    default: {
      assert(!"Unexpected value state");
      break;
    }
  }
}

/*
 * CompositeType base class
 */
inline void CompositeType::mark_initialized() {
  initialization_state__ = kInitialized;
}

inline CompositeType::CompositeType(InitializationState init_state)
    : initialization_state__(init_state)
    , policy_table_type_(policy_table_interface_base::PT_PRELOADED) {}

inline void CompositeType::ReportErrors(ValidationReport* report) const {
  switch (initialization_state__) {
    case kUninitialized: {
      report->set_validation_info("object is not initialized");
      break;
    }
    case kInvalidInitialized: {
      report->set_validation_info("object initialized incorrectly");
      break;
    }
    case kInitialized: {
      // No error
      break;
    }
    default:
      assert(!"Unexpected initialization state");
      break;
  }
}

/*
 * Boolean class
 */
inline Boolean::Boolean() : PrimitiveType(kUninitialized), value_(false) {}

inline Boolean::Boolean(bool value) : PrimitiveType(kValid), value_(value) {}

inline Boolean& Boolean::operator=(bool new_val) {
  value_ = new_val;
  value_state_ = kValid;
  return *this;
}

inline Boolean::operator bool() const {
  return value_;
}

/*
 * Integer class
 */
template <typename T, T minval, T maxval>
const Range<T> Integer<T, minval, maxval>::range_(minval, maxval);

template <typename T, T minval, T maxval>
Integer<T, minval, maxval>::Integer()
    : PrimitiveType(kUninitialized), value_(range_.min()) {}

template <typename T, T minval, T maxval>
Integer<T, minval, maxval>::Integer(IntType value)
    : PrimitiveType(range_.Includes(value) ? kValid : kInvalid)
    , value_(value) {}

template <typename T, T minval, T maxval>
Integer<T, minval, maxval>& Integer<T, minval, maxval>::operator=(
    IntType new_val) {
  value_ = new_val;
  value_state_ = range_.Includes(value_) ? kValid : kInvalid;
  return *this;
}

template <typename T, T minval, T maxval>
Integer<T, minval, maxval>& Integer<T, minval, maxval>::operator=(
    const Integer& new_val) {
  this->value_ = new_val.value_;
<<<<<<< HEAD
  if (new_val.is_initialized()) {
    this->value_state_ = range_.Includes(new_val.value_) ? kValid : kInvalid;
  }

=======
  this->value_state_ = range_.Includes(new_val.value_) ? kValid : kInvalid;
>>>>>>> 64ac11d0
  return *this;
}

template <typename T, T minval, T maxval>
Integer<T, minval, maxval>& Integer<T, minval, maxval>::operator++() {
  ++value_;
  return *this;
}

template <typename T, T minval, T maxval>
Integer<T, minval, maxval>& Integer<T, minval, maxval>::operator+=(int value) {
  value_ += value;
  return *this;
}

template <typename T, T minval, T maxval>
Integer<T, minval, maxval>::operator IntType() const {
  return value_;
}

/*
 * Float class
 */
template <int64_t minnum, int64_t maxnum, int64_t minden, int64_t maxden>
<<<<<<< HEAD
const Range<double> Float<minnum, maxnum, minden, maxden>::range_(
    (double(minnum) / minden), (double(maxnum) / maxden));
=======
const Range<double> Float<minnum, maxnum, minden, maxden>::range_ =
    ((double(minnum) / minden), (double(maxnum) / maxden));
>>>>>>> 64ac11d0

template <int64_t minnum, int64_t maxnum, int64_t minden, int64_t maxden>
Float<minnum, maxnum, minden, maxden>::Float()
    : PrimitiveType(kUninitialized), value_(range_.min()) {}

template <int64_t minnum, int64_t maxnum, int64_t minden, int64_t maxden>
Float<minnum, maxnum, minden, maxden>::Float(double value)
    : PrimitiveType(range_.Includes(value) ? kValid : kInvalid)
    , value_(value) {}

template <int64_t minnum, int64_t maxnum, int64_t minden, int64_t maxden>
Float<minnum, maxnum, minden, maxden>& Float<minnum, maxnum, minden, maxden>::
operator=(double new_val) {
  value_ = new_val;
  value_state_ = range_.Includes(new_val) ? kValid : kInvalid;
  return *this;
}

template <int64_t minnum, int64_t maxnum, int64_t minden, int64_t maxden>
Float<minnum, maxnum, minden, maxden>::operator double() const {
  return value_;
}

/*
 * String class
 */
template <size_t minlen, size_t maxlen>
const Range<size_t> String<minlen, maxlen>::length_range_(minlen, maxlen);

template <size_t minlen, size_t maxlen>
String<minlen, maxlen>::String()
    : PrimitiveType(kUninitialized) {}

template <size_t minlen, size_t maxlen>
String<minlen, maxlen>::String(const std::string& value)
    : PrimitiveType(length_range_.Includes(value.length()) ? kValid : kInvalid)
    , value_(value) {}

template <size_t minlen, size_t maxlen>
String<minlen, maxlen>::String(const char* value)
    : PrimitiveType(kUninitialized), value_(value) {
  value_state_ = length_range_.Includes(value_.length()) ? kValid : kInvalid;
}

template <size_t minlen, size_t maxlen>
<<<<<<< HEAD
bool String<minlen, maxlen>::operator<(const String& new_val) const {
=======
bool String<minlen, maxlen>::operator<(String new_val) {
>>>>>>> 64ac11d0
  return value_ < new_val.value_;
}

template <size_t minlen, size_t maxlen>
String<minlen, maxlen>& String<minlen, maxlen>::operator=(
    const std::string& new_val) {
  value_ = new_val;
  value_state_ = length_range_.Includes(new_val.length()) ? kValid : kInvalid;
  return *this;
}

template <size_t minlen, size_t maxlen>
String<minlen, maxlen>& String<minlen, maxlen>::operator=(
    const String& new_val) {
<<<<<<< HEAD
  if (*this == new_val) {
    return *this;
  }
=======
>>>>>>> 64ac11d0
  value_.assign(new_val.value_);
  value_state_ = new_val.value_state_;
  return *this;
}

template <size_t minlen, size_t maxlen>
<<<<<<< HEAD
bool String<minlen, maxlen>::operator==(const String& rhs) const {
=======
bool String<minlen, maxlen>::operator==(const String& rhs) {
>>>>>>> 64ac11d0
  return value_ == rhs.value_;
}

template <size_t minlen, size_t maxlen>
String<minlen, maxlen>::operator const std::string&() const {
  return value_;
}

/*
 * Enum class
 */
template <typename T>
Enum<T>::Enum()
    : PrimitiveType(kUninitialized), value_(EnumType()) {}

template <typename T>
Enum<T>::Enum(EnumType value)
    : PrimitiveType(IsValidEnum(value) ? kValid : kInvalid), value_(value) {}

template <typename T>
<<<<<<< HEAD
Enum<T>& Enum<T>::operator=(const EnumType& new_val) {
=======
Enum<T>& Enum<T>::operator=(EnumType new_val) {
>>>>>>> 64ac11d0
  value_ = new_val;
  value_state_ = IsValidEnum(value_) ? kValid : kInvalid;
  return *this;
}

template <typename T>
Enum<T>::operator EnumType() const {
  return value_;
}

/*
 * Array class
 */
template <typename T, size_t minsize, size_t maxsize>
Array<T, minsize, maxsize>::Array()
    : CompositeType(kUninitialized) {}

template <typename T, size_t minsize, size_t maxsize>
template <typename U>
Array<T, minsize, maxsize>::Array(const U& value)
    : ArrayType(value.begin(), value.end()), CompositeType(kUninitialized) {}

template <typename T, size_t minsize, size_t maxsize>
template <typename U>
Array<T, minsize, maxsize>& Array<T, minsize, maxsize>::operator=(
    const U& that) {
  this->assign(that.begin(), that.end());
  return *this;
}

template <typename T, size_t minsize, size_t maxsize>
template <typename U>
void Array<T, minsize, maxsize>::push_back(const U& value) {
  ArrayType::push_back(T(value));
}

template <typename T, size_t minsize, size_t maxsize>
bool Array<T, minsize, maxsize>::is_valid() const {
  // Empty array might be valid only if marked initialized
  if (this->empty() && (initialization_state__ != kInitialized)) {
    return false;
  }
  // Array size must be within allowed range
  if (!Range<size_t>(minsize, maxsize).Includes(this->size())) {
    return false;
  }
  // All array elements must be valid
  for (typename ArrayType::const_iterator i = this->begin(); i != this->end();
       ++i) {
    if (!i->is_valid()) {
      return false;
    }
  }
  return true;
}

template <typename T, size_t minsize, size_t maxsize>
bool Array<T, minsize, maxsize>::is_initialized() const {
  // Array that is not empty is initialized for sure
  if (!this->empty()) {
    return true;
  }
  // Empty array is initialized if not marked as unitialized
  if (initialization_state__ != kUninitialized) {
    return true;
  }
  return false;
}

template <typename T, size_t minsize, size_t maxsize>
void Array<T, minsize, maxsize>::ReportErrors(ValidationReport* report) const {
  if (this->empty()) {
    CompositeType::ReportErrors(report);
  } else {
    if (!Range<size_t>(minsize, maxsize).Includes(this->size())) {
      report->set_validation_info("array has invalid size");
    } else {
      // No error
    }
  }
  for (size_t i = 0; i != this->size(); ++i) {
    const T& elem = this->operator[](i);
    if (!elem.is_valid()) {
      char elem_idx[32] = {};
<<<<<<< HEAD
      snprintf(elem_idx, 32, "[%zu]", i);
=======
      snprintf(elem_idx, 32, "[%lu]", static_cast<unsigned long>(i));
>>>>>>> 64ac11d0
      ValidationReport& elem_report = report->ReportSubobject(elem_idx);
      elem.ReportErrors(&elem_report);
    }
  }
}

template <typename T, size_t minsize, size_t maxsize>
void Array<T, minsize, maxsize>::SetPolicyTableType(
    rpc::policy_table_interface_base::PolicyTableType pt_type) {
  for (typename ArrayType::iterator it = this->begin(); it != this->end();
       ++it) {
    it->SetPolicyTableType(pt_type);
  }
}

/*
 * Map class
 */
template <typename T, size_t minsize, size_t maxsize>
Map<T, minsize, maxsize>::Map()
    : CompositeType(kUninitialized) {}

template <typename T, size_t minsize, size_t maxsize>
template <typename U>
Map<T, minsize, maxsize>::Map(const U& value)
    : CompositeType(kUninitialized) {
  for (typename U::const_iterator i = value.begin(), e = value.end(); i != e;
       ++i) {
    // Explicitly convert that value to T because all rpc_types have explicit
    // constructors
    insert(typename MapType::value_type(i->first, T(i->second)));
  }
}

template <typename T, size_t minsize, size_t maxsize>
template <typename U>
Map<T, minsize, maxsize>& Map<T, minsize, maxsize>::operator=(const U& that) {
  this->clear();
  for (typename U::const_iterator i = that.begin(), e = that.end(); i != e;
       ++i) {
    // Explicitly convert that value to T because all rpc_types have explicit
    // constructors
    insert(typename MapType::value_type(i->first, T(i->second)));
  }
  return *this;
}

template <typename T, size_t minsize, size_t maxsize>
template <typename U>
void Map<T, minsize, maxsize>::insert(const std::pair<std::string, U>& value) {
  MapType::insert(typename MapType::value_type(value.first, T(value.second)));
}

template <typename T, size_t minsize, size_t maxsize>
bool Map<T, minsize, maxsize>::is_valid() const {
  // Empty map might be valid only if marked initialized
  if (this->empty() && (initialization_state__ != kInitialized)) {
    return false;
  }
  // Maps size must be within allowed range
  if (!Range<size_t>(minsize, maxsize).Includes(this->size())) {
    return false;
  }
  // All map elements must be valid
  for (typename Map::const_iterator i = this->begin(); i != this->end(); ++i) {
    if (!i->second.is_valid()) {
      return false;
    }
  }
  return true;
}

template <typename T, size_t minsize, size_t maxsize>
bool Map<T, minsize, maxsize>::is_initialized() const {
  // Map that is not empty is initialized for sure
  if (!this->empty()) {
    return true;
  }
  // Empty map might be initialized only if not marked as unitialized
  if (initialization_state__ != kUninitialized) {
    return true;
  }
  return false;
}

template <typename T, size_t minsize, size_t maxsize>
void Map<T, minsize, maxsize>::ReportErrors(ValidationReport* report) const {
  if (this->empty()) {
    CompositeType::ReportErrors(report);
  } else {
    if (!Range<size_t>(minsize, maxsize).Includes(this->size())) {
      report->set_validation_info("map has invalid size");
    } else {
      // No error
    }
  }
  for (typename Map::const_iterator i = this->begin(); i != this->end(); ++i) {
    if (!i->second.is_valid()) {
      std::string elem_name = "[\"" + i->first + "\"]";
      ValidationReport& elem_report = report->ReportSubobject(elem_name);
      i->second.ReportErrors(&elem_report);
    }
  }
}

template <typename T, size_t minsize, size_t maxsize>
void Map<T, minsize, maxsize>::SetPolicyTableType(
    rpc::policy_table_interface_base::PolicyTableType pt_type) {
  for (typename Map::iterator it = this->begin(); it != this->end(); ++it) {
    it->second.SetPolicyTableType(pt_type);
  }
}

/*
 * Nullable class
 */
template <typename T>
Nullable<T>::Nullable()
    : marked_null_(false) {}
<<<<<<< HEAD

template <typename T>
template <typename U>
Nullable<T>::Nullable(const U& value)
    : T(value), marked_null_(false) {}
=======
>>>>>>> 64ac11d0

template <typename T>
template <typename U>
Nullable<T>& Nullable<T>::operator=(const U& new_val) {
  this->T::operator=(new_val);
  return *this;
}

template <typename T>
bool Nullable<T>::is_valid() const {
  return is_null() || T::is_valid();
}

template <typename T>
bool Nullable<T>::is_initialized() const {
  return is_null() || T::is_initialized();
}

template <typename T>
bool Nullable<T>::is_null() const {
  return marked_null_;
}

template <typename T>
void Nullable<T>::set_to_null() {
  marked_null_ = true;
}

template <typename T>
void Nullable<T>::ReportErrors(ValidationReport* report) const {
  if (marked_null_) {
    // No error
  } else {
    T::ReportErrors(report);
  }
}

/*
 * Optional class
 */
template <typename T>
Optional<T>::Optional() {}

template <typename T>
template <typename U>
Optional<T>::Optional(const U& value)
    : value_(value) {}

template <typename T>
T& Optional<T>::operator*() {
  return value_;
}

template <typename T>
const T& Optional<T>::operator*() const {
  return value_;
}

template <typename T>
T* Optional<T>::operator->() {
  return &value_;
}

template <typename T>
const T* Optional<T>::operator->() const {
  return &value_;
}

template <typename T>
void Optional<T>::assign_if_valid(const Optional<T>& value) {
  if (value.is_initialized()) {
    value_ = value.value_;
  }
}

template <typename T>
Optional<T>::operator const void*() const {
  return is_initialized() ? &value_ : NULL;
}

template <typename T>
bool Optional<T>::is_valid() const {
  return !value_.is_initialized() || value_.is_valid();
}

template <typename T>
bool Optional<T>::is_initialized() const {
  return value_.is_initialized();
}

template <typename T>
void Optional<T>::ReportErrors(ValidationReport* report) const {
  if (!is_initialized()) {
    // No error
  } else {
    value_.ReportErrors(report);
  }
}
template <typename T>
inline rpc::policy_table_interface_base::PolicyTableType
Optional<T>::GetPolicyTableType() const {
  return policy_table_type_;
}

template <typename T>
void rpc::Optional<T>::SetPolicyTableType(
    rpc::policy_table_interface_base::PolicyTableType pt_type) {
  policy_table_type_ = pt_type;
  value_.SetPolicyTableType(pt_type);
}

/*
 * Stringifyable class
 */
template <typename T>
Stringifyable<T>::Stringifyable()
    : predefined_string_("") {}

template <typename T>
template <typename U>
<<<<<<< HEAD
Stringifyable<T>::Stringifyable(const U& value)
    : T(value), predefined_string_("") {}

template <typename T>
template <typename U>
=======
>>>>>>> 64ac11d0
Stringifyable<T>& Stringifyable<T>::operator=(const U& new_val) {
  this->T::operator=(new_val);
  return *this;
}

template <typename T>
bool Stringifyable<T>::is_valid() const {
  return is_string() || T::is_valid();
}

template <typename T>
bool Stringifyable<T>::is_initialized() const {
  return is_string() || T::is_initialized();
}

template <typename T>
bool Stringifyable<T>::is_string() const {
  return !predefined_string_.empty();
}

template <typename T>
std::string Stringifyable<T>::get_string() const {
  return predefined_string_;
}

template <typename T>
void Stringifyable<T>::set_to_string(const std::string& input) {
  predefined_string_ = input;
}

template <typename T>
void Stringifyable<T>::ReportErrors(ValidationReport* report) const {
  if (is_string()) {
    // No error
  } else {
    T::ReportErrors(report);
  }
}

}  // namespace rpc

#endif /* VALIDATED_TYPES_INL_H_ */<|MERGE_RESOLUTION|>--- conflicted
+++ resolved
@@ -43,7 +43,6 @@
 #if defined(_MSC_VER)
 #define snprintf _snprintf_s
 #endif
-
 namespace rpc {
 
 /*
@@ -69,6 +68,7 @@
   return min() <= val && val <= max();
 }
 
+
 /*
  * PrimitiveType base class
  */
@@ -156,19 +156,19 @@
 /*
  * Integer class
  */
-template <typename T, T minval, T maxval>
+template<typename T, T minval, T maxval>
 const Range<T> Integer<T, minval, maxval>::range_(minval, maxval);
 
-template <typename T, T minval, T maxval>
+template<typename T, T minval, T maxval>
 Integer<T, minval, maxval>::Integer()
     : PrimitiveType(kUninitialized), value_(range_.min()) {}
 
-template <typename T, T minval, T maxval>
+template<typename T, T minval, T maxval>
 Integer<T, minval, maxval>::Integer(IntType value)
     : PrimitiveType(range_.Includes(value) ? kValid : kInvalid)
     , value_(value) {}
 
-template <typename T, T minval, T maxval>
+template<typename T, T minval, T maxval>
 Integer<T, minval, maxval>& Integer<T, minval, maxval>::operator=(
     IntType new_val) {
   value_ = new_val;
@@ -176,34 +176,30 @@
   return *this;
 }
 
-template <typename T, T minval, T maxval>
+template<typename T, T minval, T maxval>
 Integer<T, minval, maxval>& Integer<T, minval, maxval>::operator=(
     const Integer& new_val) {
   this->value_ = new_val.value_;
-<<<<<<< HEAD
   if (new_val.is_initialized()) {
-    this->value_state_ = range_.Includes(new_val.value_) ? kValid : kInvalid;
-  }
-
-=======
-  this->value_state_ = range_.Includes(new_val.value_) ? kValid : kInvalid;
->>>>>>> 64ac11d0
-  return *this;
-}
-
-template <typename T, T minval, T maxval>
+    this->value_state_= range_.Includes(new_val.value_) ? kValid : kInvalid;
+  }
+
+  return *this;
+}
+
+template<typename T, T minval, T maxval>
 Integer<T, minval, maxval>& Integer<T, minval, maxval>::operator++() {
   ++value_;
   return *this;
 }
 
-template <typename T, T minval, T maxval>
+template<typename T, T minval, T maxval>
 Integer<T, minval, maxval>& Integer<T, minval, maxval>::operator+=(int value) {
   value_ += value;
   return *this;
 }
 
-template <typename T, T minval, T maxval>
+template<typename T, T minval, T maxval>
 Integer<T, minval, maxval>::operator IntType() const {
   return value_;
 }
@@ -211,25 +207,21 @@
 /*
  * Float class
  */
-template <int64_t minnum, int64_t maxnum, int64_t minden, int64_t maxden>
-<<<<<<< HEAD
+template<int64_t minnum, int64_t maxnum, int64_t minden, int64_t maxden>
 const Range<double> Float<minnum, maxnum, minden, maxden>::range_(
     (double(minnum) / minden), (double(maxnum) / maxden));
-=======
-const Range<double> Float<minnum, maxnum, minden, maxden>::range_ =
-    ((double(minnum) / minden), (double(maxnum) / maxden));
->>>>>>> 64ac11d0
-
-template <int64_t minnum, int64_t maxnum, int64_t minden, int64_t maxden>
+
+
+template<int64_t minnum, int64_t maxnum, int64_t minden, int64_t maxden>
 Float<minnum, maxnum, minden, maxden>::Float()
     : PrimitiveType(kUninitialized), value_(range_.min()) {}
 
-template <int64_t minnum, int64_t maxnum, int64_t minden, int64_t maxden>
+template<int64_t minnum, int64_t maxnum, int64_t minden, int64_t maxden>
 Float<minnum, maxnum, minden, maxden>::Float(double value)
     : PrimitiveType(range_.Includes(value) ? kValid : kInvalid)
     , value_(value) {}
 
-template <int64_t minnum, int64_t maxnum, int64_t minden, int64_t maxden>
+template<int64_t minnum, int64_t maxnum, int64_t minden, int64_t maxden>
 Float<minnum, maxnum, minden, maxden>& Float<minnum, maxnum, minden, maxden>::
 operator=(double new_val) {
   value_ = new_val;
@@ -237,7 +229,7 @@
   return *this;
 }
 
-template <int64_t minnum, int64_t maxnum, int64_t minden, int64_t maxden>
+template<int64_t minnum, int64_t maxnum, int64_t minden, int64_t maxden>
 Float<minnum, maxnum, minden, maxden>::operator double() const {
   return value_;
 }
@@ -245,34 +237,30 @@
 /*
  * String class
  */
-template <size_t minlen, size_t maxlen>
+template<size_t minlen, size_t maxlen>
 const Range<size_t> String<minlen, maxlen>::length_range_(minlen, maxlen);
 
-template <size_t minlen, size_t maxlen>
+template<size_t minlen, size_t maxlen>
 String<minlen, maxlen>::String()
     : PrimitiveType(kUninitialized) {}
 
-template <size_t minlen, size_t maxlen>
+template<size_t minlen, size_t maxlen>
 String<minlen, maxlen>::String(const std::string& value)
     : PrimitiveType(length_range_.Includes(value.length()) ? kValid : kInvalid)
     , value_(value) {}
 
-template <size_t minlen, size_t maxlen>
+template<size_t minlen, size_t maxlen>
 String<minlen, maxlen>::String(const char* value)
     : PrimitiveType(kUninitialized), value_(value) {
   value_state_ = length_range_.Includes(value_.length()) ? kValid : kInvalid;
 }
 
-template <size_t minlen, size_t maxlen>
-<<<<<<< HEAD
+template<size_t minlen, size_t maxlen>
 bool String<minlen, maxlen>::operator<(const String& new_val) const {
-=======
-bool String<minlen, maxlen>::operator<(String new_val) {
->>>>>>> 64ac11d0
   return value_ < new_val.value_;
 }
 
-template <size_t minlen, size_t maxlen>
+template<size_t minlen, size_t maxlen>
 String<minlen, maxlen>& String<minlen, maxlen>::operator=(
     const std::string& new_val) {
   value_ = new_val;
@@ -280,30 +268,23 @@
   return *this;
 }
 
-template <size_t minlen, size_t maxlen>
+template<size_t minlen, size_t maxlen>
 String<minlen, maxlen>& String<minlen, maxlen>::operator=(
     const String& new_val) {
-<<<<<<< HEAD
   if (*this == new_val) {
     return *this;
   }
-=======
->>>>>>> 64ac11d0
   value_.assign(new_val.value_);
   value_state_ = new_val.value_state_;
   return *this;
 }
 
-template <size_t minlen, size_t maxlen>
-<<<<<<< HEAD
+template<size_t minlen, size_t maxlen>
 bool String<minlen, maxlen>::operator==(const String& rhs) const {
-=======
-bool String<minlen, maxlen>::operator==(const String& rhs) {
->>>>>>> 64ac11d0
   return value_ == rhs.value_;
 }
 
-template <size_t minlen, size_t maxlen>
+template<size_t minlen, size_t maxlen>
 String<minlen, maxlen>::operator const std::string&() const {
   return value_;
 }
@@ -311,26 +292,22 @@
 /*
  * Enum class
  */
-template <typename T>
+template<typename T>
 Enum<T>::Enum()
     : PrimitiveType(kUninitialized), value_(EnumType()) {}
 
-template <typename T>
+template<typename T>
 Enum<T>::Enum(EnumType value)
     : PrimitiveType(IsValidEnum(value) ? kValid : kInvalid), value_(value) {}
 
-template <typename T>
-<<<<<<< HEAD
+template<typename T>
 Enum<T>& Enum<T>::operator=(const EnumType& new_val) {
-=======
-Enum<T>& Enum<T>::operator=(EnumType new_val) {
->>>>>>> 64ac11d0
   value_ = new_val;
   value_state_ = IsValidEnum(value_) ? kValid : kInvalid;
   return *this;
 }
 
-template <typename T>
+template<typename T>
 Enum<T>::operator EnumType() const {
   return value_;
 }
@@ -338,30 +315,30 @@
 /*
  * Array class
  */
-template <typename T, size_t minsize, size_t maxsize>
+template<typename T, size_t minsize, size_t maxsize>
 Array<T, minsize, maxsize>::Array()
     : CompositeType(kUninitialized) {}
 
-template <typename T, size_t minsize, size_t maxsize>
-template <typename U>
+template<typename T, size_t minsize, size_t maxsize>
+template<typename U>
 Array<T, minsize, maxsize>::Array(const U& value)
     : ArrayType(value.begin(), value.end()), CompositeType(kUninitialized) {}
 
-template <typename T, size_t minsize, size_t maxsize>
-template <typename U>
+template<typename T, size_t minsize, size_t maxsize>
+template<typename U>
 Array<T, minsize, maxsize>& Array<T, minsize, maxsize>::operator=(
     const U& that) {
   this->assign(that.begin(), that.end());
   return *this;
 }
 
-template <typename T, size_t minsize, size_t maxsize>
-template <typename U>
+template<typename T, size_t minsize, size_t maxsize>
+template<typename U>
 void Array<T, minsize, maxsize>::push_back(const U& value) {
   ArrayType::push_back(T(value));
 }
 
-template <typename T, size_t minsize, size_t maxsize>
+template<typename T, size_t minsize, size_t maxsize>
 bool Array<T, minsize, maxsize>::is_valid() const {
   // Empty array might be valid only if marked initialized
   if (this->empty() && (initialization_state__ != kInitialized)) {
@@ -381,7 +358,7 @@
   return true;
 }
 
-template <typename T, size_t minsize, size_t maxsize>
+template<typename T, size_t minsize, size_t maxsize>
 bool Array<T, minsize, maxsize>::is_initialized() const {
   // Array that is not empty is initialized for sure
   if (!this->empty()) {
@@ -394,7 +371,7 @@
   return false;
 }
 
-template <typename T, size_t minsize, size_t maxsize>
+template<typename T, size_t minsize, size_t maxsize>
 void Array<T, minsize, maxsize>::ReportErrors(ValidationReport* report) const {
   if (this->empty()) {
     CompositeType::ReportErrors(report);
@@ -406,54 +383,51 @@
     }
   }
   for (size_t i = 0; i != this->size(); ++i) {
-    const T& elem = this->operator[](i);
+    const T& elem = this->operator [](i);
     if (!elem.is_valid()) {
       char elem_idx[32] = {};
-<<<<<<< HEAD
-      snprintf(elem_idx, 32, "[%zu]", i);
-=======
       snprintf(elem_idx, 32, "[%lu]", static_cast<unsigned long>(i));
->>>>>>> 64ac11d0
       ValidationReport& elem_report = report->ReportSubobject(elem_idx);
       elem.ReportErrors(&elem_report);
     }
   }
 }
 
-template <typename T, size_t minsize, size_t maxsize>
+template<typename T, size_t minsize, size_t maxsize>
 void Array<T, minsize, maxsize>::SetPolicyTableType(
     rpc::policy_table_interface_base::PolicyTableType pt_type) {
+
   for (typename ArrayType::iterator it = this->begin(); it != this->end();
        ++it) {
-    it->SetPolicyTableType(pt_type);
+      it->SetPolicyTableType(pt_type);
   }
 }
 
 /*
  * Map class
  */
-template <typename T, size_t minsize, size_t maxsize>
+template<typename T, size_t minsize, size_t maxsize>
 Map<T, minsize, maxsize>::Map()
     : CompositeType(kUninitialized) {}
 
-template <typename T, size_t minsize, size_t maxsize>
-template <typename U>
+template<typename T, size_t minsize, size_t maxsize>
+template<typename U>
 Map<T, minsize, maxsize>::Map(const U& value)
     : CompositeType(kUninitialized) {
   for (typename U::const_iterator i = value.begin(), e = value.end(); i != e;
-       ++i) {
+      ++i) {
     // Explicitly convert that value to T because all rpc_types have explicit
     // constructors
     insert(typename MapType::value_type(i->first, T(i->second)));
   }
 }
 
-template <typename T, size_t minsize, size_t maxsize>
-template <typename U>
+template<typename T, size_t minsize, size_t maxsize>
+template<typename U>
 Map<T, minsize, maxsize>& Map<T, minsize, maxsize>::operator=(const U& that) {
   this->clear();
   for (typename U::const_iterator i = that.begin(), e = that.end(); i != e;
-       ++i) {
+      ++i) {
     // Explicitly convert that value to T because all rpc_types have explicit
     // constructors
     insert(typename MapType::value_type(i->first, T(i->second)));
@@ -461,13 +435,13 @@
   return *this;
 }
 
-template <typename T, size_t minsize, size_t maxsize>
-template <typename U>
+template<typename T, size_t minsize, size_t maxsize>
+template<typename U>
 void Map<T, minsize, maxsize>::insert(const std::pair<std::string, U>& value) {
   MapType::insert(typename MapType::value_type(value.first, T(value.second)));
 }
 
-template <typename T, size_t minsize, size_t maxsize>
+template<typename T, size_t minsize, size_t maxsize>
 bool Map<T, minsize, maxsize>::is_valid() const {
   // Empty map might be valid only if marked initialized
   if (this->empty() && (initialization_state__ != kInitialized)) {
@@ -486,7 +460,7 @@
   return true;
 }
 
-template <typename T, size_t minsize, size_t maxsize>
+template<typename T, size_t minsize, size_t maxsize>
 bool Map<T, minsize, maxsize>::is_initialized() const {
   // Map that is not empty is initialized for sure
   if (!this->empty()) {
@@ -499,7 +473,7 @@
   return false;
 }
 
-template <typename T, size_t minsize, size_t maxsize>
+template<typename T, size_t minsize, size_t maxsize>
 void Map<T, minsize, maxsize>::ReportErrors(ValidationReport* report) const {
   if (this->empty()) {
     CompositeType::ReportErrors(report);
@@ -519,7 +493,7 @@
   }
 }
 
-template <typename T, size_t minsize, size_t maxsize>
+template<typename T, size_t minsize, size_t maxsize>
 void Map<T, minsize, maxsize>::SetPolicyTableType(
     rpc::policy_table_interface_base::PolicyTableType pt_type) {
   for (typename Map::iterator it = this->begin(); it != this->end(); ++it) {
@@ -530,46 +504,43 @@
 /*
  * Nullable class
  */
-template <typename T>
+template<typename T>
 Nullable<T>::Nullable()
     : marked_null_(false) {}
-<<<<<<< HEAD
 
 template <typename T>
 template <typename U>
 Nullable<T>::Nullable(const U& value)
     : T(value), marked_null_(false) {}
-=======
->>>>>>> 64ac11d0
-
-template <typename T>
-template <typename U>
+
+template<typename T>
+template<typename U>
 Nullable<T>& Nullable<T>::operator=(const U& new_val) {
   this->T::operator=(new_val);
   return *this;
 }
 
-template <typename T>
+template<typename T>
 bool Nullable<T>::is_valid() const {
   return is_null() || T::is_valid();
 }
 
-template <typename T>
+template<typename T>
 bool Nullable<T>::is_initialized() const {
   return is_null() || T::is_initialized();
 }
 
-template <typename T>
+template<typename T>
 bool Nullable<T>::is_null() const {
   return marked_null_;
 }
 
-template <typename T>
+template<typename T>
 void Nullable<T>::set_to_null() {
   marked_null_ = true;
 }
 
-template <typename T>
+template<typename T>
 void Nullable<T>::ReportErrors(ValidationReport* report) const {
   if (marked_null_) {
     // No error
@@ -581,57 +552,57 @@
 /*
  * Optional class
  */
-template <typename T>
+template<typename T>
 Optional<T>::Optional() {}
 
-template <typename T>
-template <typename U>
+template<typename T>
+template<typename U>
 Optional<T>::Optional(const U& value)
     : value_(value) {}
 
-template <typename T>
+template<typename T>
 T& Optional<T>::operator*() {
   return value_;
 }
 
-template <typename T>
+template<typename T>
 const T& Optional<T>::operator*() const {
   return value_;
 }
 
-template <typename T>
+template<typename T>
 T* Optional<T>::operator->() {
   return &value_;
 }
 
-template <typename T>
+template<typename T>
 const T* Optional<T>::operator->() const {
   return &value_;
 }
 
-template <typename T>
+template<typename T>
 void Optional<T>::assign_if_valid(const Optional<T>& value) {
   if (value.is_initialized()) {
     value_ = value.value_;
   }
 }
 
-template <typename T>
+template<typename T>
 Optional<T>::operator const void*() const {
   return is_initialized() ? &value_ : NULL;
 }
 
-template <typename T>
+template<typename T>
 bool Optional<T>::is_valid() const {
   return !value_.is_initialized() || value_.is_valid();
 }
 
-template <typename T>
+template<typename T>
 bool Optional<T>::is_initialized() const {
   return value_.is_initialized();
 }
 
-template <typename T>
+template<typename T>
 void Optional<T>::ReportErrors(ValidationReport* report) const {
   if (!is_initialized()) {
     // No error
@@ -639,13 +610,13 @@
     value_.ReportErrors(report);
   }
 }
-template <typename T>
+template<typename T>
 inline rpc::policy_table_interface_base::PolicyTableType
 Optional<T>::GetPolicyTableType() const {
   return policy_table_type_;
 }
 
-template <typename T>
+template<typename T>
 void rpc::Optional<T>::SetPolicyTableType(
     rpc::policy_table_interface_base::PolicyTableType pt_type) {
   policy_table_type_ = pt_type;
@@ -655,51 +626,48 @@
 /*
  * Stringifyable class
  */
-template <typename T>
+template<typename T>
 Stringifyable<T>::Stringifyable()
     : predefined_string_("") {}
 
 template <typename T>
 template <typename U>
-<<<<<<< HEAD
 Stringifyable<T>::Stringifyable(const U& value)
     : T(value), predefined_string_("") {}
 
-template <typename T>
-template <typename U>
-=======
->>>>>>> 64ac11d0
+template<typename T>
+template<typename U>
 Stringifyable<T>& Stringifyable<T>::operator=(const U& new_val) {
   this->T::operator=(new_val);
   return *this;
 }
 
-template <typename T>
+template<typename T>
 bool Stringifyable<T>::is_valid() const {
   return is_string() || T::is_valid();
 }
 
-template <typename T>
+template<typename T>
 bool Stringifyable<T>::is_initialized() const {
   return is_string() || T::is_initialized();
 }
 
-template <typename T>
+template<typename T>
 bool Stringifyable<T>::is_string() const {
   return !predefined_string_.empty();
 }
 
-template <typename T>
+template<typename T>
 std::string Stringifyable<T>::get_string() const {
   return predefined_string_;
 }
 
-template <typename T>
+template<typename T>
 void Stringifyable<T>::set_to_string(const std::string& input) {
   predefined_string_ = input;
 }
 
-template <typename T>
+template<typename T>
 void Stringifyable<T>::ReportErrors(ValidationReport* report) const {
   if (is_string()) {
     // No error
@@ -710,4 +678,6 @@
 
 }  // namespace rpc
 
+
+
 #endif /* VALIDATED_TYPES_INL_H_ */