/*
 * @file formatter_json_rpc.h
 * @brief FormatterJsonRpc header file.
 */
// Copyright (c) 2013, Ford Motor Company
// All rights reserved.
//
// Redistribution and use in source and binary forms, with or without
// modification, are permitted provided that the following conditions are met:
//
// Redistributions of source code must retain the above copyright notice, this
// list of conditions and the following disclaimer.
//
// Redistributions in binary form must reproduce the above copyright notice,
// this list of conditions and the following
// disclaimer in the documentation and/or other materials provided with the
// distribution.
//
// Neither the name of the Ford Motor Company nor the names of its contributors
// may be used to endorse or promote products derived from this software
// without specific prior written permission.
//
// THIS SOFTWARE IS PROVIDED BY THE COPYRIGHT HOLDERS AND CONTRIBUTORS "AS IS"
// AND ANY EXPRESS OR IMPLIED WARRANTIES, INCLUDING, BUT NOT LIMITED TO, THE
// IMPLIED WARRANTIES OF MERCHANTABILITY AND FITNESS FOR 'A PARTICULAR PURPOSE
// ARE DISCLAIMED. IN NO EVENT SHALL THE COPYRIGHT HOLDER OR CONTRIBUTORS BE
// LIABLE FOR ANY DIRECT, INDIRECT, INCIDENTAL, SPECIAL, EXEMPLARY, OR
// CONSEQUENTIAL DAMAGES (INCLUDING, BUT NOT LIMITED TO, PROCUREMENT OF
// SUBSTITUTE GOODS OR SERVICES; LOSS OF USE, DATA, OR PROFITS; OR BUSINESS
// INTERRUPTION) HOWEVER CAUSED AND ON ANY THEORY OF LIABILITY, WHETHER IN
// CONTRACT, STRICT LIABILITY, OR TORT (INCLUDING NEGLIGENCE OR OTHERWISE)
// ARISING IN ANY WAY OUT OF THE USE OF THIS SOFTWARE, EVEN IF ADVISED OF THE
// POSSIBILITY OF SUCH DAMAGE.

#ifndef SMARTDEVICELINK_COMPONENTS_JSONHANDLER_INCLUDE_FORMATTERS_FORMATTER_JSON_RPC_H_
#define SMARTDEVICELINK_COMPONENTS_JSONHANDLER_INCLUDE_FORMATTERS_FORMATTER_JSON_RPC_H_

#include <string>
#include <sys/stat.h>

#include "smart_objects/enum_schema_item.h"
#include "smart_objects/smart_object.h"
#include "utils/json_utils.h"

#include "CFormatterJsonBase.h"
#include "formatters/CSmartFactory.h"

namespace NsSmartDeviceLink {
namespace NsJSONHandler {
namespace Formatters {

/**
 * @brief Formatter for JSON RPC format.
 */
class FormatterJsonRpc : public CFormatterJsonBase {
 public:
  /**
   * @brief No errors occurred during the parsing of the input JSON string.
   */
  static const int32_t kSuccess = 0;

  /**
   * @brief Input JSON string cannot be parsed.
   */
  static const int32_t kParsingError = 1;

  /**
   * @brief Input JSON string has invalid format.
   */
  static const int32_t kInvalidFormat = 2;

  /**
   * @brief Method in input JSON string is not
   *        specified or specified incorrectly.
   */
  static const int32_t kMethodNotSpecified = 4;

  /**
   * @brief Method is unknown.
   */
  static const int32_t kUnknownMethod = 8;

  /**
   * @brief Message type is unknown.
   */
  static const int32_t kUnknownMessageType = 16;

  /**
   * @brief Id of request or response is invalid.
   */
  static const int32_t kInvalidId = 32;

  /**
   * @brief Response code is not available.
   */
  static const int32_t kResponseCodeNotAvailable = 64;

  /**
   * @brief Message for error response is not available.
   */
  static const int32_t kErrorResponseMessageNotAvailable = 128;

  /**
   * @brief Creates a JSON string from a SmartObject.
   *
   * @param obj Input SmartObject.
   * @param out_str Resulting JSON string.
   *
   * @return true if success, false otherwise.
   */
  static bool ToString(const NsSmartObjects::SmartObject& obj,
                       std::string& out_str);

  /**
   * @brief Creates a SmartObject from a JSON string.
   *
   * @tparam FunctionId Type of function id enumeration.
   * @tparam MessageType Type of message type enumeration.
   *
   * @param str input JSON string.
   * @param out The resulting SmartObject.
   *
   * @return An integer that is a bitwise-or of all error codes occurred
   *         during the parsing of the input string. 0 if no errors occurred.
   */
  template <typename FunctionId, typename MessageType>
  static int32_t FromString(const std::string& str,
                            NsSmartObjects::SmartObject& out);

 private:
  /**
   * @brief Request.
   */
  static const char* kRequest;

  /**
   * @brief Response.
   */
  static const char* kResponse;

  /**
   * @brief Notification.
   */
  static const char* kNotification;

  /**
   * @brief Error reponse.
   */
  static const char* kErrorResponse;

  /**
   * @brief Name of "jsonrpc" message field.
   */
  static const char* kJsonRpc;

  /**
   * @brief Expected value of "jsonrpc" message field ("2.0").
   */
  static const char* kJsonRpcExpectedValue;

  /**
   * @brief Name of "id" message field.
   */
  static const char* kId;

  /**
   * @brief Name of "method" field.
   */
  static const char* kMethod;

  /**
   * @brief Name of "params" field.
   */
  static const char* kParams;

  /**
   * @brief Name of "result" field.
   */
  static const char* kResult;

  /**
   * @brief Name of "error" field.
   */
  static const char* kError;

  /**
   * @brief Name of "code" field.
   */
  static const char* kCode;

  /**
   * @brief Name of "data" field.
   */
  static const char* kData;

  /**
   * @brief Name of "message" field.
   */
  static const char* kMessage;

  /**
   * @brief Constructor.
   */
  FormatterJsonRpc();

  /**
   * @brief Copy constructor.
   *
   * @param unused Unused parameter.
   */
  FormatterJsonRpc(const FormatterJsonRpc& unused);

  /**
   * @brief Parse function id.
   *
   * @tparam FunctionId Type of function id enumeration.
   *
   * @param method_value JSON value with function id.
   * @param out The resulting SmartObject.
   *
   * @return An integer that is a bitwise-or of all error codes occurred
   *         during the parsing of the function id. 0 if no errors occurred.
   */
  template <typename FunctionId>
<<<<<<< HEAD
  static int32_t ParseFunctionId(const Json::Value& method_value,
=======
  static int32_t ParseFunctionId(const utils::json::JsonValueRef method_value,
>>>>>>> 64ac11d0
                                 NsSmartObjects::SmartObject& out);

  /**
   * @brief Set method.
   *
   * Try to extract function id from the message object and set the "method"
   * field of the container.
   *
   * @param params Message parameters object.
   * @param method_container Container for the "method" field.
   *
   * @return true if function id was extracted successfully and set as a
   *         value of "method" field.
   */
  static bool SetMethod(const NsSmartObjects::SmartObject& params,
<<<<<<< HEAD
                        Json::Value& method_container);
=======
                        utils::json::JsonValueRef method_container);
>>>>>>> 64ac11d0

  /**
   * @brief Set id.
   *
   * Try to extract request/response id from the message object and set the
   * "id" field of the container.
   *
   * @param params Message parameters object.
   * @param id_container Container for the "id" field.
   *
   * @return true if request/response id was extracted successfully and set
   *         as a value of "id" field.
   */
  static bool SetId(const NsSmartObjects::SmartObject& params,
<<<<<<< HEAD
                    Json::Value& id_container);
=======
                    utils::json::JsonValueRef id_container);
>>>>>>> 64ac11d0

  /**
   * @brief Set message
   *
   * Try to extract message from response error object and set "message" field
<<<<<<< HEAD
   *for the container
=======
   * for the container
>>>>>>> 64ac11d0
   *
   * @param params Message parameters object.
   * @param id_container Container of the "message" field
   *
   * @return true if message string was extracted successfully and set
   *         as a value of "message" field.
   */
  static bool SetMessage(const NsSmartObjects::SmartObject& params,
<<<<<<< HEAD
                         Json::Value& id_container);
=======
                         utils::json::JsonValueRef id_container);
>>>>>>> 64ac11d0
};

template <typename FunctionId, typename MessageType>
int32_t FormatterJsonRpc::FromString(const std::string& str,
                                     NsSmartObjects::SmartObject& out) {
<<<<<<< HEAD
  int32_t result = kSuccess;
  try {
    Json::Value root;
    Json::Reader reader;
    namespace strings = NsSmartDeviceLink::NsJSONHandler::strings;

    if (false == reader.parse(str, root)) {
      result = kParsingError | kMethodNotSpecified | kUnknownMethod |
               kUnknownMessageType;
    } else {
      if (false == root.isMember(kJsonRpc)) {
        result |= kInvalidFormat;
      } else {
        const Json::Value& jsonRpcValue = root[kJsonRpc];

        if ((false == jsonRpcValue.isString()) ||
            (jsonRpcValue.asString() != kJsonRpcExpectedValue)) {
          result |= kInvalidFormat;
        }
      }

      std::string message_type_string;
      Json::Value response_value;
      bool response_value_found = false;
      bool is_error_response = false;

      if (false == root.isMember(kId)) {
        message_type_string = kNotification;

        if (false == root.isMember(kMethod)) {
          result |= kMethodNotSpecified | kUnknownMethod;
        } else {
          result |= ParseFunctionId<FunctionId>(root[kMethod], out);
=======
  using namespace utils::json;
  int32_t result = kSuccess;
  try {
    namespace strings = NsSmartDeviceLink::NsJSONHandler::strings;

    JsonValue::ParseResult parse_result = JsonValue::Parse(str);
    if (!parse_result.second) {
      result = kParsingError | kMethodNotSpecified | kUnknownMethod |
               kUnknownMessageType;
    } else {
      JsonValue& root_json = parse_result.first;
      if (!root_json.HasMember(kJsonRpc)) {
        result |= kInvalidFormat;
      } else {
        const JsonValueRef jsonRpcValue = root_json[kJsonRpc];

        if (!jsonRpcValue.IsString() ||
            (jsonRpcValue.AsString() != kJsonRpcExpectedValue)) {
          result |= kInvalidFormat;
        }
      }

      std::string message_type_string;
      JsonValue response_value;
      bool response_value_found = false;
      bool is_error_response = false;

      if (!root_json.HasMember(kId)) {
        message_type_string = kNotification;

        if (!root_json.HasMember(kMethod)) {
          result |= kMethodNotSpecified | kUnknownMethod;
        } else {
          result |= ParseFunctionId<FunctionId>(root_json[kMethod], out);
>>>>>>> 64ac11d0
        }
        out[strings::S_MSG_PARAMS] =
            NsSmartObjects::SmartObject(NsSmartObjects::SmartType_Map);
      } else {
<<<<<<< HEAD
        const Json::Value& id_value = root[kId];

        if (true == id_value.isString()) {
          out[strings::S_PARAMS][strings::S_CORRELATION_ID] =
              id_value.asString();
        } else if (true == id_value.isInt()) {
          out[strings::S_PARAMS][strings::S_CORRELATION_ID] = id_value.asInt();
        } else if (true == id_value.isDouble()) {
          out[strings::S_PARAMS][strings::S_CORRELATION_ID] =
              id_value.asDouble();
        } else if (true == id_value.isNull()) {
=======
        const JsonValueRef id_value = root_json[kId];

        if (id_value.IsString()) {
          out[strings::S_PARAMS][strings::S_CORRELATION_ID] =
              id_value.AsString();
        } else if (id_value.IsInt()) {
          out[strings::S_PARAMS][strings::S_CORRELATION_ID] =
              static_cast<int64_t>(id_value.AsInt());
        } else if (id_value.IsDouble()) {
          out[strings::S_PARAMS][strings::S_CORRELATION_ID] =
              id_value.AsDouble();
        } else if (id_value.IsNull()) {
>>>>>>> 64ac11d0
          out[strings::S_PARAMS][strings::S_CORRELATION_ID] =
              NsSmartObjects::SmartObject(NsSmartObjects::SmartType_Null);
        } else {
          result |= kInvalidFormat | kInvalidId;
        }

<<<<<<< HEAD
        if (true == root.isMember(kMethod)) {
          message_type_string = kRequest;
          result |= ParseFunctionId<FunctionId>(root[kMethod], out);
          out[strings::S_MSG_PARAMS] =
              NsSmartObjects::SmartObject(NsSmartObjects::SmartType_Map);
        } else {
          Json::Value method_container;
          bool method_container_found = false;

          if (true == root.isMember(kResult)) {
=======
        if (root_json.HasMember(kMethod)) {
          message_type_string = kRequest;
          result |= ParseFunctionId<FunctionId>(root_json[kMethod], out);
          out[strings::S_MSG_PARAMS] =
              NsSmartObjects::SmartObject(NsSmartObjects::SmartType_Map);
        } else {
          JsonValue method_container;
          bool method_container_found = false;

          if (root_json.HasMember(kResult)) {
>>>>>>> 64ac11d0
            out[strings::S_MSG_PARAMS] =
                NsSmartObjects::SmartObject(NsSmartObjects::SmartType_Map);

            message_type_string = kResponse;
<<<<<<< HEAD
            response_value = root[kResult];
            response_value_found = true;
            method_container = root[kResult];
            method_container_found = true;
          } else if (true == root.isMember(kError)) {
            out[strings::S_MSG_PARAMS] =
                NsSmartObjects::SmartObject(NsSmartObjects::SmartType_Map);
            message_type_string = kErrorResponse;
            response_value = root[kError];
            response_value_found = true;
            is_error_response = true;

            if (true == response_value.isObject()) {
              if (true == response_value.isMember(kData)) {
=======
            response_value = root_json[kResult];
            response_value_found = true;
            method_container = root_json[kResult];
            method_container_found = true;
          } else if (root_json.HasMember(kError)) {
            out[strings::S_MSG_PARAMS] =
                NsSmartObjects::SmartObject(NsSmartObjects::SmartType_Map);
            message_type_string = kErrorResponse;
            response_value = root_json[kError];
            response_value_found = true;
            is_error_response = true;

            if (response_value.IsObject()) {
              if (response_value.HasMember(kData)) {
>>>>>>> 64ac11d0
                method_container = response_value[kData];
                method_container_found = true;
              }
            }
          } else {
            result |= kUnknownMessageType;
          }

<<<<<<< HEAD
          if (false == method_container_found) {
            result |= kMethodNotSpecified | kUnknownMethod;
          } else if (false == method_container.isObject()) {
            result |= kInvalidFormat | kMethodNotSpecified | kUnknownMethod;
          } else {
            if (false == method_container.isMember(kMethod)) {
=======
          if (!method_container_found) {
            result |= kMethodNotSpecified | kUnknownMethod;
          } else if (!method_container.IsObject()) {
            result |= kInvalidFormat | kMethodNotSpecified | kUnknownMethod;
          } else {
            if (!method_container.HasMember(kMethod)) {
>>>>>>> 64ac11d0
              result |= kMethodNotSpecified | kUnknownMethod;
            } else {
              result |=
                  ParseFunctionId<FunctionId>(method_container[kMethod], out);
            }
          }
        }
      }

      if (0 == (result & kUnknownMessageType)) {
        MessageType message_type;

        if (!NsSmartObjects::EnumConversionHelper<MessageType>::StringToEnum(
                message_type_string, &message_type)) {
          result |= kUnknownMessageType;
        } else {
          out[strings::S_PARAMS][strings::S_MESSAGE_TYPE] = message_type;
        }
      }

<<<<<<< HEAD
      if (true == root.isMember(kParams)) {
        const Json::Value& params_value = root[kParams];

        if (false == params_value.isObject()) {
          result |= kInvalidFormat;
        } else {
          jsonValueToObj(root[kParams], out[strings::S_MSG_PARAMS]);
        }
      } else if (true == root.isMember(kResult)) {
        const Json::Value& result_value = root[kResult];

        if (false == result_value.isObject()) {
          result |= kInvalidFormat;
        } else {
          jsonValueToObj(root[kResult], out[strings::S_MSG_PARAMS]);
        }
      } else if (true == is_error_response) {
=======
      if (root_json.HasMember(kParams)) {
        const JsonValueRef params_value = root_json[kParams];

        if (!params_value.IsObject()) {
          result |= kInvalidFormat;
        } else {
          jsonValueToObj(root_json[kParams], out[strings::S_MSG_PARAMS]);
        }
      } else if (root_json.HasMember(kResult)) {
        const JsonValueRef result_value = root_json[kResult];

        if (!result_value.IsObject()) {
          result |= kInvalidFormat;
        } else {
          jsonValueToObj(root_json[kResult], out[strings::S_MSG_PARAMS]);
        }
      } else if (is_error_response) {
>>>>>>> 64ac11d0
        jsonValueToObj(response_value[kData], out[strings::S_PARAMS][kData]);
      }

      if ((kResponse == message_type_string) ||
          (kErrorResponse == message_type_string)) {
<<<<<<< HEAD
        if (true == out.keyExists(strings::S_MSG_PARAMS)) {
=======
        if (out.keyExists(strings::S_MSG_PARAMS)) {
>>>>>>> 64ac11d0
          out[strings::S_MSG_PARAMS].erase(kMethod);
          out[strings::S_MSG_PARAMS].erase(kCode);
        }

<<<<<<< HEAD
        if (false == response_value_found) {
          result |= kResponseCodeNotAvailable;
        } else {
          if (false == response_value.isObject()) {
            result |= kInvalidFormat | kResponseCodeNotAvailable;

            if (true == is_error_response) {
              result |= kErrorResponseMessageNotAvailable;
            }
          } else {
            if (false == response_value.isMember(kCode)) {
              result |= kResponseCodeNotAvailable;
            } else {
              const Json::Value& code_value = response_value[kCode];

              if (false == code_value.isInt()) {
                result |= kInvalidFormat | kResponseCodeNotAvailable;
              } else {
                out[strings::S_PARAMS][strings::kCode] = code_value.asInt();
=======
        if (!response_value_found) {
          result |= kResponseCodeNotAvailable;
        } else {
          if (!response_value.IsObject()) {
            result |= kInvalidFormat | kResponseCodeNotAvailable;

            if (is_error_response) {
              result |= kErrorResponseMessageNotAvailable;
            }
          } else {
            if (!response_value.HasMember(kCode)) {
              result |= kResponseCodeNotAvailable;
            } else {
              const JsonValueRef code_value = response_value[kCode];

              if (!code_value.IsInt()) {
                result |= kInvalidFormat | kResponseCodeNotAvailable;
              } else {
                out[strings::S_PARAMS][strings::kCode] =
                    static_cast<int64_t>(code_value.AsInt());
>>>>>>> 64ac11d0
              }
            }

            if (true == is_error_response) {
<<<<<<< HEAD
              if (false == response_value.isMember(kMessage)) {
                result |= kErrorResponseMessageNotAvailable;
              } else {
                const Json::Value& message_value = response_value[kMessage];

                if (false == message_value.isString()) {
                  result |= kErrorResponseMessageNotAvailable;
                } else {
                  out[strings::S_PARAMS][strings::kMessage] =
                      message_value.asString();
=======
              if (!response_value.HasMember(kMessage)) {
                result |= kErrorResponseMessageNotAvailable;
              } else {
                const JsonValueRef message_value = response_value[kMessage];

                if (!message_value.IsString()) {
                  result |= kErrorResponseMessageNotAvailable;
                } else {
                  out[strings::S_PARAMS][strings::kMessage] =
                      message_value.AsString();
>>>>>>> 64ac11d0
                }
              }
            }
          }
        }
      }
    }

    out[strings::S_PARAMS][strings::S_PROTOCOL_TYPE] = 1;
    out[strings::S_PARAMS][strings::S_PROTOCOL_VERSION] = 2;
  } catch (...) {
    result = kParsingError;
  }

  return result;
}

template <typename FunctionId>
<<<<<<< HEAD
int32_t FormatterJsonRpc::ParseFunctionId(const Json::Value& method_value,
                                          NsSmartObjects::SmartObject& out) {
=======
int32_t FormatterJsonRpc::ParseFunctionId(
    const utils::json::JsonValueRef method_value,
    NsSmartObjects::SmartObject& out) {
>>>>>>> 64ac11d0
  int32_t result = kSuccess;

  if (!method_value.IsString()) {
    result |= kInvalidFormat | kUnknownMethod;
  } else {
    FunctionId function_id;

    if (!NsSmartObjects::EnumConversionHelper<FunctionId>::CStringToEnum(
<<<<<<< HEAD
            method_value.asCString(), &function_id)) {
=======
            method_value.AsString().c_str(), &function_id)) {
>>>>>>> 64ac11d0
      result |= kUnknownMethod;
    } else {
      namespace strings = NsSmartDeviceLink::NsJSONHandler::strings;

      out[strings::S_PARAMS][strings::S_FUNCTION_ID] = function_id;
    }
  }

  return result;
}

}  // namespace Formatters
}  // namespace NsJSONHandler
}  // namespace NsSmartDeviceLink

#endif  // SMARTDEVICELINK_COMPONENTS_JSONHANDLER_INCLUDE_FORMATTERS_FORMATTER_JSON_RPC_H_<|MERGE_RESOLUTION|>--- conflicted
+++ resolved
@@ -52,586 +52,418 @@
 /**
  * @brief Formatter for JSON RPC format.
  */
-class FormatterJsonRpc : public CFormatterJsonBase {
- public:
-  /**
-   * @brief No errors occurred during the parsing of the input JSON string.
-   */
-  static const int32_t kSuccess = 0;
-
-  /**
-   * @brief Input JSON string cannot be parsed.
-   */
-  static const int32_t kParsingError = 1;
-
-  /**
-   * @brief Input JSON string has invalid format.
-   */
-  static const int32_t kInvalidFormat = 2;
-
-  /**
-   * @brief Method in input JSON string is not
-   *        specified or specified incorrectly.
-   */
-  static const int32_t kMethodNotSpecified = 4;
-
-  /**
-   * @brief Method is unknown.
-   */
-  static const int32_t kUnknownMethod = 8;
-
-  /**
-   * @brief Message type is unknown.
-   */
-  static const int32_t kUnknownMessageType = 16;
-
-  /**
-   * @brief Id of request or response is invalid.
-   */
-  static const int32_t kInvalidId = 32;
-
-  /**
-   * @brief Response code is not available.
-   */
-  static const int32_t kResponseCodeNotAvailable = 64;
-
-  /**
-   * @brief Message for error response is not available.
-   */
-  static const int32_t kErrorResponseMessageNotAvailable = 128;
-
-  /**
-   * @brief Creates a JSON string from a SmartObject.
-   *
-   * @param obj Input SmartObject.
-   * @param out_str Resulting JSON string.
-   *
-   * @return true if success, false otherwise.
-   */
-  static bool ToString(const NsSmartObjects::SmartObject& obj,
-                       std::string& out_str);
-
-  /**
-   * @brief Creates a SmartObject from a JSON string.
-   *
-   * @tparam FunctionId Type of function id enumeration.
-   * @tparam MessageType Type of message type enumeration.
-   *
-   * @param str input JSON string.
-   * @param out The resulting SmartObject.
-   *
-   * @return An integer that is a bitwise-or of all error codes occurred
-   *         during the parsing of the input string. 0 if no errors occurred.
-   */
-  template <typename FunctionId, typename MessageType>
-  static int32_t FromString(const std::string& str,
-                            NsSmartObjects::SmartObject& out);
-
- private:
-  /**
-   * @brief Request.
-   */
-  static const char* kRequest;
-
-  /**
-   * @brief Response.
-   */
-  static const char* kResponse;
-
-  /**
-   * @brief Notification.
-   */
-  static const char* kNotification;
-
-  /**
-   * @brief Error reponse.
-   */
-  static const char* kErrorResponse;
-
-  /**
-   * @brief Name of "jsonrpc" message field.
-   */
-  static const char* kJsonRpc;
-
-  /**
-   * @brief Expected value of "jsonrpc" message field ("2.0").
-   */
-  static const char* kJsonRpcExpectedValue;
-
-  /**
-   * @brief Name of "id" message field.
-   */
-  static const char* kId;
-
-  /**
-   * @brief Name of "method" field.
-   */
-  static const char* kMethod;
-
-  /**
-   * @brief Name of "params" field.
-   */
-  static const char* kParams;
-
-  /**
-   * @brief Name of "result" field.
-   */
-  static const char* kResult;
-
-  /**
-   * @brief Name of "error" field.
-   */
-  static const char* kError;
-
-  /**
-   * @brief Name of "code" field.
-   */
-  static const char* kCode;
-
-  /**
-   * @brief Name of "data" field.
-   */
-  static const char* kData;
-
-  /**
-   * @brief Name of "message" field.
-   */
-  static const char* kMessage;
-
-  /**
-   * @brief Constructor.
-   */
-  FormatterJsonRpc();
-
-  /**
-   * @brief Copy constructor.
-   *
-   * @param unused Unused parameter.
-   */
-  FormatterJsonRpc(const FormatterJsonRpc& unused);
-
-  /**
-   * @brief Parse function id.
-   *
-   * @tparam FunctionId Type of function id enumeration.
-   *
-   * @param method_value JSON value with function id.
-   * @param out The resulting SmartObject.
-   *
-   * @return An integer that is a bitwise-or of all error codes occurred
-   *         during the parsing of the function id. 0 if no errors occurred.
-   */
-  template <typename FunctionId>
-<<<<<<< HEAD
-  static int32_t ParseFunctionId(const Json::Value& method_value,
-=======
+class FormatterJsonRpc: public CFormatterJsonBase {
+  public:
+    /**
+     * @brief No errors occurred during the parsing of the input JSON string.
+     */
+    static const int32_t kSuccess = 0;
+
+    /**
+     * @brief Input JSON string cannot be parsed.
+     */
+    static const int32_t kParsingError = 1;
+
+    /**
+     * @brief Input JSON string has invalid format.
+     */
+    static const int32_t kInvalidFormat = 2;
+
+    /**
+     * @brief Method in input JSON string is not
+     *        specified or specified incorrectly.
+     */
+    static const int32_t kMethodNotSpecified = 4;
+
+    /**
+     * @brief Method is unknown.
+     */
+    static const int32_t kUnknownMethod = 8;
+
+    /**
+     * @brief Message type is unknown.
+     */
+    static const int32_t kUnknownMessageType = 16;
+
+    /**
+     * @brief Id of request or response is invalid.
+     */
+    static const int32_t kInvalidId = 32;
+
+    /**
+     * @brief Response code is not available.
+     */
+    static const int32_t kResponseCodeNotAvailable = 64;
+
+    /**
+     * @brief Message for error response is not available.
+     */
+    static const int32_t kErrorResponseMessageNotAvailable = 128;
+
+    /**
+     * @brief Creates a JSON string from a SmartObject.
+     *
+     * @param obj Input SmartObject.
+     * @param out_str Resulting JSON string.
+     *
+     * @return true if success, false otherwise.
+     */
+    static bool ToString(const NsSmartObjects::SmartObject& obj,
+                         std::string& out_str);
+
+    /**
+     * @brief Creates a SmartObject from a JSON string.
+     *
+     * @tparam FunctionId Type of function id enumeration.
+     * @tparam MessageType Type of message type enumeration.
+     *
+     * @param str input JSON string.
+     * @param out The resulting SmartObject.
+     *
+     * @return An integer that is a bitwise-or of all error codes occurred
+     *         during the parsing of the input string. 0 if no errors occurred.
+     */
+    template <typename FunctionId, typename MessageType>
+    static int32_t FromString(const std::string& str,
+                          NsSmartObjects::SmartObject& out);
+
+  private:
+    /**
+     * @brief Request.
+     */
+    static const char* kRequest;
+
+    /**
+     * @brief Response.
+     */
+    static const char* kResponse;
+
+    /**
+     * @brief Notification.
+     */
+    static const char* kNotification;
+
+    /**
+     * @brief Error reponse.
+     */
+    static const char* kErrorResponse;
+
+    /**
+     * @brief Name of "jsonrpc" message field.
+     */
+    static const char* kJsonRpc;
+
+    /**
+     * @brief Expected value of "jsonrpc" message field ("2.0").
+     */
+    static const char* kJsonRpcExpectedValue;
+
+    /**
+     * @brief Name of "id" message field.
+     */
+    static const char* kId;
+
+    /**
+     * @brief Name of "method" field.
+     */
+    static const char* kMethod;
+
+    /**
+     * @brief Name of "params" field.
+     */
+    static const char* kParams;
+
+    /**
+     * @brief Name of "result" field.
+     */
+    static const char* kResult;
+
+    /**
+     * @brief Name of "error" field.
+     */
+    static const char* kError;
+
+    /**
+     * @brief Name of "code" field.
+     */
+    static const char* kCode;
+
+    /**
+     * @brief Name of "data" field.
+     */
+    static const char* kData;
+
+    /**
+     * @brief Name of "message" field.
+     */
+    static const char* kMessage;
+
+    /**
+     * @brief Constructor.
+     */
+    FormatterJsonRpc();
+
+    /**
+     * @brief Copy constructor.
+     *
+     * @param unused Unused parameter.
+     */
+    FormatterJsonRpc(const FormatterJsonRpc& unused);
+
+    /**
+     * @brief Parse function id.
+     *
+     * @tparam FunctionId Type of function id enumeration.
+     *
+     * @param method_value JSON value with function id.
+     * @param out The resulting SmartObject.
+     *
+     * @return An integer that is a bitwise-or of all error codes occurred
+     *         during the parsing of the function id. 0 if no errors occurred.
+     */
+    template <typename FunctionId>
   static int32_t ParseFunctionId(const utils::json::JsonValueRef method_value,
->>>>>>> 64ac11d0
-                                 NsSmartObjects::SmartObject& out);
-
-  /**
-   * @brief Set method.
-   *
-   * Try to extract function id from the message object and set the "method"
-   * field of the container.
-   *
-   * @param params Message parameters object.
-   * @param method_container Container for the "method" field.
-   *
-   * @return true if function id was extracted successfully and set as a
-   *         value of "method" field.
-   */
-  static bool SetMethod(const NsSmartObjects::SmartObject& params,
-<<<<<<< HEAD
-                        Json::Value& method_container);
-=======
+                               NsSmartObjects::SmartObject& out);
+
+    /**
+     * @brief Set method.
+     *
+     * Try to extract function id from the message object and set the "method"
+     * field of the container.
+     *
+     * @param params Message parameters object.
+     * @param method_container Container for the "method" field.
+     *
+     * @return true if function id was extracted successfully and set as a
+     *         value of "method" field.
+     */
+    static bool SetMethod(const NsSmartObjects::SmartObject& params,
                         utils::json::JsonValueRef method_container);
->>>>>>> 64ac11d0
-
-  /**
-   * @brief Set id.
-   *
-   * Try to extract request/response id from the message object and set the
-   * "id" field of the container.
-   *
-   * @param params Message parameters object.
-   * @param id_container Container for the "id" field.
-   *
-   * @return true if request/response id was extracted successfully and set
-   *         as a value of "id" field.
-   */
-  static bool SetId(const NsSmartObjects::SmartObject& params,
-<<<<<<< HEAD
-                    Json::Value& id_container);
-=======
+
+    /**
+     * @brief Set id.
+     *
+     * Try to extract request/response id from the message object and set the
+     * "id" field of the container.
+     *
+     * @param params Message parameters object.
+     * @param id_container Container for the "id" field.
+     *
+     * @return true if request/response id was extracted successfully and set
+     *         as a value of "id" field.
+     */
+    static bool SetId(const NsSmartObjects::SmartObject& params,
                     utils::json::JsonValueRef id_container);
->>>>>>> 64ac11d0
-
-  /**
-   * @brief Set message
-   *
+
+    /**
+     * @brief Set message
+     *
    * Try to extract message from response error object and set "message" field
-<<<<<<< HEAD
-   *for the container
-=======
    * for the container
->>>>>>> 64ac11d0
-   *
-   * @param params Message parameters object.
-   * @param id_container Container of the "message" field
-   *
-   * @return true if message string was extracted successfully and set
-   *         as a value of "message" field.
-   */
-  static bool SetMessage(const NsSmartObjects::SmartObject& params,
-<<<<<<< HEAD
-                         Json::Value& id_container);
-=======
+     *
+     * @param params Message parameters object.
+     * @param id_container Container of the "message" field
+     *
+     * @return true if message string was extracted successfully and set
+     *         as a value of "message" field.
+     */
+    static bool SetMessage(const NsSmartObjects::SmartObject& params,
                          utils::json::JsonValueRef id_container);
->>>>>>> 64ac11d0
 };
 
 template <typename FunctionId, typename MessageType>
 int32_t FormatterJsonRpc::FromString(const std::string& str,
-                                     NsSmartObjects::SmartObject& out) {
-<<<<<<< HEAD
-  int32_t result = kSuccess;
-  try {
-    Json::Value root;
-    Json::Reader reader;
-    namespace strings = NsSmartDeviceLink::NsJSONHandler::strings;
-
-    if (false == reader.parse(str, root)) {
-      result = kParsingError | kMethodNotSpecified | kUnknownMethod |
-               kUnknownMessageType;
-    } else {
-      if (false == root.isMember(kJsonRpc)) {
-        result |= kInvalidFormat;
-      } else {
-        const Json::Value& jsonRpcValue = root[kJsonRpc];
-
-        if ((false == jsonRpcValue.isString()) ||
-            (jsonRpcValue.asString() != kJsonRpcExpectedValue)) {
-          result |= kInvalidFormat;
-        }
-      }
-
-      std::string message_type_string;
-      Json::Value response_value;
-      bool response_value_found = false;
-      bool is_error_response = false;
-
-      if (false == root.isMember(kId)) {
-        message_type_string = kNotification;
-
-        if (false == root.isMember(kMethod)) {
-          result |= kMethodNotSpecified | kUnknownMethod;
-        } else {
-          result |= ParseFunctionId<FunctionId>(root[kMethod], out);
-=======
+                                 NsSmartObjects::SmartObject& out) {
   using namespace utils::json;
   int32_t result = kSuccess;
   try {
-    namespace strings = NsSmartDeviceLink::NsJSONHandler::strings;
+  namespace strings = NsSmartDeviceLink::NsJSONHandler::strings;
 
     JsonValue::ParseResult parse_result = JsonValue::Parse(str);
     if (!parse_result.second) {
-      result = kParsingError | kMethodNotSpecified | kUnknownMethod |
-               kUnknownMessageType;
-    } else {
+    result = kParsingError | kMethodNotSpecified | kUnknownMethod |
+             kUnknownMessageType;
+  } else {
       JsonValue& root_json = parse_result.first;
       if (!root_json.HasMember(kJsonRpc)) {
-        result |= kInvalidFormat;
-      } else {
+      result |= kInvalidFormat;
+    } else {
         const JsonValueRef jsonRpcValue = root_json[kJsonRpc];
 
         if (!jsonRpcValue.IsString() ||
             (jsonRpcValue.AsString() != kJsonRpcExpectedValue)) {
-          result |= kInvalidFormat;
-        }
-      }
-
-      std::string message_type_string;
+        result |= kInvalidFormat;
+      }
+    }
+
+    std::string message_type_string;
       JsonValue response_value;
-      bool response_value_found = false;
-      bool is_error_response = false;
+    bool response_value_found = false;
+    bool is_error_response = false;
 
       if (!root_json.HasMember(kId)) {
-        message_type_string = kNotification;
+      message_type_string = kNotification;
 
         if (!root_json.HasMember(kMethod)) {
-          result |= kMethodNotSpecified | kUnknownMethod;
-        } else {
+        result |= kMethodNotSpecified | kUnknownMethod;
+      } else {
           result |= ParseFunctionId<FunctionId>(root_json[kMethod], out);
->>>>>>> 64ac11d0
-        }
+      }
         out[strings::S_MSG_PARAMS] =
             NsSmartObjects::SmartObject(NsSmartObjects::SmartType_Map);
-      } else {
-<<<<<<< HEAD
-        const Json::Value& id_value = root[kId];
-
-        if (true == id_value.isString()) {
-          out[strings::S_PARAMS][strings::S_CORRELATION_ID] =
-              id_value.asString();
-        } else if (true == id_value.isInt()) {
-          out[strings::S_PARAMS][strings::S_CORRELATION_ID] = id_value.asInt();
-        } else if (true == id_value.isDouble()) {
-          out[strings::S_PARAMS][strings::S_CORRELATION_ID] =
-              id_value.asDouble();
-        } else if (true == id_value.isNull()) {
-=======
+    } else {
         const JsonValueRef id_value = root_json[kId];
 
         if (id_value.IsString()) {
-          out[strings::S_PARAMS][strings::S_CORRELATION_ID] =
+        out[strings::S_PARAMS][strings::S_CORRELATION_ID] =
               id_value.AsString();
         } else if (id_value.IsInt()) {
           out[strings::S_PARAMS][strings::S_CORRELATION_ID] =
               static_cast<int64_t>(id_value.AsInt());
         } else if (id_value.IsDouble()) {
-          out[strings::S_PARAMS][strings::S_CORRELATION_ID] =
+        out[strings::S_PARAMS][strings::S_CORRELATION_ID] =
               id_value.AsDouble();
         } else if (id_value.IsNull()) {
->>>>>>> 64ac11d0
-          out[strings::S_PARAMS][strings::S_CORRELATION_ID] =
-              NsSmartObjects::SmartObject(NsSmartObjects::SmartType_Null);
-        } else {
-          result |= kInvalidFormat | kInvalidId;
-        }
-
-<<<<<<< HEAD
-        if (true == root.isMember(kMethod)) {
-          message_type_string = kRequest;
-          result |= ParseFunctionId<FunctionId>(root[kMethod], out);
-          out[strings::S_MSG_PARAMS] =
-              NsSmartObjects::SmartObject(NsSmartObjects::SmartType_Map);
-        } else {
-          Json::Value method_container;
-          bool method_container_found = false;
-
-          if (true == root.isMember(kResult)) {
-=======
+        out[strings::S_PARAMS][strings::S_CORRELATION_ID] =
+          NsSmartObjects::SmartObject(NsSmartObjects::SmartType_Null);
+      } else {
+        result |= kInvalidFormat | kInvalidId;
+      }
+
         if (root_json.HasMember(kMethod)) {
-          message_type_string = kRequest;
+        message_type_string = kRequest;
           result |= ParseFunctionId<FunctionId>(root_json[kMethod], out);
           out[strings::S_MSG_PARAMS] =
               NsSmartObjects::SmartObject(NsSmartObjects::SmartType_Map);
-        } else {
+      } else {
           JsonValue method_container;
-          bool method_container_found = false;
+        bool method_container_found = false;
 
           if (root_json.HasMember(kResult)) {
->>>>>>> 64ac11d0
             out[strings::S_MSG_PARAMS] =
                 NsSmartObjects::SmartObject(NsSmartObjects::SmartType_Map);
 
-            message_type_string = kResponse;
-<<<<<<< HEAD
-            response_value = root[kResult];
-            response_value_found = true;
-            method_container = root[kResult];
-            method_container_found = true;
-          } else if (true == root.isMember(kError)) {
-            out[strings::S_MSG_PARAMS] =
-                NsSmartObjects::SmartObject(NsSmartObjects::SmartType_Map);
-            message_type_string = kErrorResponse;
-            response_value = root[kError];
-            response_value_found = true;
-            is_error_response = true;
-
-            if (true == response_value.isObject()) {
-              if (true == response_value.isMember(kData)) {
-=======
+          message_type_string = kResponse;
             response_value = root_json[kResult];
-            response_value_found = true;
+          response_value_found = true;
             method_container = root_json[kResult];
-            method_container_found = true;
+          method_container_found = true;
           } else if (root_json.HasMember(kError)) {
             out[strings::S_MSG_PARAMS] =
                 NsSmartObjects::SmartObject(NsSmartObjects::SmartType_Map);
-            message_type_string = kErrorResponse;
+          message_type_string = kErrorResponse;
             response_value = root_json[kError];
-            response_value_found = true;
-            is_error_response = true;
+          response_value_found = true;
+          is_error_response = true;
 
             if (response_value.IsObject()) {
               if (response_value.HasMember(kData)) {
->>>>>>> 64ac11d0
-                method_container = response_value[kData];
-                method_container_found = true;
-              }
+              method_container = response_value[kData];
+              method_container_found = true;
             }
+          }
+        } else {
+          result |= kUnknownMessageType;
+        }
+
+          if (!method_container_found) {
+          result |= kMethodNotSpecified | kUnknownMethod;
+          } else if (!method_container.IsObject()) {
+          result |= kInvalidFormat | kMethodNotSpecified | kUnknownMethod;
+        } else {
+            if (!method_container.HasMember(kMethod)) {
+            result |= kMethodNotSpecified | kUnknownMethod;
           } else {
-            result |= kUnknownMessageType;
-          }
-
-<<<<<<< HEAD
-          if (false == method_container_found) {
-            result |= kMethodNotSpecified | kUnknownMethod;
-          } else if (false == method_container.isObject()) {
-            result |= kInvalidFormat | kMethodNotSpecified | kUnknownMethod;
-          } else {
-            if (false == method_container.isMember(kMethod)) {
-=======
-          if (!method_container_found) {
-            result |= kMethodNotSpecified | kUnknownMethod;
-          } else if (!method_container.IsObject()) {
-            result |= kInvalidFormat | kMethodNotSpecified | kUnknownMethod;
-          } else {
-            if (!method_container.HasMember(kMethod)) {
->>>>>>> 64ac11d0
-              result |= kMethodNotSpecified | kUnknownMethod;
-            } else {
               result |=
                   ParseFunctionId<FunctionId>(method_container[kMethod], out);
+          }
+        }
+      }
+    }
+
+    if (0 == (result & kUnknownMessageType)) {
+      MessageType message_type;
+
+      if (!NsSmartObjects::EnumConversionHelper<MessageType>::StringToEnum(
+            message_type_string, &message_type)) {
+        result |= kUnknownMessageType;
+      } else {
+        out[strings::S_PARAMS][strings::S_MESSAGE_TYPE] = message_type;
+      }
+    }
+
+      if (root_json.HasMember(kParams)) {
+        const JsonValueRef params_value = root_json[kParams];
+
+        if (!params_value.IsObject()) {
+        result |= kInvalidFormat;
+      } else {
+          jsonValueToObj(root_json[kParams], out[strings::S_MSG_PARAMS]);
+      }
+      } else if (root_json.HasMember(kResult)) {
+        const JsonValueRef result_value = root_json[kResult];
+
+        if (!result_value.IsObject()) {
+        result |= kInvalidFormat;
+      } else {
+          jsonValueToObj(root_json[kResult], out[strings::S_MSG_PARAMS]);
+      }
+      } else if (is_error_response) {
+      jsonValueToObj(response_value[kData], out[strings::S_PARAMS][kData]);
+    }
+
+    if ((kResponse == message_type_string) ||
+        (kErrorResponse == message_type_string)) {
+        if (out.keyExists(strings::S_MSG_PARAMS)) {
+        out[strings::S_MSG_PARAMS].erase(kMethod);
+        out[strings::S_MSG_PARAMS].erase(kCode);
+      }
+
+        if (!response_value_found) {
+        result |= kResponseCodeNotAvailable;
+      } else {
+          if (!response_value.IsObject()) {
+          result |= kInvalidFormat | kResponseCodeNotAvailable;
+
+            if (is_error_response) {
+            result |= kErrorResponseMessageNotAvailable;
+          }
+        } else {
+            if (!response_value.HasMember(kCode)) {
+            result |= kResponseCodeNotAvailable;
+          } else {
+              const JsonValueRef code_value = response_value[kCode];
+
+              if (!code_value.IsInt()) {
+              result |= kInvalidFormat | kResponseCodeNotAvailable;
+            } else {
+                out[strings::S_PARAMS][strings::kCode] =
+                    static_cast<int64_t>(code_value.AsInt());
             }
           }
-        }
-      }
-
-      if (0 == (result & kUnknownMessageType)) {
-        MessageType message_type;
-
-        if (!NsSmartObjects::EnumConversionHelper<MessageType>::StringToEnum(
-                message_type_string, &message_type)) {
-          result |= kUnknownMessageType;
-        } else {
-          out[strings::S_PARAMS][strings::S_MESSAGE_TYPE] = message_type;
-        }
-      }
-
-<<<<<<< HEAD
-      if (true == root.isMember(kParams)) {
-        const Json::Value& params_value = root[kParams];
-
-        if (false == params_value.isObject()) {
-          result |= kInvalidFormat;
-        } else {
-          jsonValueToObj(root[kParams], out[strings::S_MSG_PARAMS]);
-        }
-      } else if (true == root.isMember(kResult)) {
-        const Json::Value& result_value = root[kResult];
-
-        if (false == result_value.isObject()) {
-          result |= kInvalidFormat;
-        } else {
-          jsonValueToObj(root[kResult], out[strings::S_MSG_PARAMS]);
-        }
-      } else if (true == is_error_response) {
-=======
-      if (root_json.HasMember(kParams)) {
-        const JsonValueRef params_value = root_json[kParams];
-
-        if (!params_value.IsObject()) {
-          result |= kInvalidFormat;
-        } else {
-          jsonValueToObj(root_json[kParams], out[strings::S_MSG_PARAMS]);
-        }
-      } else if (root_json.HasMember(kResult)) {
-        const JsonValueRef result_value = root_json[kResult];
-
-        if (!result_value.IsObject()) {
-          result |= kInvalidFormat;
-        } else {
-          jsonValueToObj(root_json[kResult], out[strings::S_MSG_PARAMS]);
-        }
-      } else if (is_error_response) {
->>>>>>> 64ac11d0
-        jsonValueToObj(response_value[kData], out[strings::S_PARAMS][kData]);
-      }
-
-      if ((kResponse == message_type_string) ||
-          (kErrorResponse == message_type_string)) {
-<<<<<<< HEAD
-        if (true == out.keyExists(strings::S_MSG_PARAMS)) {
-=======
-        if (out.keyExists(strings::S_MSG_PARAMS)) {
->>>>>>> 64ac11d0
-          out[strings::S_MSG_PARAMS].erase(kMethod);
-          out[strings::S_MSG_PARAMS].erase(kCode);
-        }
-
-<<<<<<< HEAD
-        if (false == response_value_found) {
-          result |= kResponseCodeNotAvailable;
-        } else {
-          if (false == response_value.isObject()) {
-            result |= kInvalidFormat | kResponseCodeNotAvailable;
-
-            if (true == is_error_response) {
+
+          if (true == is_error_response) {
+              if (!response_value.HasMember(kMessage)) {
               result |= kErrorResponseMessageNotAvailable;
-            }
-          } else {
-            if (false == response_value.isMember(kCode)) {
-              result |= kResponseCodeNotAvailable;
             } else {
-              const Json::Value& code_value = response_value[kCode];
-
-              if (false == code_value.isInt()) {
-                result |= kInvalidFormat | kResponseCodeNotAvailable;
-              } else {
-                out[strings::S_PARAMS][strings::kCode] = code_value.asInt();
-=======
-        if (!response_value_found) {
-          result |= kResponseCodeNotAvailable;
-        } else {
-          if (!response_value.IsObject()) {
-            result |= kInvalidFormat | kResponseCodeNotAvailable;
-
-            if (is_error_response) {
-              result |= kErrorResponseMessageNotAvailable;
-            }
-          } else {
-            if (!response_value.HasMember(kCode)) {
-              result |= kResponseCodeNotAvailable;
-            } else {
-              const JsonValueRef code_value = response_value[kCode];
-
-              if (!code_value.IsInt()) {
-                result |= kInvalidFormat | kResponseCodeNotAvailable;
-              } else {
-                out[strings::S_PARAMS][strings::kCode] =
-                    static_cast<int64_t>(code_value.AsInt());
->>>>>>> 64ac11d0
-              }
-            }
-
-            if (true == is_error_response) {
-<<<<<<< HEAD
-              if (false == response_value.isMember(kMessage)) {
+                const JsonValueRef message_value = response_value[kMessage];
+
+                if (!message_value.IsString()) {
                 result |= kErrorResponseMessageNotAvailable;
               } else {
-                const Json::Value& message_value = response_value[kMessage];
-
-                if (false == message_value.isString()) {
-                  result |= kErrorResponseMessageNotAvailable;
-                } else {
-                  out[strings::S_PARAMS][strings::kMessage] =
-                      message_value.asString();
-=======
-              if (!response_value.HasMember(kMessage)) {
-                result |= kErrorResponseMessageNotAvailable;
-              } else {
-                const JsonValueRef message_value = response_value[kMessage];
-
-                if (!message_value.IsString()) {
-                  result |= kErrorResponseMessageNotAvailable;
-                } else {
-                  out[strings::S_PARAMS][strings::kMessage] =
+                out[strings::S_PARAMS][strings::kMessage] =
                       message_value.AsString();
->>>>>>> 64ac11d0
-                }
               }
             }
           }
         }
       }
     }
-
-    out[strings::S_PARAMS][strings::S_PROTOCOL_TYPE] = 1;
-    out[strings::S_PARAMS][strings::S_PROTOCOL_VERSION] = 2;
-  } catch (...) {
+  }
+
+  out[strings::S_PARAMS][strings::S_PROTOCOL_TYPE] = 1;
+  out[strings::S_PARAMS][strings::S_PROTOCOL_VERSION] = 2;
+  } catch(...) {
     result = kParsingError;
   }
 
@@ -639,14 +471,9 @@
 }
 
 template <typename FunctionId>
-<<<<<<< HEAD
-int32_t FormatterJsonRpc::ParseFunctionId(const Json::Value& method_value,
-                                          NsSmartObjects::SmartObject& out) {
-=======
 int32_t FormatterJsonRpc::ParseFunctionId(
     const utils::json::JsonValueRef method_value,
-    NsSmartObjects::SmartObject& out) {
->>>>>>> 64ac11d0
+                                      NsSmartObjects::SmartObject& out) {
   int32_t result = kSuccess;
 
   if (!method_value.IsString()) {
@@ -655,11 +482,7 @@
     FunctionId function_id;
 
     if (!NsSmartObjects::EnumConversionHelper<FunctionId>::CStringToEnum(
-<<<<<<< HEAD
-            method_value.asCString(), &function_id)) {
-=======
             method_value.AsString().c_str(), &function_id)) {
->>>>>>> 64ac11d0
       result |= kUnknownMethod;
     } else {
       namespace strings = NsSmartDeviceLink::NsJSONHandler::strings;
@@ -675,4 +498,4 @@
 }  // namespace NsJSONHandler
 }  // namespace NsSmartDeviceLink
 
-#endif  // SMARTDEVICELINK_COMPONENTS_JSONHANDLER_INCLUDE_FORMATTERS_FORMATTER_JSON_RPC_H_+#endif // SMARTDEVICELINK_COMPONENTS_JSONHANDLER_INCLUDE_FORMATTERS_FORMATTER_JSON_RPC_H_