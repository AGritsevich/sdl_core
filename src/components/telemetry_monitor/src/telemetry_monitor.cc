--- conflicted
+++ resolved
@@ -60,7 +60,7 @@
 
 void TelemetryMonitor::Start() {
   streamer_ = new Streamer(this);
-  thread_ = threads::CreateThread("TelemetryMonitor", streamer_);
+  thread_ = threads::CreateThread("TelemetryMonitor", streamer_ );
 }
 
 void TelemetryMonitor::set_streamer(Streamer* streamer) {
@@ -76,7 +76,7 @@
   }
 }
 
-const std::string& TelemetryMonitor::ip() const {
+const std::string& TelemetryMonitor::ip() const  {
   return server_address_;
 }
 
@@ -116,7 +116,7 @@
 }
 
 void TelemetryMonitor::SendMetric(utils::SharedPtr<MetricWrapper> metric) {
-  if ((NULL != streamer_) && streamer_->is_client_connected_) {
+  if ((NULL != streamer_ )&& streamer_->is_client_connected_) {
     streamer_->PushMessage(metric);
   }
 }
@@ -189,15 +189,11 @@
                        SO_REUSEADDR,
                        &optval,
                        sizeof optval)) {
-<<<<<<< HEAD
     LOGGER_ERROR(logger_, "Unable to set sockopt");
-=======
-    LOG4CXX_ERROR(logger_, "Unable to set sockopt");
->>>>>>> 64ac11d0
-    return;
-  }
-
-  sockaddr_in serv_addr_ = {0};
+    return;
+  }
+
+  sockaddr_in serv_addr_ = { 0 };
   serv_addr_.sin_addr.s_addr = inet_addr(kserver_->ip().c_str());
   serv_addr_.sin_family = AF_INET;
   serv_addr_.sin_port = htons(kserver_->port());
@@ -205,7 +201,6 @@
   if (-1 == bind(server_socket_fd_,
                  reinterpret_cast<struct sockaddr*>(&serv_addr_),
                  sizeof(serv_addr_))) {
-<<<<<<< HEAD
     LOGGER_ERROR(logger_,
                  "Unable to bind server " << kserver_->ip().c_str() << ':'
                                           << kserver_->port());
@@ -213,29 +208,14 @@
   }
   if (-1 == listen(server_socket_fd_, 1)) {
     LOGGER_ERROR(logger_, "Streamer listen error " << strerror(errno));
-=======
-    LOG4CXX_ERROR(logger_,
-                  "Unable to bind server " << kserver_->ip().c_str() << ':'
-                                           << kserver_->port());
-    return;
-  }
-  if (-1 == listen(server_socket_fd_, 1)) {
-    LOG4CXX_ERROR(logger_, "Streamer listen error " << strerror(errno));
->>>>>>> 64ac11d0
     return;
   }
 }
 
 void Streamer::ShutDownAndCloseSocket(int32_t socket_fd) {
-<<<<<<< HEAD
-  LOGGER_AUTO_TRACE(logger_);
-  if (0 < socket_fd) {
+  LOGGER_AUTO_TRACE(logger_);
+  if (0 < socket_fd){
     LOGGER_INFO(logger_, "Shutdown socket");
-=======
-  LOG4CXX_AUTO_TRACE(logger_);
-  if (0 < socket_fd) {
-    LOG4CXX_INFO(logger_, "Shutdown socket");
->>>>>>> 64ac11d0
     if (-1 == ::shutdown(socket_fd, SHUT_RDWR)) {
       LOGGER_ERROR(logger_, "Unable to shutdown socket");
     }
@@ -271,7 +251,7 @@
   FD_ZERO(&fds);
   FD_SET(client_socket_fd_, &fds);
   TimevalStruct tv = {0, 0};
-  tv.tv_sec = 5;  // set a 5 second timeout
+  tv.tv_sec = 5;                       // set a 5 second timeout
   tv.tv_usec = 0;
 
   const int retval = select(client_socket_fd_ + 1, 0, &fds, 0, &tv);
@@ -295,11 +275,7 @@
   }
 
   if (-1 == ::send(client_socket_fd_, msg.c_str(), msg.size(), MSG_NOSIGNAL)) {
-<<<<<<< HEAD
     LOGGER_ERROR(logger_, " Unable to send");
-=======
-    LOG4CXX_ERROR(logger_, " Unable to send");
->>>>>>> 64ac11d0
     return false;
   }
   return true;
