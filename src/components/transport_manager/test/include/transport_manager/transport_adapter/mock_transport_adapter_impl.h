/*
 * Copyright (c) 2015, Ford Motor Company
 * All rights reserved.
 *
 * Redistribution and use in source and binary forms, with or without
 * modification, are permitted provided that the following conditions are met:
 *
 * Redistributions of source code must retain the above copyright notice, this
 * list of conditions and the following disclaimer.
 *
 * Redistributions in binary form must reproduce the above copyright notice,
 * this list of conditions and the following
 * disclaimer in the documentation and/or other materials provided with the
 * distribution.
 *
 * Neither the name of the Ford Motor Company nor the names of its contributors
 * may be used to endorse or promote products derived from this software
 * without specific prior written permission.
 *
 * THIS SOFTWARE IS PROVIDED BY THE COPYRIGHT HOLDERS AND CONTRIBUTORS "AS IS"
 * AND ANY EXPRESS OR IMPLIED WARRANTIES, INCLUDING, BUT NOT LIMITED TO, THE
 * IMPLIED WARRANTIES OF MERCHANTABILITY AND FITNESS FOR A PARTICULAR PURPOSE
 * ARE DISCLAIMED. IN NO EVENT SHALL THE COPYRIGHT HOLDER OR CONTRIBUTORS BE
 * LIABLE FOR ANY DIRECT, INDIRECT, INCIDENTAL, SPECIAL, EXEMPLARY, OR
 * CONSEQUENTIAL DAMAGES (INCLUDING, BUT NOT LIMITED TO, PROCUREMENT OF
 * SUBSTITUTE GOODS OR SERVICES; LOSS OF USE, DATA, OR PROFITS; OR BUSINESS
 * INTERRUPTION) HOWEVER CAUSED AND ON ANY THEORY OF LIABILITY, WHETHER IN
 * CONTRACT, STRICT LIABILITY, OR TORT (INCLUDING NEGLIGENCE OR OTHERWISE)
 * ARISING IN ANY WAY OUT OF THE USE OF THIS SOFTWARE, EVEN IF ADVISED OF THE
 * POSSIBILITY OF SUCH DAMAGE.
 */

#ifndef SRC_COMPONENTS_TRANSPORT_MANAGER_TEST_INCLUDE_TRANSPORT_MANAGER_TRANSPORT_ADAPTER_MOCK_TRANSPORT_ADAPTER_IMPL_H_
#define SRC_COMPONENTS_TRANSPORT_MANAGER_TEST_INCLUDE_TRANSPORT_MANAGER_TRANSPORT_ADAPTER_MOCK_TRANSPORT_ADAPTER_IMPL_H_

#include "gmock/gmock.h"
#include "transport_manager/transport_adapter/transport_adapter_impl.h"
#include "transport_manager/transport_manager_settings.h"

using ::transport_manager::transport_adapter::TransportAdapterImpl;
using ::transport_manager::transport_adapter::DeviceScanner;
using ::transport_manager::transport_adapter::ServerConnectionFactory;
using ::transport_manager::transport_adapter::ClientConnectionListener;
using ::transport_manager::transport_adapter::DeviceType;
using ::transport_manager::transport_adapter::ConnectionSPtr;
using ::transport_manager::DeviceUID;
using ::transport_manager::ApplicationHandle;

namespace test {
namespace components {
namespace transport_manager_test {

class MockTransportAdapterImpl : public TransportAdapterImpl {
 public:
<<<<<<< HEAD
  MockTransportAdapterImpl(
      DeviceScanner* device_scanner,
      ServerConnectionFactory* server_connection_factory,
      ClientConnectionListener* client_connection_listener,
      resumption::LastState& last_state,
      const transport_manager::TransportManagerSettings& settings)
      : TransportAdapterImpl(device_scanner,
                             server_connection_factory,
                             client_connection_listener,
                             last_state,
                             settings) {}
=======
  MockTransportAdapterImpl(DeviceScanner* device_scanner,
                           ServerConnectionFactory* server_connection_factory,
                           ClientConnectionListener* client_connection_listener,
                           resumption::LastState& last_state)
      : TransportAdapterImpl(device_scanner,
                             server_connection_factory,
                             client_connection_listener,
                             last_state) {}
>>>>>>> 64ac11d0

  ConnectionSPtr FindStatedConnection(const DeviceUID& device_handle,
                                      const ApplicationHandle& app_handle) {
    return this->FindEstablishedConnection(device_handle, app_handle);
  }
  virtual ~MockTransportAdapterImpl(){};

  virtual DeviceType GetDeviceType() const {
    return UNKNOWN;
  }

  MOCK_CONST_METHOD0(Store, void());
  MOCK_METHOD0(Restore, bool());
};

}  // namespace transport_manager_test
}  // namespace components
}  // namespace test

#endif  // SRC_COMPONENTS_TRANSPORT_MANAGER_TEST_INCLUDE_TRANSPORT_MANAGER_TRANSPORT_ADAPTER_MOCK_TRANSPORT_ADAPTER_IMPL_H_<|MERGE_RESOLUTION|>--- conflicted
+++ resolved
@@ -52,11 +52,10 @@
 
 class MockTransportAdapterImpl : public TransportAdapterImpl {
  public:
-<<<<<<< HEAD
   MockTransportAdapterImpl(
       DeviceScanner* device_scanner,
-      ServerConnectionFactory* server_connection_factory,
-      ClientConnectionListener* client_connection_listener,
+                       ServerConnectionFactory* server_connection_factory,
+                       ClientConnectionListener* client_connection_listener,
       resumption::LastState& last_state,
       const transport_manager::TransportManagerSettings& settings)
       : TransportAdapterImpl(device_scanner,
@@ -64,19 +63,9 @@
                              client_connection_listener,
                              last_state,
                              settings) {}
-=======
-  MockTransportAdapterImpl(DeviceScanner* device_scanner,
-                           ServerConnectionFactory* server_connection_factory,
-                           ClientConnectionListener* client_connection_listener,
-                           resumption::LastState& last_state)
-      : TransportAdapterImpl(device_scanner,
-                             server_connection_factory,
-                             client_connection_listener,
-                             last_state) {}
->>>>>>> 64ac11d0
 
   ConnectionSPtr FindStatedConnection(const DeviceUID& device_handle,
-                                      const ApplicationHandle& app_handle) {
+                                        const ApplicationHandle& app_handle) {
     return this->FindEstablishedConnection(device_handle, app_handle);
   }
   virtual ~MockTransportAdapterImpl(){};
