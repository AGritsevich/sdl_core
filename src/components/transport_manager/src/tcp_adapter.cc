/**
 * \file tcp_adapter.cpp
 * \brief TcpDeviceAdapter class source file.
 *
 * Copyright (c) 2013, Ford Motor Company
 * All rights reserved.
 *
 * Redistribution and use in source and binary forms, with or without
 * modification, are permitted provided that the following conditions are met:
 *
 * Redistributions of source code must retain the above copyright notice, this
 * list of conditions and the following disclaimer.
 *
 * Redistributions in binary form must reproduce the above copyright notice,
 * this list of conditions and the following
 * disclaimer in the documentation and/or other materials provided with the
 * distribution.
 *
 * Neither the name of the Ford Motor Company nor the names of its contributors
 * may be used to endorse or promote products derived from this software
 * without specific prior written permission.
 *
 * THIS SOFTWARE IS PROVIDED BY THE COPYRIGHT HOLDERS AND CONTRIBUTORS "AS IS"
 * AND ANY EXPRESS OR IMPLIED WARRANTIES, INCLUDING, BUT NOT LIMITED TO, THE
 * IMPLIED WARRANTIES OF MERCHANTABILITY AND FITNESS FOR A PARTICULAR PURPOSE
 * ARE DISCLAIMED. IN NO EVENT SHALL THE COPYRIGHT HOLDER OR CONTRIBUTORS BE
 * LIABLE FOR ANY DIRECT, INDIRECT, INCIDENTAL, SPECIAL, EXEMPLARY, OR
 * CONSEQUENTIAL DAMAGES (INCLUDING, BUT NOT LIMITED TO, PROCUREMENT OF
 * SUBSTITUTE GOODS OR SERVICES; LOSS OF USE, DATA, OR PROFITS; OR BUSINESS
 * INTERRUPTION) HOWEVER CAUSED AND ON ANY THEORY OF LIABILITY, WHETHER IN
 * CONTRACT, STRICT LIABILITY, OR TORT (INCLUDING NEGLIGENCE OR OTHERWISE)
 * ARISING IN ANY WAY OUT OF THE USE OF THIS SOFTWARE, EVEN IF ADVISED OF THE
 * POSSIBILITY OF SUCH DAMAGE.
 */

#include <memory.h>
#include <errno.h>

#include "transport_manager/tcp_adapter.h"
#include "transport_manager/device_adapter_impl.h"

namespace transport_manager {

namespace device_adapter {

TcpClientListener::TcpClientListener(DeviceAdapterController* controller,
                                     const uint16_t port)
    : port_(port),
      controller_(controller),
      thread_(),
      socket_(-1),
      thread_started_(false),
      shutdown_requested_(false),
      ready_(false) {
}

void* tcpClientListenerThread(void* data) {
  TcpClientListener* tcpClientListener = static_cast<TcpClientListener*>(data);
  assert(tcpClientListener != 0);
  tcpClientListener->thread();
  return 0;
}

DeviceAdapter::Error TcpClientListener::init() {
  socket_ = socket(AF_INET, SOCK_STREAM, 0);

  if (-1 == socket_) {
    LOG4CXX_ERROR_WITH_ERRNO(logger_, "Failed to create socket");
    return DeviceAdapter::FAIL;
  }

  sockaddr_in server_address;
  memset(&server_address, 0, sizeof(server_address));
  server_address.sin_family = AF_INET;
  server_address.sin_port = htons(port_);
  server_address.sin_addr.s_addr = INADDR_ANY;

  int optval = 1;
  setsockopt(socket_, SOL_SOCKET, SO_REUSEADDR, &optval, sizeof(optval));

  if (0 != bind(socket_, (sockaddr*) &server_address, sizeof(server_address))) {
    LOG4CXX_ERROR_WITH_ERRNO(logger_, "bind() failed");
    return DeviceAdapter::FAIL;
  }

  if (0 != listen(socket_, 128)) {
    LOG4CXX_ERROR_WITH_ERRNO(logger_, "listen() failed");
    return DeviceAdapter::FAIL;
  }

  const int thread_start_error = pthread_create(&thread_, 0,
                                                &tcpClientListenerThread, this);
  if (0 == thread_start_error) {
    thread_started_ = true;
    LOG4CXX_INFO(logger_, "Tcp client listener thread started");
  } else {
    LOG4CXX_ERROR(
        logger_,
        "Tcp client listener thread start failed, error code " << thread_start_error);
    return DeviceAdapter::FAIL;
  }
  return DeviceAdapter::OK;
}

<<<<<<< HEAD
DeviceAdapter::Error TcpClientListener::acceptConnect(
    const DeviceHandle device_handle, const ApplicationHandle app_handle,
    const ConnectionId session_id) {
  DeviceSptr device = controller_->findDevice(device_handle);
  if (device.get() == 0)
    return DeviceAdapter::BAD_PARAM;
  TcpDevice* tcp_device = static_cast<TcpDevice*>(device.get());
  const int socket = tcp_device->getApplicationSocket(app_handle);
  if (socket == -1)
    return DeviceAdapter::BAD_PARAM;

  TcpSocketConnection* connection(
      new TcpSocketConnection(device_handle, app_handle, session_id,
                              controller_));
  connection->set_socket(socket);
  const DeviceAdapter::Error error = connection->start();
  if (error != DeviceAdapter::OK)
    delete connection;
  return error;
}

DeviceAdapter::Error TcpClientListener::declineConnect(
    const DeviceHandle device_handle, const ApplicationHandle app_handle) {
  DeviceSptr device = controller_->findDevice(device_handle);
  if (device.get() == 0)
    return DeviceAdapter::BAD_PARAM;
  TcpDevice* tcp_device = static_cast<TcpDevice*>(device.get());
  const int socket = tcp_device->getApplicationSocket(app_handle);
  if (socket == -1)
    return DeviceAdapter::BAD_PARAM;

  close(socket);
  return DeviceAdapter::OK;
}

=======
>>>>>>> c0ebb8ba
void TcpClientListener::terminate() {
  shutdown_requested_ = true;
  if (socket_ != -1)
    shutdown(socket_, SHUT_RDWR);

  if (true == thread_started_) {
    pthread_join(thread_, 0);
    LOG4CXX_INFO(logger_, "Tcp client listener thread terminated");
  }
}

bool TcpClientListener::isInitialised() const {
  return ready_;
}

TcpClientListener::~TcpClientListener() {
}

void TcpClientListener::thread() {
  LOG4CXX_INFO(logger_, "Tcp client listener thread started");

  ready_ = true;
  while (false == shutdown_requested_) {
    sockaddr_in client_address;
    socklen_t client_address_size = sizeof(client_address);
    const int connection_fd = accept(socket_,
                                     (struct sockaddr*) &client_address,
                                     &client_address_size);

    if (connection_fd < 0) {
      LOG4CXX_ERROR_WITH_ERRNO(logger_, "accept() failed");
      continue;
    }

    if (AF_INET != client_address.sin_family) {
      LOG4CXX_ERROR(logger_, "Address of connected client is invalid");
      continue;
    }

    char device_name[32];
    strncpy(device_name, inet_ntoa(client_address.sin_addr),
            sizeof(device_name) / sizeof(device_name[0]));
    LOG4CXX_INFO(logger_, "Connected client " << device_name);

    TcpDevice* tcp_device = new TcpDevice(client_address.sin_addr, device_name);
    std::pair<DeviceHandle, DeviceSptr> device_pair = controller_->addDevice(
        tcp_device);
    DeviceHandle device_handle = device_pair.first;
    tcp_device = static_cast<TcpDevice*>(device_pair.second.get());
    const ApplicationHandle app_handle = tcp_device->addApplication(
        connection_fd);

    TcpSocketConnection* connection(
        new TcpSocketConnection(device_handle, app_handle, controller_));
    connection->set_socket(connection_fd);
    const DeviceAdapter::Error error = connection->start();
    if (error != DeviceAdapter::OK)
      delete connection;
  }

  LOG4CXX_INFO(logger_, "Tcp client listener thread finished");
}

TcpDevice::TcpDevice(const in_addr& in_addr, const char* name)
    : Device(name, name),
      in_addr_(in_addr) {
  pthread_mutex_init(&applications_mutex_, 0);
}

bool TcpDevice::isSameAs(const Device* other) const {
  const TcpDevice* other_tcp_device = static_cast<const TcpDevice*>(other);
  return other_tcp_device->in_addr_.s_addr == in_addr_.s_addr;
}

ApplicationList TcpDevice::getApplicationList() const {
  pthread_mutex_lock(&applications_mutex_);
  ApplicationList app_list(applications_.begin(), applications_.end());
  pthread_mutex_unlock(&applications_mutex_);
  return app_list;
}

ApplicationHandle TcpDevice::addApplication(const int socket) {
  pthread_mutex_lock(&applications_mutex_);
  applications_.insert(socket);
  pthread_mutex_unlock(&applications_mutex_);
  return socket;
}

void TcpDevice::removeApplication(const ApplicationHandle app_handle) {
  pthread_mutex_lock(&applications_mutex_);
  applications_.erase(app_handle);
  pthread_mutex_unlock(&applications_mutex_);
}

TcpDevice::~TcpDevice() {
  pthread_mutex_destroy(&applications_mutex_);
}

int TcpDevice::getApplicationSocket(const ApplicationHandle app_handle) const {
  return app_handle;
}

TcpSocketConnection::TcpSocketConnection(const DeviceHandle device_handle,
                                         const ApplicationHandle app_handle,
<<<<<<< HEAD
                                         const ConnectionId session_id,
=======
>>>>>>> c0ebb8ba
                                         DeviceAdapterController* controller)
    : ThreadedSocketConnection(device_handle, app_handle, controller) {
}

TcpSocketConnection::~TcpSocketConnection() {
}

bool TcpSocketConnection::establish(ConnectError** error) {
  return true;
}

TcpDeviceAdapter::TcpDeviceAdapter()
    : DeviceAdapterImpl(0, 0, new TcpClientListener(this, default_port)) {
}

TcpDeviceAdapter::~TcpDeviceAdapter() {
}

DeviceType TcpDeviceAdapter::getDeviceType() const {
  return "sdl-tcp";
}

}  // namespace device_adapter

}  // namespace transport_manager
<|MERGE_RESOLUTION|>--- conflicted
+++ resolved
@@ -102,44 +102,6 @@
   return DeviceAdapter::OK;
 }
 
-<<<<<<< HEAD
-DeviceAdapter::Error TcpClientListener::acceptConnect(
-    const DeviceHandle device_handle, const ApplicationHandle app_handle,
-    const ConnectionId session_id) {
-  DeviceSptr device = controller_->findDevice(device_handle);
-  if (device.get() == 0)
-    return DeviceAdapter::BAD_PARAM;
-  TcpDevice* tcp_device = static_cast<TcpDevice*>(device.get());
-  const int socket = tcp_device->getApplicationSocket(app_handle);
-  if (socket == -1)
-    return DeviceAdapter::BAD_PARAM;
-
-  TcpSocketConnection* connection(
-      new TcpSocketConnection(device_handle, app_handle, session_id,
-                              controller_));
-  connection->set_socket(socket);
-  const DeviceAdapter::Error error = connection->start();
-  if (error != DeviceAdapter::OK)
-    delete connection;
-  return error;
-}
-
-DeviceAdapter::Error TcpClientListener::declineConnect(
-    const DeviceHandle device_handle, const ApplicationHandle app_handle) {
-  DeviceSptr device = controller_->findDevice(device_handle);
-  if (device.get() == 0)
-    return DeviceAdapter::BAD_PARAM;
-  TcpDevice* tcp_device = static_cast<TcpDevice*>(device.get());
-  const int socket = tcp_device->getApplicationSocket(app_handle);
-  if (socket == -1)
-    return DeviceAdapter::BAD_PARAM;
-
-  close(socket);
-  return DeviceAdapter::OK;
-}
-
-=======
->>>>>>> c0ebb8ba
 void TcpClientListener::terminate() {
   shutdown_requested_ = true;
   if (socket_ != -1)
@@ -242,12 +204,8 @@
   return app_handle;
 }
 
-TcpSocketConnection::TcpSocketConnection(const DeviceHandle device_handle,
-                                         const ApplicationHandle app_handle,
-<<<<<<< HEAD
-                                         const ConnectionId session_id,
-=======
->>>>>>> c0ebb8ba
+TcpSocketConnection::TcpSocketConnection(const DeviceHandle& device_handle,
+                                         const ApplicationHandle& app_handle,
                                          DeviceAdapterController* controller)
     : ThreadedSocketConnection(device_handle, app_handle, controller) {
 }
