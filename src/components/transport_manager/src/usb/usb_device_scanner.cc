/**
 * \file usb_device_scanner.cc
 * \brief UsbDeviceScanner class source file.
 *
 * Copyright (c) 2013, Ford Motor Company
 * All rights reserved.
 *
 * Redistribution and use in source and binary forms, with or without
 * modification, are permitted provided that the following conditions are met:
 *
 * Redistributions of source code must retain the above copyright notice, this
 * list of conditions and the following disclaimer.
 *
 * Redistributions in binary form must reproduce the above copyright notice,
 * this list of conditions and the following
 * disclaimer in the documentation and/or other materials provided with the
 * distribution.
 *
 * Neither the name of the Ford Motor Company nor the names of its contributors
 * may be used to endorse or promote products derived from this software
 * without specific prior written permission.
 *
 * THIS SOFTWARE IS PROVIDED BY THE COPYRIGHT HOLDERS AND CONTRIBUTORS "AS IS"
 * AND ANY EXPRESS OR IMPLIED WARRANTIES, INCLUDING, BUT NOT LIMITED TO, THE
 * IMPLIED WARRANTIES OF MERCHANTABILITY AND FITNESS FOR A PARTICULAR PURPOSE
 * ARE DISCLAIMED. IN NO EVENT SHALL THE COPYRIGHT HOLDER OR CONTRIBUTORS BE
 * LIABLE FOR ANY DIRECT, INDIRECT, INCIDENTAL, SPECIAL, EXEMPLARY, OR
 * CONSEQUENTIAL DAMAGES (INCLUDING, BUT NOT LIMITED TO, PROCUREMENT OF
 * SUBSTITUTE GOODS OR SERVICES; LOSS OF USE, DATA, OR PROFITS; OR BUSINESS
 * INTERRUPTION) HOWEVER CAUSED AND ON ANY THEORY OF LIABILITY, WHETHER IN
 * CONTRACT, STRICT LIABILITY, OR TORT (INCLUDING NEGLIGENCE OR OTHERWISE)
 * ARISING IN ANY WAY OUT OF THE USE OF THIS SOFTWARE, EVEN IF ADVISED OF THE
 * POSSIBILITY OF SUCH DAMAGE.
 */

#include <sstream>

#include "transport_manager/transport_adapter/transport_adapter_impl.h"
#include "transport_manager/usb/usb_device_scanner.h"
#include "transport_manager/usb/usb_device.h"
#include "transport_manager/usb/common.h"

namespace transport_manager {
namespace transport_adapter {

class AoaInitSequence : public UsbControlTransferSequence {
 public:
  AoaInitSequence();
  virtual ~AoaInitSequence() {}

 private:
  class AoaGetProtocolRequest;
  class AoaSendIdString;
  class AoaTurnIntoAccessoryMode;
};

bool IsGoogleAccessory(uint16_t vid, uint16_t pid) {
  return (vid == kAoaVid) && (pid == kAoaPid1 || pid == kAoaPid2);
}

void UsbDeviceScanner::OnDeviceArrived(PlatformUsbDevice* device) {
  if (IsGoogleAccessory(device->vendor_id(), device->product_id())) {
    GoogleAccessoryFound(device);
  } else {
    TurnIntoAccessoryMode(device);
  }
}

void UsbDeviceScanner::OnDeviceLeft(PlatformUsbDevice* device) {
  bool list_changed = false;
  pthread_mutex_lock(&devices_mutex_);
  for (Devices::iterator it = devices_.begin(); it != devices_.end(); ++it) {
    if (device == *it) {
      devices_.erase(it);
      list_changed = true;
      break;
    }
  }
  pthread_mutex_unlock(&devices_mutex_);
  if (list_changed) UpdateList();
}

UsbDeviceScanner::UsbDeviceScanner(TransportAdapterController* controller)
    : controller_(controller) {
  pthread_mutex_init(&devices_mutex_, 0);
}

UsbDeviceScanner::~UsbDeviceScanner() {
  pthread_mutex_destroy(&devices_mutex_);
}

class AoaInitSequence::AoaGetProtocolRequest : public UsbControlInTransfer {
  virtual ~AoaGetProtocolRequest() {}
  virtual RequestType Type() const { return VENDOR; }
  virtual uint8_t Request() const { return 51; }
  virtual uint16_t Value() const { return 0; }
  virtual uint16_t Index() const { return 0; }
  virtual uint16_t Length() const { return 2; }
  virtual bool OnCompleted(unsigned char* data) const {
    const int protocol_version = data[1] << 8 | data[0];
    LOG4CXX_INFO(logger_, "AOA protocol version " << protocol_version);
    if (protocol_version == 0) {
      // AOA protocol not supported
      return false;
    }
    return true;
  }
};

class AoaInitSequence::AoaSendIdString : public UsbControlOutTransfer {
 public:
  AoaSendIdString(uint16_t index, const char* string, uint16_t length)
      : index_(index), string_(string), length_(length) {}

 private:
  virtual ~AoaSendIdString() {}
  virtual RequestType Type() const { return VENDOR; }
  virtual uint8_t Request() const { return 52; }
  virtual uint16_t Value() const { return 0; }
  virtual uint16_t Index() const { return index_; }
  virtual uint16_t Length() const { return length_; }
  virtual const char* Data() const { return string_; }
  uint16_t index_;
  const char* string_;
  uint16_t length_;
};

class AoaInitSequence::AoaTurnIntoAccessoryMode : public UsbControlOutTransfer {
  virtual ~AoaTurnIntoAccessoryMode() {}
  virtual RequestType Type() const { return VENDOR; }
  virtual uint8_t Request() const { return 53; }
  virtual uint16_t Value() const { return 0; }
  virtual uint16_t Index() const { return 0; }
  virtual uint16_t Length() const { return 0; }
  virtual const char* Data() const { return 0; }
};

static char manufacturer[] = "Ford";
static char model_name[] = "HMI";
static char description[] = "Human machine interface";
static char version[] = "1.0";
static char uri[] = "http://www.ford.com";
static char serial_num[] = "N000000";

AoaInitSequence::AoaInitSequence() : UsbControlTransferSequence() {
  AddTransfer(new AoaGetProtocolRequest);
  AddTransfer(new AoaSendIdString(0, manufacturer, sizeof(manufacturer)));
  AddTransfer(new AoaSendIdString(1, model_name, sizeof(model_name)));
  AddTransfer(new AoaSendIdString(2, description, sizeof(description)));
  AddTransfer(new AoaSendIdString(3, version, sizeof(version)));
  AddTransfer(new AoaSendIdString(4, uri, sizeof(uri)));
  AddTransfer(new AoaSendIdString(5, serial_num, sizeof(serial_num)));
  AddTransfer(new AoaTurnIntoAccessoryMode);
}

<<<<<<< HEAD
void UsbDeviceScanner::TurnIntoAccessoryMode(
  const libusb_device_descriptor& descriptor,
  libusb_device_handle* device_handle) {
  LOG4CXX_INFO(
    logger_,
    "USB device descriptor VID:" << descriptor.idVendor << " PID:" << descriptor.idProduct << " turning into accessory mode");

  int libusb_ret = 0;

  int configuration;
  libusb_ret = libusb_get_configuration(device_handle, &configuration);
  if (LIBUSB_SUCCESS != libusb_ret) {
     LOG4CXX_INFO(
       logger_,
       "libusb_get_configuration failed: " << libusb_error_name(libusb_ret));
     return;
  }
  if (configuration != kUsbConfiguration) {
    libusb_ret = libusb_set_configuration(device_handle, kUsbConfiguration);
    if (LIBUSB_SUCCESS != libusb_ret) {
       LOG4CXX_INFO(
         logger_,
         "libusb_set_configuration failed: " << libusb_error_name(libusb_ret));
       return;
    }
  }
  libusb_ret = libusb_claim_interface(device_handle, 0);
  if (LIBUSB_SUCCESS != libusb_ret) {
    LOG4CXX_INFO(
      logger_,
      "libusb_claim_interface failed: " << libusb_error_name(libusb_ret));
    return;
  }

  GetLibusbHandler()->StartControlTransferSequence(
    new AoaInitSequence(device_handle));
=======
void UsbDeviceScanner::TurnIntoAccessoryMode(PlatformUsbDevice* device) {
  LOG4CXX_INFO(logger_, "USB device VID:" << device->vendor_id()
                                          << " PID:" << device->product_id()
                                          << " turning into accessory mode");
  GetUsbHandler()->StartControlTransferSequence(new AoaInitSequence, device);
>>>>>>> 444cc6e8
}

void UsbDeviceScanner::GoogleAccessoryFound(PlatformUsbDevice* device) {
  LOG4CXX_INFO(logger_, "Google accessory found");

  pthread_mutex_lock(&devices_mutex_);
  devices_.push_back(device);
  pthread_mutex_unlock(&devices_mutex_);
  LOG4CXX_INFO(logger_, "Google accessory (bus number "
                            << static_cast<int>(device->bus_number())
                            << ", address "
                            << static_cast<int>(device->address())
                            << ") identified as: " << device->GetManufacturer()
                            << ", " << device->GetProductName());
  UpdateList();
}

TransportAdapter::Error UsbDeviceScanner::Init() {
  return TransportAdapter::OK;
}

TransportAdapter::Error UsbDeviceScanner::Scan() {
  return TransportAdapter::OK;
}

void UsbDeviceScanner::UpdateList() {
  DeviceVector device_vector;
  pthread_mutex_lock(&devices_mutex_);
  for (Devices::const_iterator it = devices_.begin(); it != devices_.end();
       ++it) {
    const std::string device_name =
        (*it)->GetManufacturer() + " " + (*it)->GetProductName();
    std::ostringstream oss;
    oss << (*it)->GetManufacturer() << ":" << (*it)->GetProductName() << ":"
        << (*it)->GetSerialNumber() << ":"
        << static_cast<int>((*it)->bus_number()) << ":"
        << static_cast<int>((*it)->address());
    const DeviceUID device_uid = oss.str();
    DeviceSptr device(new UsbDevice(*it, device_name, device_uid));
    device_vector.push_back(device);
  }
  pthread_mutex_unlock(&devices_mutex_);

  LOG4CXX_INFO(logger_, "USB search done " << device_vector.size());
  controller_->SearchDeviceDone(device_vector);
}

void UsbDeviceScanner::Terminate() {}

bool UsbDeviceScanner::IsInitialised() const { return true; }

}  // namespace
}  // namespace<|MERGE_RESOLUTION|>--- conflicted
+++ resolved
@@ -153,50 +153,11 @@
   AddTransfer(new AoaTurnIntoAccessoryMode);
 }
 
-<<<<<<< HEAD
-void UsbDeviceScanner::TurnIntoAccessoryMode(
-  const libusb_device_descriptor& descriptor,
-  libusb_device_handle* device_handle) {
-  LOG4CXX_INFO(
-    logger_,
-    "USB device descriptor VID:" << descriptor.idVendor << " PID:" << descriptor.idProduct << " turning into accessory mode");
-
-  int libusb_ret = 0;
-
-  int configuration;
-  libusb_ret = libusb_get_configuration(device_handle, &configuration);
-  if (LIBUSB_SUCCESS != libusb_ret) {
-     LOG4CXX_INFO(
-       logger_,
-       "libusb_get_configuration failed: " << libusb_error_name(libusb_ret));
-     return;
-  }
-  if (configuration != kUsbConfiguration) {
-    libusb_ret = libusb_set_configuration(device_handle, kUsbConfiguration);
-    if (LIBUSB_SUCCESS != libusb_ret) {
-       LOG4CXX_INFO(
-         logger_,
-         "libusb_set_configuration failed: " << libusb_error_name(libusb_ret));
-       return;
-    }
-  }
-  libusb_ret = libusb_claim_interface(device_handle, 0);
-  if (LIBUSB_SUCCESS != libusb_ret) {
-    LOG4CXX_INFO(
-      logger_,
-      "libusb_claim_interface failed: " << libusb_error_name(libusb_ret));
-    return;
-  }
-
-  GetLibusbHandler()->StartControlTransferSequence(
-    new AoaInitSequence(device_handle));
-=======
 void UsbDeviceScanner::TurnIntoAccessoryMode(PlatformUsbDevice* device) {
   LOG4CXX_INFO(logger_, "USB device VID:" << device->vendor_id()
                                           << " PID:" << device->product_id()
                                           << " turning into accessory mode");
   GetUsbHandler()->StartControlTransferSequence(new AoaInitSequence, device);
->>>>>>> 444cc6e8
 }
 
 void UsbDeviceScanner::GoogleAccessoryFound(PlatformUsbDevice* device) {
