--- conflicted
+++ resolved
@@ -36,22 +36,21 @@
 #elif defined(OS_WINDOWS)
 #include <io.h>
 #endif
-
 #include <iomanip>
+
+
 #include <sstream>
 
 #include "transport_manager/transport_adapter/transport_adapter_impl.h"
 #include "transport_manager/usb/libusb/usb_connection.h"
+
 #include "utils/logger.h"
 
 namespace transport_manager {
 namespace transport_adapter {
 
-<<<<<<< HEAD
 CREATE_LOGGERPTR_GLOBAL(logger_, "TransportManager")
-=======
-CREATE_LOGGERPTR_GLOBAL(logger_, "UsbConnection")
->>>>>>> 64ac11d0
+
 
 UsbConnection::UsbConnection(const DeviceUID& device_uid,
                              const ApplicationHandle& app_handle,
@@ -112,7 +111,7 @@
         "libusb_submit_transfer failed: " << libusb_error_name(libusb_ret));
     LOGGER_TRACE(
         logger_,
-        "exit with FALSE. Condition: LIBUSB_SUCCESS != libusb_submit_transfer");
+                  "exit with FALSE. Condition: LIBUSB_SUCCESS != libusb_submit_transfer");
     return false;
   }
   LOGGER_TRACE(logger_, "exit with TRUE");
@@ -137,12 +136,12 @@
                      << transfer->actual_length << ", data:"
                      << hex_data(transfer->buffer, transfer->actual_length));
     ::protocol_handler::RawMessagePtr data(new protocol_handler::RawMessage(
-        0, 0, in_buffer_, transfer->actual_length));
+                         0, 0, in_buffer_, transfer->actual_length));
     controller_->DataReceiveDone(device_uid_, app_handle_, data);
   } else {
     LOGGER_ERROR(logger_,
                  "USB incoming transfer failed: "
-                     << libusb_error_name(transfer->status));
+                  << libusb_error_name(transfer->status));
     controller_->DataReceiveFailed(
         device_uid_, app_handle_, DataReceiveError());
   }
@@ -152,7 +151,7 @@
     if (!PostInTransfer()) {
       LOGGER_ERROR(logger_,
                    "USB incoming transfer failed with "
-                       << "LIBUSB_TRANSFER_NO_DEVICE. Abort connection.");
+                    << "LIBUSB_TRANSFER_NO_DEVICE. Abort connection.");
       AbortConnection();
     }
   }
@@ -192,11 +191,11 @@
   if (LIBUSB_SUCCESS != libusb_ret) {
     LOGGER_ERROR(logger_,
                  "libusb_submit_transfer failed: "
-                     << libusb_error_name(libusb_ret) << ". Abort connection.");
+                  << libusb_error_name(libusb_ret) << ". Abort connection.");
     AbortConnection();
     LOGGER_TRACE(logger_,
                  "exit with FALSE. Condition: "
-                     << "LIBUSB_SUCCESS != libusb_fill_bulk_transfer");
+                  << "LIBUSB_SUCCESS != libusb_fill_bulk_transfer");
     return false;
   }
   LOGGER_TRACE(logger_, "exit with TRUE");
@@ -237,7 +236,7 @@
   if (disconnecting_) {
     LOGGER_TRACE(logger_,
                  "exit with TransportAdapter::BAD_STATE. Condition: "
-                     << "disconnecting_");
+                  << "disconnecting_");
     return TransportAdapter::BAD_STATE;
   }
   sync_primitives::AutoLock locker(out_messages_mutex_);
@@ -266,13 +265,13 @@
     disconnecting_ = true;
     if (out_transfer_) {
       waiting_out_transfer_cancel_ = true;
-      if (LIBUSB_SUCCESS != libusb_cancel_transfer(out_transfer_)) {
+      if ( LIBUSB_SUCCESS != libusb_cancel_transfer(out_transfer_)) {
         waiting_out_transfer_cancel_ = false;
       }
     }
     if (in_transfer_) {
       waiting_in_transfer_cancel_ = true;
-      if (LIBUSB_SUCCESS != libusb_cancel_transfer(in_transfer_)) {
+      if ( LIBUSB_SUCCESS != libusb_cancel_transfer(in_transfer_)) {
         waiting_in_transfer_cancel_ = false;
       }
     }
@@ -340,11 +339,11 @@
   LOGGER_TRACE(logger_, "enter");
   struct libusb_config_descriptor* config;
   const int libusb_ret =
-      libusb_get_active_config_descriptor(libusb_device_, &config);
+    libusb_get_active_config_descriptor(libusb_device_, &config);
   if (LIBUSB_SUCCESS != libusb_ret) {
     LOGGER_ERROR(logger_,
                  "libusb_get_active_config_descriptor failed: "
-                     << libusb_error_name(libusb_ret));
+                  << libusb_error_name(libusb_ret));
     LOGGER_TRACE(logger_,
                  "exit with FALSE. Condition: LIBUSB_SUCCESS != libusb_ret");
     return false;
@@ -359,10 +358,10 @@
       const libusb_interface_descriptor& iface_desc = interface.altsetting[i];
       for (int i = 0; i < iface_desc.bNumEndpoints; ++i) {
         const libusb_endpoint_descriptor& endpoint_desc =
-            iface_desc.endpoint[i];
+          iface_desc.endpoint[i];
 
         const uint8_t endpoint_dir =
-            endpoint_desc.bEndpointAddress & LIBUSB_ENDPOINT_DIR_MASK;
+          endpoint_desc.bEndpointAddress & LIBUSB_ENDPOINT_DIR_MASK;
         if (find_in_endpoint && endpoint_dir == LIBUSB_ENDPOINT_IN) {
           in_endpoint_ = endpoint_desc.bEndpointAddress;
           in_endpoint_max_packet_size_ = endpoint_desc.wMaxPacketSize;
