/*
 * Copyright (c) 2014, Ford Motor Company
 * All rights reserved.
 *
 * Redistribution and use in source and binary forms, with or without
 * modification, are permitted provided that the following conditions are met:
 *
 * Redistributions of source code must retain the above copyright notice, this
 * list of conditions and the following disclaimer.
 *
 * Redistributions in binary form must reproduce the above copyright notice,
 * this list of conditions and the following
 * disclaimer in the documentation and/or other materials provided with the
 * distribution.
 *
 * Neither the name of the Ford Motor Company nor the names of its contributors
 * may be used to endorse or promote products derived from this software
 * without specific prior written permission.
 *
 * THIS SOFTWARE IS PROVIDED BY THE COPYRIGHT HOLDERS AND CONTRIBUTORS "AS IS"
 * AND ANY EXPRESS OR IMPLIED WARRANTIES, INCLUDING, BUT NOT LIMITED TO, THE
 * IMPLIED WARRANTIES OF MERCHANTABILITY AND FITNESS FOR A PARTICULAR PURPOSE
 * ARE DISCLAIMED. IN NO EVENT SHALL THE COPYRIGHT HOLDER OR CONTRIBUTORS BE
 * LIABLE FOR ANY DIRECT, INDIRECT, INCIDENTAL, SPECIAL, EXEMPLARY, OR
 * CONSEQUENTIAL DAMAGES (INCLUDING, BUT NOT LIMITED TO, PROCUREMENT OF
 * SUBSTITUTE GOODS OR SERVICES; LOSS OF USE, DATA, OR PROFITS; OR BUSINESS
 * INTERRUPTION) HOWEVER CAUSED AND ON ANY THEORY OF LIABILITY, WHETHER IN
 * CONTRACT, STRICT LIABILITY, OR TORT (INCLUDING NEGLIGENCE OR OTHERWISE)
 * ARISING IN ANY WAY OUT OF THE USE OF THIS SOFTWARE, EVEN IF ADVISED OF THE
 * POSSIBILITY OF SUCH DAMAGE.
 */

#include "config_profile/profile.h"
#include "utils/logger.h"
#include "utils/helpers.h"

#include "transport_manager/transport_adapter/transport_adapter_impl.h"
#include "transport_manager/transport_adapter/transport_adapter_listener.h"
#include "transport_manager/transport_adapter/device_scanner.h"
#include "transport_manager/transport_adapter/server_connection_factory.h"
#include "transport_manager/transport_adapter/client_connection_listener.h"

namespace transport_manager {
namespace transport_adapter {

CREATE_LOGGERPTR_GLOBAL(logger_, "TransportAdapterImpl")

namespace {
<<<<<<< HEAD
DeviceTypes devicesType = {
=======
#ifdef SDL_CPP11
DeviceTypes devices_type = {
>>>>>>> 64ac11d0
    std::make_pair(AOA, std::string("USB_AOA")),
    std::make_pair(PASA_AOA, std::string("USB_AOA")),
    std::make_pair(MME, std::string("USB_IOS")),
    std::make_pair(BLUETOOTH, std::string("BLUETOOTH")),
    std::make_pair(PASA_BLUETOOTH, std::string("BLUETOOTH")),
    std::make_pair(TCP, std::string("WIFI"))};
<<<<<<< HEAD
=======
#else
DeviceTypes create_map() {
  DeviceTypes devices_type;
  devices_type.insert(std::make_pair(AOA, std::string("USB_AOA")));
  devices_type.insert(std::make_pair(PASA_AOA, std::string("USB_AOA")));
  devices_type.insert(std::make_pair(MME, std::string("USB_IOS")));
  devices_type.insert(std::make_pair(BLUETOOTH, std::string("BLUETOOTH")));
  devices_type.insert(std::make_pair(PASA_BLUETOOTH, std::string("BLUETOOTH")));
  devices_type.insert(std::make_pair(TCP, std::string("WIFI")));
  return devices_type;
}
DeviceTypes devices_type = create_map();
#endif  // SDL_CPP11
>>>>>>> 64ac11d0
}

TransportAdapterImpl::TransportAdapterImpl(
    DeviceScanner* device_scanner,
    ServerConnectionFactory* server_connection_factory,
    ClientConnectionListener* client_connection_listener,
    resumption::LastState& last_state,
    const TransportManagerSettings& settings)
    : listeners_()
    , initialised_(0)
    , devices_()
    , devices_mutex_()
    , connections_()
    , connections_lock_()
    ,
#ifdef TELEMETRY_MONITOR
    metric_observer_(NULL)
    ,
#endif  // TELEMETRY_MONITOR
    device_scanner_(device_scanner)
    , server_connection_factory_(server_connection_factory)
    , client_connection_listener_(client_connection_listener)
<<<<<<< HEAD
    , last_state_(last_state)
    , settings_(settings) {
=======
    , last_state_(last_state) {
>>>>>>> 64ac11d0
}

TransportAdapterImpl::~TransportAdapterImpl() {
  Terminate();

  if (device_scanner_) {
    LOGGER_DEBUG(logger_, "Deleting device_scanner_ " << device_scanner_);
    delete device_scanner_;
    LOGGER_DEBUG(logger_, "device_scanner_ deleted.");
  }
  if (server_connection_factory_) {
    LOGGER_DEBUG(logger_,
                 "Deleting server_connection_factory "
                     << server_connection_factory_);
    delete server_connection_factory_;
    LOGGER_DEBUG(logger_, "server_connection_factory deleted.");
  }
  if (client_connection_listener_) {
    LOGGER_DEBUG(logger_,
                 "Deleting client_connection_listener_ "
                     << client_connection_listener_);
    delete client_connection_listener_;
    LOGGER_DEBUG(logger_, "client_connection_listener_ deleted.");
  }
}

void TransportAdapterImpl::Terminate() {
  if (device_scanner_) {
    device_scanner_->Terminate();
    LOGGER_DEBUG(logger_,
                 "device_scanner_ " << device_scanner_ << " terminated.");
  }
  if (server_connection_factory_) {
    server_connection_factory_->Terminate();
    LOGGER_DEBUG(logger_,
                 "server_connection_factory " << server_connection_factory_
                                              << " terminated.");
  }
  if (client_connection_listener_) {
    client_connection_listener_->Terminate();
    LOGGER_DEBUG(logger_,
                 "client_connection_listener_ " << client_connection_listener_
                                                << " terminated.");
  }

  ConnectionMap connections;
  {
    sync_primitives::AutoWriteLock lock(connections_lock_);
    std::swap(connections, connections_);
  }
  connections.clear();

  LOGGER_DEBUG(logger_, "Connections deleted");

  DeviceMap devices;
  devices_mutex_.Acquire();
  std::swap(devices, devices_);
  devices_mutex_.Release();
  devices.clear();

  LOGGER_DEBUG(logger_, "Devices deleted");
}

TransportAdapter::Error TransportAdapterImpl::Init() {
  LOGGER_TRACE(logger_, "enter");

  Error error = OK;

  if ((error == OK) && device_scanner_) {
    error = device_scanner_->Init();
  }
  if ((error == OK) && server_connection_factory_) {
    error = server_connection_factory_->Init();
  }
  if ((error == OK) && client_connection_listener_) {
    error = client_connection_listener_->Init();
  }

  initialised_ = (error == OK);

  if (get_settings().use_last_state()) {
    if (!Restore()) {
      LOGGER_WARN(logger_, "could not restore transport adapter state");
      error = FAIL;
    }
  }
  LOGGER_TRACE(logger_, "exit with error: " << error);
  return error;
}

TransportAdapter::Error TransportAdapterImpl::SearchDevices() {
  LOGGER_TRACE(logger_, "enter");
  if (device_scanner_ == NULL) {
    LOGGER_TRACE(logger_, "exit with NOT_SUPPORTED");
    return NOT_SUPPORTED;
  } else if (!device_scanner_->IsInitialised()) {
    LOGGER_TRACE(logger_, "exit with BAD_STATE");
    return BAD_STATE;
  }
  TransportAdapter::Error er = device_scanner_->Scan();
  LOGGER_TRACE(logger_, "exit with error: " << er);
  return er;
}

TransportAdapter::Error TransportAdapterImpl::Connect(
    const DeviceUID& device_id, const ApplicationHandle& app_handle) {
  LOGGER_TRACE(logger_,
               "enter. DeviceUID " << device_id << " ApplicationHandle "
                                   << app_handle);
  if (server_connection_factory_ == 0) {
    LOGGER_TRACE(logger_, "exit with NOT_SUPPORTED");
    return NOT_SUPPORTED;
  }
  if (!server_connection_factory_->IsInitialised()) {
    LOGGER_TRACE(logger_, "exit with BAD_STATE");
    return BAD_STATE;
  }

<<<<<<< HEAD
  connections_lock_.AcquireForWriting();
  const bool already_exists =
      connections_.end() !=
      connections_.find(std::make_pair(device_id, app_handle));
  if (!already_exists) {
    ConnectionInfo& info = connections_[std::make_pair(device_id, app_handle)];
    info.app_handle = app_handle;
    info.device_id = device_id;
    info.state = ConnectionInfo::NEW;
  }
  connections_lock_.Release();
  if (already_exists) {
    LOGGER_TRACE(logger_, "exit with ALREADY_EXISTS");
    return ALREADY_EXISTS;
=======
  {
    sync_primitives::AutoWriteLock lock(connections_lock_);
    const bool already_exists =
        connections_.end() !=
        connections_.find(std::make_pair(device_id, app_handle));
    if (!already_exists) {
      ConnectionInfo& info =
          connections_[std::make_pair(device_id, app_handle)];
      info.app_handle = app_handle;
      info.device_id = device_id;
      info.state = ConnectionInfo::NEW;
    } else {
      LOGGER_TRACE(logger_, "exit with ALREADY_EXISTS");
      return ALREADY_EXISTS;
    }
>>>>>>> 64ac11d0
  }

  const TransportAdapter::Error err =
      server_connection_factory_->CreateConnection(device_id, app_handle);
  if (TransportAdapter::OK != err) {
    sync_primitives::AutoWriteLock lock(connections_lock_);
    connections_.erase(std::make_pair(device_id, app_handle));
  }
  LOGGER_TRACE(logger_, "exit with error: " << err);
  return err;
}

TransportAdapter::Error TransportAdapterImpl::ConnectDevice(
    const DeviceUID& device_handle) {
  LOGGER_TRACE(logger_, "enter with device_handle: " << &device_handle);
  DeviceSptr device = FindDevice(device_handle);
  if (device) {
    TransportAdapter::Error err = ConnectDevice(device);
    LOGGER_TRACE(logger_, "exit with error: " << err);
    return err;
  } else {
    LOGGER_TRACE(logger_, "exit with BAD_PARAM");
    return BAD_PARAM;
  }
}

TransportAdapter::Error TransportAdapterImpl::Disconnect(
    const DeviceUID& device_id, const ApplicationHandle& app_handle) {
  LOGGER_TRACE(logger_,
               "enter. device_id: " << &device_id
                                    << ", device_id: " << &device_id);
  if (!initialised_) {
    LOGGER_TRACE(logger_, "exit with BAD_STATE");
    return BAD_STATE;
  }
  ConnectionSPtr connection = FindEstablishedConnection(device_id, app_handle);
  if (connection) {
    TransportAdapter::Error err = connection->Disconnect();
    LOGGER_TRACE(logger_, "exit with error: " << err);
    return err;
  } else {
    LOGGER_TRACE(logger_, "exit with BAD_PARAM");
    return BAD_PARAM;
  }
}

TransportAdapter::Error TransportAdapterImpl::DisconnectDevice(
    const DeviceUID& device_id) {
  LOGGER_TRACE(logger_, "enter. device_id: " << &device_id);
  if (!initialised_) {
    LOGGER_TRACE(logger_, "exit with BAD_STATE");
    return BAD_STATE;
  }

  Error error = OK;

  std::vector<ConnectionInfo> to_disconnect;
<<<<<<< HEAD
  connections_lock_.AcquireForReading();
  for (ConnectionMap::const_iterator i = connections_.begin();
       i != connections_.end();
       ++i) {
    ConnectionInfo info = i->second;
    if (info.device_id == device_id &&
        info.state != ConnectionInfo::FINALISING) {
      to_disconnect.push_back(info);
=======
  {
    sync_primitives::AutoReadLock lock(connections_lock_);
    for (ConnectionMap::const_iterator i = connections_.begin();
         i != connections_.end();
         ++i) {
      ConnectionInfo info = i->second;
      if (info.device_id == device_id &&
          info.state != ConnectionInfo::FINALISING) {
        to_disconnect.push_back(info);
      }
>>>>>>> 64ac11d0
    }
  }

  for (std::vector<ConnectionInfo>::const_iterator j = to_disconnect.begin();
       j != to_disconnect.end();
       ++j) {
    ConnectionInfo info = *j;
    if (OK != info.connection->Disconnect()) {
      error = FAIL;
      LOGGER_ERROR(logger_, "Error on disconnect " << error);
    }
  }

  return error;
}

TransportAdapter::Error TransportAdapterImpl::SendData(
    const DeviceUID& device_id,
    const ApplicationHandle& app_handle,
    const ::protocol_handler::RawMessagePtr data) {
  LOGGER_TRACE(logger_,
               "enter. device_id: " << &device_id << ", app_handle: "
                                    << &app_handle << ", data: " << data);
  if (!initialised_) {
    LOGGER_TRACE(logger_, "exit with BAD_STATE");
    return BAD_STATE;
  }

  ConnectionSPtr connection = FindEstablishedConnection(device_id, app_handle);
  if (connection) {
    TransportAdapter::Error err = connection->SendData(data);
    LOGGER_TRACE(logger_, "exit with error: " << err);
    return err;
  } else {
    LOGGER_TRACE(logger_, "exit with BAD_PARAM");
    return BAD_PARAM;
  }
}

TransportAdapter::Error TransportAdapterImpl::StartClientListening() {
  LOGGER_TRACE(logger_, "enter");
  if (client_connection_listener_ == 0) {
    LOGGER_TRACE(logger_, "exit with NOT_SUPPORTED");
    return NOT_SUPPORTED;
  }
  if (!client_connection_listener_->IsInitialised()) {
    LOGGER_TRACE(logger_, "exit with BAD_STATE");
    return BAD_STATE;
  }
  TransportAdapter::Error err = client_connection_listener_->StartListening();
  LOGGER_TRACE(logger_, "exit with error: " << err);
  return err;
}

TransportAdapter::Error TransportAdapterImpl::StopClientListening() {
  LOGGER_TRACE(logger_, "enter");
  if (client_connection_listener_ == 0) {
    LOGGER_TRACE(logger_, "exit with NOT_SUPPORTED");
    return NOT_SUPPORTED;
  }
  if (!client_connection_listener_->IsInitialised()) {
    LOGGER_TRACE(logger_, "exit with BAD_STATE");
    return BAD_STATE;
  }
  TransportAdapter::Error err = client_connection_listener_->StopListening();
  sync_primitives::AutoLock locker(devices_mutex_);
  for (DeviceMap::iterator it = devices_.begin(); it != devices_.end(); ++it) {
    it->second->Stop();
  }
  LOGGER_TRACE(logger_, "exit with error: " << err);
  return err;
}

DeviceList TransportAdapterImpl::GetDeviceList() const {
  LOGGER_AUTO_TRACE(logger_);
  DeviceList devices;
  sync_primitives::AutoLock locker(devices_mutex_);
  for (DeviceMap::const_iterator it = devices_.begin(); it != devices_.end();
       ++it) {
    devices.push_back(it->first);
  }
  LOGGER_TRACE(logger_,
               "exit with DeviceList. It's' size = " << devices.size());
  return devices;
}

DeviceSptr TransportAdapterImpl::AddDevice(DeviceSptr device) {
  LOGGER_TRACE(logger_, "enter. device: " << device);
  DeviceSptr existing_device;
  bool same_device_found = false;
  devices_mutex_.Acquire();
  for (DeviceMap::const_iterator i = devices_.begin(); i != devices_.end();
       ++i) {
    existing_device = i->second;
    if (device->IsSameAs(existing_device.get())) {
      same_device_found = true;
      LOGGER_DEBUG(logger_, "device " << device << "already exists");
      break;
    }
  }
  if (!same_device_found) {
    devices_[device->unique_device_id()] = device;
  }
  devices_mutex_.Release();
  if (same_device_found) {
    LOGGER_TRACE(logger_, "exit with TRUE. Condition: same_device_found");
    return existing_device;
  } else {
    for (TransportAdapterListenerList::iterator it = listeners_.begin();
         it != listeners_.end();
         ++it) {
      (*it)->OnDeviceListUpdated(this);
    }
    if (ToBeAutoConnected(device)) {
      ConnectDevice(device);
    }
    LOGGER_TRACE(logger_, "exit with DeviceSptr " << device);
    return device;
  }
}

void TransportAdapterImpl::SearchDeviceDone(const DeviceVector& devices) {
  LOGGER_TRACE(logger_, "enter. devices: " << &devices);
  DeviceMap new_devices;
  for (DeviceVector::const_iterator it = devices.begin(); it != devices.end();
       ++it) {
    DeviceSptr device = *it;
    bool device_found = false;

    devices_mutex_.Acquire();
    for (DeviceMap::iterator it = devices_.begin(); it != devices_.end();
         ++it) {
      DeviceSptr existing_device = it->second;
      if (device->IsSameAs(existing_device.get())) {
        existing_device->set_keep_on_disconnect(true);
        device_found = true;
        LOGGER_DEBUG(logger_, "device found. DeviceSptr" << it->second);
        break;
      }
    }
    devices_mutex_.Release();

    if (!device_found) {
      LOGGER_INFO(logger_,
                  "Adding new device " << device->unique_device_id() << " (\""
                                       << device->name() << "\")");
    }

    device->set_keep_on_disconnect(true);
    new_devices[device->unique_device_id()] = device;
  }

  std::set<DeviceUID> connected_devices;
<<<<<<< HEAD
  for (ConnectionMap::const_iterator it = connections_.begin();
       it != connections_.end();
       ++it) {
    const ConnectionInfo& info = it->second;
    if (info.state != ConnectionInfo::FINALISING) {
      connected_devices.insert(info.device_id);
=======
  {
    sync_primitives::AutoReadLock lock(connections_lock_);
    for (ConnectionMap::const_iterator it = connections_.begin();
         it != connections_.end();
         ++it) {
      const ConnectionInfo& info = it->second;
      if (info.state != ConnectionInfo::FINALISING) {
        connected_devices.insert(info.device_id);
      }
>>>>>>> 64ac11d0
    }
  }

  DeviceMap all_devices = new_devices;
  devices_mutex_.Acquire();
  for (DeviceMap::iterator it = devices_.begin(); it != devices_.end(); ++it) {
    DeviceSptr existing_device = it->second;

    if (all_devices.end() == all_devices.find(it->first)) {
      if (connected_devices.end() != connected_devices.find(it->first)) {
        existing_device->set_keep_on_disconnect(false);
        all_devices[it->first] = existing_device;
      }
    }
  }
  devices_ = all_devices;
  devices_mutex_.Release();

  for (TransportAdapterListenerList::iterator it = listeners_.begin();
       it != listeners_.end();
       ++it) {
    (*it)->OnDeviceListUpdated(this);
    (*it)->OnSearchDeviceDone(this);
  }

  for (DeviceMap::iterator it = new_devices.begin(); it != new_devices.end();
       ++it) {
    DeviceSptr device = it->second;
    if (ToBeAutoConnected(device)) {
      ConnectDevice(device);
    }
  }
  LOGGER_TRACE(logger_, "exit");
}

void TransportAdapterImpl::ApplicationListUpdated(
    const DeviceUID& device_handle) {
  // default implementation does nothing
  // and is reimplemented in MME transport adapter only
}

void TransportAdapterImpl::FindNewApplicationsRequest() {
  LOGGER_TRACE(logger_, "enter");
  for (TransportAdapterListenerList::iterator i = listeners_.begin();
       i != listeners_.end();
       ++i) {
    TransportAdapterListener* listener = *i;
    listener->OnFindNewApplicationsRequest(this);
  }
  LOGGER_TRACE(logger_, "exit");
}

void TransportAdapterImpl::SearchDeviceFailed(const SearchDeviceError& error) {
  LOGGER_TRACE(logger_, "enter");
  for (TransportAdapterListenerList::iterator it = listeners_.begin();
       it != listeners_.end();
       ++it) {
    (*it)->OnSearchDeviceFailed(this, error);
  }
  LOGGER_TRACE(logger_, "exit");
}

bool TransportAdapterImpl::IsSearchDevicesSupported() const {
  LOGGER_TRACE(logger_, "enter");
  return device_scanner_ != 0;
  LOGGER_TRACE(logger_, "exit");
}

bool TransportAdapterImpl::IsServerOriginatedConnectSupported() const {
  LOGGER_TRACE(logger_, "enter");
  return server_connection_factory_ != 0;
  LOGGER_TRACE(logger_, "exit");
}

bool TransportAdapterImpl::IsClientOriginatedConnectSupported() const {
  LOGGER_AUTO_TRACE(logger_);
  return client_connection_listener_ != 0;
}

void TransportAdapterImpl::ConnectionCreated(
    ConnectionSPtr connection,
    const DeviceUID& device_id,
    const ApplicationHandle& app_handle) {
  LOGGER_TRACE(logger_,
               "enter connection:" << connection
                                   << ", device_id: " << &device_id
                                   << ", app_handle: " << &app_handle);
<<<<<<< HEAD
  connections_lock_.AcquireForReading();
=======
  sync_primitives::AutoReadLock lock(connections_lock_);
>>>>>>> 64ac11d0
  ConnectionInfo& info = connections_[std::make_pair(device_id, app_handle)];
  info.app_handle = app_handle;
  info.device_id = device_id;
  info.connection = connection;
  info.state = ConnectionInfo::NEW;
}

void TransportAdapterImpl::DeviceDisconnected(
    const DeviceUID& device_handle, const DisconnectDeviceError& error) {
  const DeviceUID device_uid = device_handle;
  LOGGER_TRACE(logger_,
               "enter. device_handle: " << &device_uid
                                        << ", error: " << &error);
  ApplicationList app_list = GetApplicationList(device_uid);
  for (ApplicationList::const_iterator i = app_list.begin();
       i != app_list.end();
       ++i) {
    ApplicationHandle app_handle = *i;
    for (TransportAdapterListenerList::iterator it = listeners_.begin();
         it != listeners_.end();
         ++it) {
      TransportAdapterListener* listener = *it;
      listener->OnUnexpectedDisconnect(
          this, device_uid, app_handle, CommunicationError());
    }
  }

  for (TransportAdapterListenerList::iterator it = listeners_.begin();
       it != listeners_.end();
       ++it) {
    TransportAdapterListener* listener = *it;
    listener->OnDisconnectDeviceDone(this, device_uid);
  }

<<<<<<< HEAD
  connections_lock_.AcquireForWriting();
  for (ApplicationList::const_iterator i = app_list.begin();
       i != app_list.end();
       ++i) {
    ApplicationHandle app_handle = *i;
    connections_.erase(std::make_pair(device_uid, app_handle));
=======
  {
    sync_primitives::AutoWriteLock lock(connections_lock_);
    for (ApplicationList::const_iterator i = app_list.begin();
         i != app_list.end();
         ++i) {
      ApplicationHandle app_handle = *i;
      connections_.erase(std::make_pair(device_uid, app_handle));
    }
>>>>>>> 64ac11d0
  }

  RemoveDevice(device_uid);
  LOGGER_TRACE(logger_, "exit");
}

bool TransportAdapterImpl::IsSingleApplication(
    const DeviceUID& device_uid, const ApplicationHandle& app_uid) {
  sync_primitives::AutoReadLock locker(connections_lock_);
  for (ConnectionMap::const_iterator it = connections_.begin();
       it != connections_.end();
       ++it) {
    const DeviceUID& current_device_id = it->first.first;
    const ApplicationHandle& current_app_handle = it->first.second;
    if (current_device_id == device_uid && current_app_handle != app_uid) {
      LOGGER_DEBUG(logger_,
                   "break. Condition: current_device_id == device_id && "
                   "current_app_handle != app_handle");

      return false;
    }
  }
  return true;
}

void TransportAdapterImpl::DisconnectDone(const DeviceUID& device_handle,
                                          const ApplicationHandle& app_handle) {
  const DeviceUID device_uid = device_handle;
  const ApplicationHandle app_uid = app_handle;
  LOGGER_TRACE(logger_,
               "enter. device_id: " << &device_uid
                                    << ", app_handle: " << &app_uid);
  DeviceSptr device = FindDevice(device_handle);
  if (!device) {
    LOGGER_WARN(logger_, "Device: uid " << &device_uid << " not found");
    return;
  }

  bool device_disconnected =
      ToBeAutoDisconnected(device) && IsSingleApplication(device_uid, app_uid);

  for (TransportAdapterListenerList::iterator it = listeners_.begin();
       it != listeners_.end();
       ++it) {
    TransportAdapterListener* listener = *it;
    listener->OnDisconnectDone(this, device_uid, app_uid);
    if (device_disconnected) {
      listener->OnDisconnectDeviceDone(this, device_uid);
    }
  }

  {
    sync_primitives::AutoWriteLock lock(connections_lock_);
    connections_.erase(std::make_pair(device_uid, app_uid));
  }

  if (device_disconnected) {
    RemoveDevice(device_uid);
  }

  Store();
  LOGGER_TRACE(logger_, "exit");
}

void TransportAdapterImpl::DataReceiveDone(
    const DeviceUID& device_id,
    const ApplicationHandle& app_handle,
    ::protocol_handler::RawMessagePtr message) {
  LOGGER_TRACE(logger_,
               "enter. device_id: " << &device_id << ", app_handle: "
                                    << &app_handle << ", message: " << message);

#ifdef TELEMETRY_MONITOR
  if (metric_observer_) {
    metric_observer_->StartRawMsg(message.get());
  }
#endif  // TELEMETRY_MONITOR
  for (TransportAdapterListenerList::iterator it = listeners_.begin();
       it != listeners_.end();
       ++it) {
    (*it)->OnDataReceiveDone(this, device_id, app_handle, message);
  }
  LOGGER_TRACE(logger_, "exit");
}

void TransportAdapterImpl::DataReceiveFailed(
    const DeviceUID& device_id,
    const ApplicationHandle& app_handle,
    const DataReceiveError& error) {
  LOGGER_TRACE(logger_, "enter");
  for (TransportAdapterListenerList::iterator it = listeners_.begin();
       it != listeners_.end();
       ++it) {
    (*it)->OnDataReceiveFailed(this, device_id, app_handle, error);
  }
  LOGGER_TRACE(logger_, "exit");
}

void TransportAdapterImpl::DataSendDone(
    const DeviceUID& device_id,
    const ApplicationHandle& app_handle,
    ::protocol_handler::RawMessagePtr message) {
  LOGGER_TRACE(logger_, "enter");
  for (TransportAdapterListenerList::iterator it = listeners_.begin();
       it != listeners_.end();
       ++it) {
    (*it)->OnDataSendDone(this, device_id, app_handle, message);
  }
  LOGGER_TRACE(logger_, "exit");
}

void TransportAdapterImpl::DataSendFailed(
    const DeviceUID& device_id,
    const ApplicationHandle& app_handle,
    ::protocol_handler::RawMessagePtr message,
    const DataSendError& error) {
  LOGGER_TRACE(logger_, "enter");
  for (TransportAdapterListenerList::iterator it = listeners_.begin();
       it != listeners_.end();
       ++it) {
    (*it)->OnDataSendFailed(this, device_id, app_handle, message, error);
  }
  LOGGER_TRACE(logger_, "exit");
}

DeviceSptr TransportAdapterImpl::FindDevice(const DeviceUID& device_id) const {
  LOGGER_TRACE(logger_, "enter. device_id: " << &device_id);
  DeviceSptr ret;
  sync_primitives::AutoLock locker(devices_mutex_);
  LOGGER_DEBUG(logger_, "devices_.size() = " << devices_.size());
  DeviceMap::const_iterator it = devices_.find(device_id);
  if (it != devices_.end()) {
    ret = it->second;
  } else {
    LOGGER_WARN(logger_, "Device " << device_id << " not found.");
  }
  LOGGER_TRACE(logger_, "exit with DeviceSptr: " << ret);
  return ret;
}

void TransportAdapterImpl::ConnectDone(const DeviceUID& device_id,
                                       const ApplicationHandle& app_handle) {
  LOGGER_TRACE(logger_,
               "enter. device_id: " << &device_id
                                    << ", app_handle: " << &app_handle);
<<<<<<< HEAD
  connections_lock_.AcquireForReading();
  ConnectionMap::iterator it_conn =
      connections_.find(std::make_pair(device_id, app_handle));
  if (it_conn != connections_.end()) {
    ConnectionInfo& info = it_conn->second;
    info.state = ConnectionInfo::ESTABLISHED;
=======
  {
    sync_primitives::AutoReadLock lock(connections_lock_);
    ConnectionMap::iterator it_conn =
        connections_.find(std::make_pair(device_id, app_handle));
    if (it_conn != connections_.end()) {
      ConnectionInfo& info = it_conn->second;
      info.state = ConnectionInfo::ESTABLISHED;
    }
>>>>>>> 64ac11d0
  }

  for (TransportAdapterListenerList::iterator it = listeners_.begin();
       it != listeners_.end();
       ++it) {
    (*it)->OnConnectDone(this, device_id, app_handle);
  }

  Store();
  LOGGER_TRACE(logger_, "exit");
}

void TransportAdapterImpl::ConnectFailed(const DeviceUID& device_handle,
                                         const ApplicationHandle& app_handle,
                                         const ConnectError& error) {
  const DeviceUID device_uid = device_handle;
  const ApplicationHandle app_uid = app_handle;
  LOGGER_TRACE(logger_,
               "enter. device_id: " << &device_uid << ", app_handle: "
                                    << &app_uid << ", error: " << &error);
<<<<<<< HEAD
  connections_lock_.AcquireForWriting();
  connections_.erase(std::make_pair(device_uid, app_uid));
  connections_lock_.Release();
=======
  {
    sync_primitives::AutoWriteLock lock(connections_lock_);
    connections_.erase(std::make_pair(device_uid, app_uid));
  }

>>>>>>> 64ac11d0
  for (TransportAdapterListenerList::iterator it = listeners_.begin();
       it != listeners_.end();
       ++it) {
    (*it)->OnConnectFailed(this, device_uid, app_uid, error);
  }
  LOGGER_TRACE(logger_, "exit");
}

void TransportAdapterImpl::AddListener(TransportAdapterListener* listener) {
  LOGGER_TRACE(logger_, "enter");
  listeners_.push_back(listener);
  LOGGER_TRACE(logger_, "exit");
}

ApplicationList TransportAdapterImpl::GetApplicationList(
    const DeviceUID& device_id) const {
  LOGGER_TRACE(logger_, "enter. device_id: " << &device_id);
  DeviceSptr device = FindDevice(device_id);
  if (device.valid()) {
    ApplicationList lst = device->GetApplicationList();
    LOGGER_TRACE(logger_,
                 "exit with ApplicationList. It's size = "
                     << lst.size() << " Condition: device.valid()");
    return lst;
  }
  LOGGER_TRACE(
      logger_,
      "exit with empty ApplicationList. Condition: NOT device.valid()");
  return ApplicationList();
}

void TransportAdapterImpl::ConnectionFinished(
    const DeviceUID& device_id, const ApplicationHandle& app_handle) {
  LOGGER_TRACE(logger_,
               "enter. device_id: " << &device_id
                                    << ", app_handle: " << &app_handle);
<<<<<<< HEAD
  connections_lock_.AcquireForReading();
=======
  sync_primitives::AutoReadLock lock(connections_lock_);
>>>>>>> 64ac11d0
  ConnectionMap::iterator it =
      connections_.find(std::make_pair(device_id, app_handle));
  if (it != connections_.end()) {
    ConnectionInfo& info = it->second;
    info.state = ConnectionInfo::FINALISING;
  }
}

void TransportAdapterImpl::ConnectionAborted(
    const DeviceUID& device_id,
    const ApplicationHandle& app_handle,
    const CommunicationError& error) {
  ConnectionFinished(device_id, app_handle);
  for (TransportAdapterListenerList::iterator it = listeners_.begin();
       it != listeners_.end();
       ++it) {
    (*it)->OnUnexpectedDisconnect(this, device_id, app_handle, error);
  }
}

bool TransportAdapterImpl::IsInitialised() const {
  LOGGER_TRACE(logger_, "enter");
  if (!initialised_) {
    LOGGER_TRACE(logger_, "exit with FALSE. Condition: !initialised_");
    return false;
  }
  if (device_scanner_ && !device_scanner_->IsInitialised()) {
    LOGGER_TRACE(logger_,
                 "exit with FALSE. Condition: device_scanner_ && "
                 "!device_scanner_->IsInitialised()");
    return false;
  }
  if (server_connection_factory_ &&
      !server_connection_factory_->IsInitialised()) {
    LOGGER_TRACE(logger_,
                 "exit with FALSE. Condition: server_connection_factory_ && "
                 "!server_connection_factory_->IsInitialised()");
    return false;
  }
  if (client_connection_listener_ &&
      !client_connection_listener_->IsInitialised()) {
    LOGGER_TRACE(logger_,
                 "exit with FALSE. Condition: client_connection_listener_ && "
                 "!client_connection_listener_->IsInitialised()");
    return false;
  }
  LOGGER_TRACE(logger_, "exit with TRUE");
  return true;
}

std::string TransportAdapterImpl::DeviceName(const DeviceUID& device_id) const {
  DeviceSptr device = FindDevice(device_id);
  if (device.valid()) {
    return device->name();
  } else {
    return "";
  }
}

std::string TransportAdapterImpl::GetConnectionType() const {
  return devices_type[GetDeviceType()];
}

#ifdef TELEMETRY_MONITOR
void TransportAdapterImpl::SetTelemetryObserver(TMTelemetryObserver* observer) {
  metric_observer_ = observer;
}
#endif  // TELEMETRY_MONITOR

#ifdef TELEMETRY_MONITOR
TMTelemetryObserver* TransportAdapterImpl::GetTelemetryObserver() {
  return metric_observer_;
}
#endif  // TELEMETRY_MONITOR

void TransportAdapterImpl::Store() const {}

bool TransportAdapterImpl::Restore() {
  return true;
}

bool TransportAdapterImpl::ToBeAutoConnected(DeviceSptr device) const {
  return false;
}

bool TransportAdapterImpl::ToBeAutoDisconnected(DeviceSptr device) const {
  return true;
}

ConnectionSPtr TransportAdapterImpl::FindEstablishedConnection(
    const DeviceUID& device_id, const ApplicationHandle& app_handle) const {
  LOGGER_TRACE(logger_,
               "enter. device_id: " << &device_id
                                    << ", app_handle: " << &app_handle);
  ConnectionSPtr connection;
<<<<<<< HEAD
  connections_lock_.AcquireForReading();
  ConnectionMap::const_iterator it =
      connections_.find(std::make_pair(device_id, app_handle));
  if (it != connections_.end()) {
    const ConnectionInfo& info = it->second;
    if (info.state == ConnectionInfo::ESTABLISHED) {
      connection = info.connection;
    }
  }
  connections_lock_.Release();
=======
  {
    sync_primitives::AutoReadLock lock(connections_lock_);
    ConnectionMap::const_iterator it =
        connections_.find(std::make_pair(device_id, app_handle));
    if (it != connections_.end()) {
      const ConnectionInfo& info = it->second;
      if (info.state == ConnectionInfo::ESTABLISHED) {
        connection = info.connection;
      }
    }
  }
>>>>>>> 64ac11d0
  LOGGER_TRACE(logger_, "exit with Connection: " << connection);
  return connection;
}

TransportAdapter::Error TransportAdapterImpl::ConnectDevice(DeviceSptr device) {
  LOGGER_TRACE(logger_, "enter. device: " << device);
  DeviceUID device_id = device->unique_device_id();
  ApplicationList app_list = device->GetApplicationList();
  LOGGER_INFO(logger_,
              "Device " << device->name() << " has " << app_list.size()
                        << " applications.");
  bool errors_occurred = false;
  for (ApplicationList::iterator it = app_list.begin(); it != app_list.end();
       ++it) {
    const ApplicationHandle app_handle = *it;
    LOGGER_DEBUG(logger_,
                 "Attempt to connect device " << device_id << ", channel "
                                              << app_handle);
    const Error error = Connect(device_id, app_handle);
    switch (error) {
      case OK:
        LOGGER_DEBUG(logger_, "error = OK");
        break;
      case ALREADY_EXISTS:
        LOGGER_DEBUG(logger_, "error = ALREADY_EXISTS");
        break;
      default:
        LOGGER_ERROR(logger_,
                     "Connect to device " << device_id << ", channel "
                                          << app_handle << " failed with error "
                                          << error);
        errors_occurred = true;
        LOGGER_DEBUG(logger_, "switch (error), default case");
        break;
    }
  }
  if (errors_occurred) {
    LOGGER_TRACE(logger_, "exit with error:FAIL");
    return FAIL;
  } else {
    LOGGER_TRACE(logger_, "exit with error:OK");
    return OK;
  }
}

void TransportAdapterImpl::RemoveDevice(const DeviceUID& device_handle) {
  LOGGER_AUTO_TRACE(logger_);
  LOGGER_DEBUG(logger_, "Device_handle: " << &device_handle);
  sync_primitives::AutoLock locker(devices_mutex_);
  DeviceMap::iterator i = devices_.find(device_handle);
  if (i != devices_.end()) {
    DeviceSptr device = i->second;
    if (!device->keep_on_disconnect()) {
      devices_.erase(i);
      for (TransportAdapterListenerList::iterator it = listeners_.begin();
           it != listeners_.end();
           ++it) {
        TransportAdapterListener* listener = *it;
        listener->OnDeviceListUpdated(this);
      }
    }
  }
}

}  // namespace transport_adapter
}  // namespace transport_manager<|MERGE_RESOLUTION|>--- conflicted
+++ resolved
@@ -44,22 +44,16 @@
 namespace transport_adapter {
 
 CREATE_LOGGERPTR_GLOBAL(logger_, "TransportAdapterImpl")
-
+CREATE_LOGGERPTR_GLOBAL(logger_, "TransportManager")
 namespace {
-<<<<<<< HEAD
-DeviceTypes devicesType = {
-=======
 #ifdef SDL_CPP11
 DeviceTypes devices_type = {
->>>>>>> 64ac11d0
-    std::make_pair(AOA, std::string("USB_AOA")),
-    std::make_pair(PASA_AOA, std::string("USB_AOA")),
-    std::make_pair(MME, std::string("USB_IOS")),
-    std::make_pair(BLUETOOTH, std::string("BLUETOOTH")),
-    std::make_pair(PASA_BLUETOOTH, std::string("BLUETOOTH")),
+  std::make_pair(AOA, std::string("USB_AOA")),
+  std::make_pair(PASA_AOA, std::string("USB_AOA")),
+  std::make_pair(MME, std::string("USB_IOS")),
+  std::make_pair(BLUETOOTH, std::string("BLUETOOTH")),
+  std::make_pair(PASA_BLUETOOTH, std::string("BLUETOOTH")),
     std::make_pair(TCP, std::string("WIFI"))};
-<<<<<<< HEAD
-=======
 #else
 DeviceTypes create_map() {
   DeviceTypes devices_type;
@@ -73,7 +67,6 @@
 }
 DeviceTypes devices_type = create_map();
 #endif  // SDL_CPP11
->>>>>>> 64ac11d0
 }
 
 TransportAdapterImpl::TransportAdapterImpl(
@@ -96,12 +89,8 @@
     device_scanner_(device_scanner)
     , server_connection_factory_(server_connection_factory)
     , client_connection_listener_(client_connection_listener)
-<<<<<<< HEAD
     , last_state_(last_state)
     , settings_(settings) {
-=======
-    , last_state_(last_state) {
->>>>>>> 64ac11d0
 }
 
 TransportAdapterImpl::~TransportAdapterImpl() {
@@ -150,7 +139,7 @@
   ConnectionMap connections;
   {
     sync_primitives::AutoWriteLock lock(connections_lock_);
-    std::swap(connections, connections_);
+  std::swap(connections, connections_);
   }
   connections.clear();
 
@@ -207,7 +196,7 @@
 }
 
 TransportAdapter::Error TransportAdapterImpl::Connect(
-    const DeviceUID& device_id, const ApplicationHandle& app_handle) {
+  const DeviceUID& device_id, const ApplicationHandle& app_handle) {
   LOGGER_TRACE(logger_,
                "enter. DeviceUID " << device_id << " ApplicationHandle "
                                    << app_handle);
@@ -220,42 +209,25 @@
     return BAD_STATE;
   }
 
-<<<<<<< HEAD
-  connections_lock_.AcquireForWriting();
+  {
+    sync_primitives::AutoWriteLock lock(connections_lock_);
   const bool already_exists =
-      connections_.end() !=
-      connections_.find(std::make_pair(device_id, app_handle));
+    connections_.end() !=
+    connections_.find(std::make_pair(device_id, app_handle));
   if (!already_exists) {
-    ConnectionInfo& info = connections_[std::make_pair(device_id, app_handle)];
+      ConnectionInfo& info =
+          connections_[std::make_pair(device_id, app_handle)];
     info.app_handle = app_handle;
     info.device_id = device_id;
     info.state = ConnectionInfo::NEW;
-  }
-  connections_lock_.Release();
-  if (already_exists) {
-    LOGGER_TRACE(logger_, "exit with ALREADY_EXISTS");
-    return ALREADY_EXISTS;
-=======
-  {
-    sync_primitives::AutoWriteLock lock(connections_lock_);
-    const bool already_exists =
-        connections_.end() !=
-        connections_.find(std::make_pair(device_id, app_handle));
-    if (!already_exists) {
-      ConnectionInfo& info =
-          connections_[std::make_pair(device_id, app_handle)];
-      info.app_handle = app_handle;
-      info.device_id = device_id;
-      info.state = ConnectionInfo::NEW;
     } else {
       LOGGER_TRACE(logger_, "exit with ALREADY_EXISTS");
-      return ALREADY_EXISTS;
-    }
->>>>>>> 64ac11d0
+    return ALREADY_EXISTS;
+  }
   }
 
   const TransportAdapter::Error err =
-      server_connection_factory_->CreateConnection(device_id, app_handle);
+    server_connection_factory_->CreateConnection(device_id, app_handle);
   if (TransportAdapter::OK != err) {
     sync_primitives::AutoWriteLock lock(connections_lock_);
     connections_.erase(std::make_pair(device_id, app_handle));
@@ -265,7 +237,7 @@
 }
 
 TransportAdapter::Error TransportAdapterImpl::ConnectDevice(
-    const DeviceUID& device_handle) {
+  const DeviceUID& device_handle) {
   LOGGER_TRACE(logger_, "enter with device_handle: " << &device_handle);
   DeviceSptr device = FindDevice(device_handle);
   if (device) {
@@ -279,7 +251,7 @@
 }
 
 TransportAdapter::Error TransportAdapterImpl::Disconnect(
-    const DeviceUID& device_id, const ApplicationHandle& app_handle) {
+  const DeviceUID& device_id, const ApplicationHandle& app_handle) {
   LOGGER_TRACE(logger_,
                "enter. device_id: " << &device_id
                                     << ", device_id: " << &device_id);
@@ -299,7 +271,7 @@
 }
 
 TransportAdapter::Error TransportAdapterImpl::DisconnectDevice(
-    const DeviceUID& device_id) {
+  const DeviceUID& device_id) {
   LOGGER_TRACE(logger_, "enter. device_id: " << &device_id);
   if (!initialised_) {
     LOGGER_TRACE(logger_, "exit with BAD_STATE");
@@ -309,28 +281,17 @@
   Error error = OK;
 
   std::vector<ConnectionInfo> to_disconnect;
-<<<<<<< HEAD
-  connections_lock_.AcquireForReading();
-  for (ConnectionMap::const_iterator i = connections_.begin();
-       i != connections_.end();
-       ++i) {
-    ConnectionInfo info = i->second;
-    if (info.device_id == device_id &&
-        info.state != ConnectionInfo::FINALISING) {
-      to_disconnect.push_back(info);
-=======
   {
     sync_primitives::AutoReadLock lock(connections_lock_);
     for (ConnectionMap::const_iterator i = connections_.begin();
          i != connections_.end();
          ++i) {
-      ConnectionInfo info = i->second;
+    ConnectionInfo info = i->second;
       if (info.device_id == device_id &&
           info.state != ConnectionInfo::FINALISING) {
-        to_disconnect.push_back(info);
-      }
->>>>>>> 64ac11d0
-    }
+      to_disconnect.push_back(info);
+    }
+  }
   }
 
   for (std::vector<ConnectionInfo>::const_iterator j = to_disconnect.begin();
@@ -349,7 +310,7 @@
 TransportAdapter::Error TransportAdapterImpl::SendData(
     const DeviceUID& device_id,
     const ApplicationHandle& app_handle,
-    const ::protocol_handler::RawMessagePtr data) {
+  const ::protocol_handler::RawMessagePtr data) {
   LOGGER_TRACE(logger_,
                "enter. device_id: " << &device_id << ", app_handle: "
                                     << &app_handle << ", data: " << data);
@@ -483,25 +444,16 @@
   }
 
   std::set<DeviceUID> connected_devices;
-<<<<<<< HEAD
+  {
+    sync_primitives::AutoReadLock lock(connections_lock_);
   for (ConnectionMap::const_iterator it = connections_.begin();
-       it != connections_.end();
-       ++it) {
+         it != connections_.end();
+         ++it) {
     const ConnectionInfo& info = it->second;
     if (info.state != ConnectionInfo::FINALISING) {
       connected_devices.insert(info.device_id);
-=======
-  {
-    sync_primitives::AutoReadLock lock(connections_lock_);
-    for (ConnectionMap::const_iterator it = connections_.begin();
-         it != connections_.end();
-         ++it) {
-      const ConnectionInfo& info = it->second;
-      if (info.state != ConnectionInfo::FINALISING) {
-        connected_devices.insert(info.device_id);
-      }
->>>>>>> 64ac11d0
-    }
+    }
+  }
   }
 
   DeviceMap all_devices = new_devices;
@@ -583,16 +535,12 @@
 void TransportAdapterImpl::ConnectionCreated(
     ConnectionSPtr connection,
     const DeviceUID& device_id,
-    const ApplicationHandle& app_handle) {
+  const ApplicationHandle& app_handle) {
   LOGGER_TRACE(logger_,
                "enter connection:" << connection
                                    << ", device_id: " << &device_id
-                                   << ", app_handle: " << &app_handle);
-<<<<<<< HEAD
-  connections_lock_.AcquireForReading();
-=======
+                << ", app_handle: " << &app_handle);
   sync_primitives::AutoReadLock lock(connections_lock_);
->>>>>>> 64ac11d0
   ConnectionInfo& info = connections_[std::make_pair(device_id, app_handle)];
   info.app_handle = app_handle;
   info.device_id = device_id;
@@ -627,23 +575,14 @@
     listener->OnDisconnectDeviceDone(this, device_uid);
   }
 
-<<<<<<< HEAD
-  connections_lock_.AcquireForWriting();
-  for (ApplicationList::const_iterator i = app_list.begin();
-       i != app_list.end();
-       ++i) {
-    ApplicationHandle app_handle = *i;
-    connections_.erase(std::make_pair(device_uid, app_handle));
-=======
   {
     sync_primitives::AutoWriteLock lock(connections_lock_);
     for (ApplicationList::const_iterator i = app_list.begin();
          i != app_list.end();
          ++i) {
-      ApplicationHandle app_handle = *i;
-      connections_.erase(std::make_pair(device_uid, app_handle));
-    }
->>>>>>> 64ac11d0
+    ApplicationHandle app_handle = *i;
+    connections_.erase(std::make_pair(device_uid, app_handle));
+  }
   }
 
   RemoveDevice(device_uid);
@@ -694,10 +633,9 @@
       listener->OnDisconnectDeviceDone(this, device_uid);
     }
   }
-
   {
     sync_primitives::AutoWriteLock lock(connections_lock_);
-    connections_.erase(std::make_pair(device_uid, app_uid));
+  connections_.erase(std::make_pair(device_uid, app_uid));
   }
 
   if (device_disconnected) {
@@ -721,6 +659,7 @@
     metric_observer_->StartRawMsg(message.get());
   }
 #endif  // TELEMETRY_MONITOR
+
   for (TransportAdapterListenerList::iterator it = listeners_.begin();
        it != listeners_.end();
        ++it) {
@@ -732,7 +671,7 @@
 void TransportAdapterImpl::DataReceiveFailed(
     const DeviceUID& device_id,
     const ApplicationHandle& app_handle,
-    const DataReceiveError& error) {
+  const DataReceiveError& error) {
   LOGGER_TRACE(logger_, "enter");
   for (TransportAdapterListenerList::iterator it = listeners_.begin();
        it != listeners_.end();
@@ -744,8 +683,8 @@
 
 void TransportAdapterImpl::DataSendDone(
     const DeviceUID& device_id,
-    const ApplicationHandle& app_handle,
-    ::protocol_handler::RawMessagePtr message) {
+                                        const ApplicationHandle& app_handle,
+                                        ::protocol_handler::RawMessagePtr message) {
   LOGGER_TRACE(logger_, "enter");
   for (TransportAdapterListenerList::iterator it = listeners_.begin();
        it != listeners_.end();
@@ -789,23 +728,14 @@
   LOGGER_TRACE(logger_,
                "enter. device_id: " << &device_id
                                     << ", app_handle: " << &app_handle);
-<<<<<<< HEAD
-  connections_lock_.AcquireForReading();
+  {
+    sync_primitives::AutoReadLock lock(connections_lock_);
   ConnectionMap::iterator it_conn =
-      connections_.find(std::make_pair(device_id, app_handle));
+    connections_.find(std::make_pair(device_id, app_handle));
   if (it_conn != connections_.end()) {
     ConnectionInfo& info = it_conn->second;
     info.state = ConnectionInfo::ESTABLISHED;
-=======
-  {
-    sync_primitives::AutoReadLock lock(connections_lock_);
-    ConnectionMap::iterator it_conn =
-        connections_.find(std::make_pair(device_id, app_handle));
-    if (it_conn != connections_.end()) {
-      ConnectionInfo& info = it_conn->second;
-      info.state = ConnectionInfo::ESTABLISHED;
-    }
->>>>>>> 64ac11d0
+  }
   }
 
   for (TransportAdapterListenerList::iterator it = listeners_.begin();
@@ -826,17 +756,10 @@
   LOGGER_TRACE(logger_,
                "enter. device_id: " << &device_uid << ", app_handle: "
                                     << &app_uid << ", error: " << &error);
-<<<<<<< HEAD
-  connections_lock_.AcquireForWriting();
-  connections_.erase(std::make_pair(device_uid, app_uid));
-  connections_lock_.Release();
-=======
   {
     sync_primitives::AutoWriteLock lock(connections_lock_);
-    connections_.erase(std::make_pair(device_uid, app_uid));
-  }
-
->>>>>>> 64ac11d0
+  connections_.erase(std::make_pair(device_uid, app_uid));
+  }
   for (TransportAdapterListenerList::iterator it = listeners_.begin();
        it != listeners_.end();
        ++it) {
@@ -852,7 +775,7 @@
 }
 
 ApplicationList TransportAdapterImpl::GetApplicationList(
-    const DeviceUID& device_id) const {
+  const DeviceUID& device_id) const {
   LOGGER_TRACE(logger_, "enter. device_id: " << &device_id);
   DeviceSptr device = FindDevice(device_id);
   if (device.valid()) {
@@ -869,17 +792,13 @@
 }
 
 void TransportAdapterImpl::ConnectionFinished(
-    const DeviceUID& device_id, const ApplicationHandle& app_handle) {
+  const DeviceUID& device_id, const ApplicationHandle& app_handle) {
   LOGGER_TRACE(logger_,
                "enter. device_id: " << &device_id
                                     << ", app_handle: " << &app_handle);
-<<<<<<< HEAD
-  connections_lock_.AcquireForReading();
-=======
   sync_primitives::AutoReadLock lock(connections_lock_);
->>>>>>> 64ac11d0
   ConnectionMap::iterator it =
-      connections_.find(std::make_pair(device_id, app_handle));
+    connections_.find(std::make_pair(device_id, app_handle));
   if (it != connections_.end()) {
     ConnectionInfo& info = it->second;
     info.state = ConnectionInfo::FINALISING;
@@ -889,7 +808,7 @@
 void TransportAdapterImpl::ConnectionAborted(
     const DeviceUID& device_id,
     const ApplicationHandle& app_handle,
-    const CommunicationError& error) {
+  const CommunicationError& error) {
   ConnectionFinished(device_id, app_handle);
   for (TransportAdapterListenerList::iterator it = listeners_.begin();
        it != listeners_.end();
@@ -968,35 +887,22 @@
 }
 
 ConnectionSPtr TransportAdapterImpl::FindEstablishedConnection(
-    const DeviceUID& device_id, const ApplicationHandle& app_handle) const {
+  const DeviceUID& device_id, const ApplicationHandle& app_handle) const {
   LOGGER_TRACE(logger_,
                "enter. device_id: " << &device_id
                                     << ", app_handle: " << &app_handle);
   ConnectionSPtr connection;
-<<<<<<< HEAD
-  connections_lock_.AcquireForReading();
+  {
+    sync_primitives::AutoReadLock lock(connections_lock_);
   ConnectionMap::const_iterator it =
-      connections_.find(std::make_pair(device_id, app_handle));
+    connections_.find(std::make_pair(device_id, app_handle));
   if (it != connections_.end()) {
     const ConnectionInfo& info = it->second;
     if (info.state == ConnectionInfo::ESTABLISHED) {
       connection = info.connection;
     }
   }
-  connections_lock_.Release();
-=======
-  {
-    sync_primitives::AutoReadLock lock(connections_lock_);
-    ConnectionMap::const_iterator it =
-        connections_.find(std::make_pair(device_id, app_handle));
-    if (it != connections_.end()) {
-      const ConnectionInfo& info = it->second;
-      if (info.state == ConnectionInfo::ESTABLISHED) {
-        connection = info.connection;
-      }
-    }
-  }
->>>>>>> 64ac11d0
+  }
   LOGGER_TRACE(logger_, "exit with Connection: " << connection);
   return connection;
 }
