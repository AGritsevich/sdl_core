/**
 * \file device_adapter_impl.cpp
 * \brief Class DeviceAdapterImpl.
 * Copyright (c) 2013, Ford Motor Company
 * All rights reserved.
 *
 * Redistribution and use in source and binary forms, with or without
 * modification, are permitted provided that the following conditions are met:
 *
 * Redistributions of source code must retain the above copyright notice, this
 * list of conditions and the following disclaimer.
 *
 * Redistributions in binary form must reproduce the above copyright notice,
 * this list of conditions and the following
 * disclaimer in the documentation and/or other materials provided with the
 * distribution.
 *
 * Neither the name of the Ford Motor Company nor the names of its contributors
 * may be used to endorse or promote products derived from this software
 * without specific prior written permission.
 *
 * THIS SOFTWARE IS PROVIDED BY THE COPYRIGHT HOLDERS AND CONTRIBUTORS "AS IS"
 * AND ANY EXPRESS OR IMPLIED WARRANTIES, INCLUDING, BUT NOT LIMITED TO, THE
 * IMPLIED WARRANTIES OF MERCHANTABILITY AND FITNESS FOR A PARTICULAR PURPOSE
 * ARE DISCLAIMED. IN NO EVENT SHALL THE COPYRIGHT HOLDER OR CONTRIBUTORS BE
 * LIABLE FOR ANY DIRECT, INDIRECT, INCIDENTAL, SPECIAL, EXEMPLARY, OR
 * CONSEQUENTIAL DAMAGES (INCLUDING, BUT NOT LIMITED TO, PROCUREMENT OF
 * SUBSTITUTE GOODS OR SERVICES; LOSS OF USE, DATA, OR PROFITS; OR BUSINESS
 * INTERRUPTION) HOWEVER CAUSED AND ON ANY THEORY OF LIABILITY, WHETHER IN
 * CONTRACT, STRICT LIABILITY, OR TORT (INCLUDING NEGLIGENCE OR OTHERWISE)
 * ARISING IN ANY WAY OUT OF THE USE OF THIS SOFTWARE, EVEN IF ADVISED OF THE
 * POSSIBILITY OF SUCH DAMAGE.
 */

<<<<<<< HEAD
=======
#include <errno.h>
#include <fcntl.h>
#include <memory.h>
#include <poll.h>
#include <unistd.h>
#include <sys/types.h>
#include <sys/socket.h>
#include <assert.h>

>>>>>>> b1f70326
#include "transport_manager/device_adapter_impl.h"
#include "transport_manager/device_adapter_listener.h"
#include "transport_manager/device_handle_generator.h"

namespace transport_manager {

namespace device_adapter {

log4cxx::LoggerPtr logger_ = log4cxx::LoggerPtr(
    log4cxx::Logger::getLogger("TransportManager"));

Device::Device(const char* name)
    : name_(name),
      unique_device_id_() {
}

Device::~Device() {
}

Connection::Connection() {
}

Connection::~Connection() {
}

DeviceAdapterImpl::DeviceAdapterImpl()
    : listeners_(0),
      handle_generator_(0),
      initialised_(0),
      devices_(),
      devices_mutex_(),
      connections_(),
      connections_mutex_(),
      device_scanner_(0),
      server_connection_factory_(0),
      client_connection_listener_(0) {
  pthread_mutex_init(&devices_mutex_, 0);
  pthread_mutex_init(&connections_mutex_, 0);
}

DeviceAdapterImpl::~DeviceAdapterImpl() {
  pthread_mutex_destroy(&connections_mutex_);
  pthread_mutex_destroy(&devices_mutex_);
<<<<<<< HEAD
}

Error DeviceAdapterImpl::init(DeviceAdapterListener* listener,
                              DeviceHandleGenerator* handle_generator,
                              Configuration* configuration) {

  if (listener == 0)
    return BAD_PARAM;
=======
  pthread_mutex_destroy(&device_scan_requested_mutex_);
  pthread_cond_destroy(&device_scan_requested_cond_);
  for (DeviceAdapterListenerList::iterator it = listeners_.begin();
      it != listeners_.end(); ++it) {
    delete (*it);
  }

}

DeviceAdapter::Error DeviceAdapterImpl::init(
    DeviceHandleGenerator* handle_generator, Configuration* configuration) {
>>>>>>> b1f70326
  if (handle_generator == 0)
    return BAD_PARAM;

  LOG4CXX_INFO(logger_, "Initializing device adapter");

  handle_generator_ = handle_generator;

  Error error = OK;

  if ((error == OK) && device_scanner_)
    error = device_scanner_->init();
  if ((error == OK) && server_connection_factory_)
    error = server_connection_factory_->init();
  if ((error == OK) && client_connection_listener_)
    error = client_connection_listener_->init();

  initialised_ = error == OK;
  return error;
}

<<<<<<< HEAD
Error DeviceAdapterImpl::searchDevices() {
  if (!initialised_)
    return BAD_STATE;
  if (device_scanner_ == 0)
    return NOT_SUPPORTED;
  return device_scanner_->scan();
}
=======
void DeviceAdapterImpl::addListener(DeviceAdapterListener *listener) {
  listeners_.push_back(listener);
}
DeviceAdapter::Error DeviceAdapterImpl::searchDevices() {
  //TODO check if initialized and supported

  Error ret = OK;
>>>>>>> b1f70326

Error DeviceAdapterImpl::connect(const DeviceHandle device_handle,
                                 const ApplicationHandle app_handle,
                                 const SessionID session_id) {
  if (!initialised_)
    return BAD_STATE;
  if (server_connection_factory_ == 0)
    return NOT_SUPPORTED;

  return server_connection_factory_->createConnection(device_handle, app_handle,
                                                      session_id);
}

Error DeviceAdapterImpl::disconnect(const SessionID session_id) {
  if (!initialised_)
    return BAD_STATE;
  ConnectionSptr connection = findEstablishedConnection(session_id);
  if (connection.get() != 0) {
    return connection->disconnect();
  } else {
    return BAD_PARAM;
  }
}

Error DeviceAdapterImpl::disconnectDevice(const DeviceHandle device_handle) {
  if (!initialised_)
    return BAD_STATE;

  Error error = OK;
  pthread_mutex_lock(&connections_mutex_);
  for (ConnectionMap::iterator it = connections_.begin();
      it != connections_.end(); ++it) {
    ConnectionInfo& info = it->second;
    if (info.device_handle == device_handle
        && info.state == ConnectionInfo::ESTABLISHED) {
      if (OK != info.connection->disconnect()) {
        error = FAIL;
      }
    }
  }
  pthread_mutex_unlock(&connections_mutex_);

  return OK;
}

<<<<<<< HEAD
Error DeviceAdapterImpl::sendData(const int session_id,
                                  const RawMessageSptr data) {
  if (!initialised_)
    return BAD_STATE;
=======
DeviceAdapter::Error DeviceAdapterImpl::createConnection(
    const DeviceHandle device_handle, const ApplicationHandle app_handle,
    const int session_id, Connection** connection) {
  assert(connection != NULL);
  *connection = NULL;

  if (shutdown_flag_) {
    return DeviceAdapter::BAD_STATE;
  }

  DeviceAdapter::Error error = DeviceAdapter::OK;

  pthread_mutex_lock(&connections_mutex_);

  for (ConnectionMap::const_iterator it = connections_.begin();
      it != connections_.end(); ++it) {
    const Connection* existing_connection = it->second;
    if (existing_connection->application_handle() == app_handle
        && existing_connection->device_handle() == device_handle) {
      error = DeviceAdapter::ALREADY_EXIST;
      break;
    }
    if (existing_connection->session_id() == session_id) {
      error = DeviceAdapter::ALREADY_EXIST;
      break;
    }
  }
>>>>>>> b1f70326

  ConnectionSptr connection = findEstablishedConnection(session_id);
  if (connection.get() != 0) {
    connection->sendData(data);
    return OK;
  } else {
    return BAD_PARAM;
  }
}

DeviceList DeviceAdapterImpl::getDeviceList() const {
  DeviceList devices;
  pthread_mutex_lock(&devices_mutex_);
  for (DeviceMap::const_iterator it = devices_.begin(); it != devices_.end();
      ++it) {
    devices.push_back(it->first);
  }
  pthread_mutex_unlock(&devices_mutex_);
  return devices;
}

DeviceAdapterListener* DeviceAdapterImpl::getListener() {
  return listener_;
}

DeviceHandleGenerator* DeviceAdapterImpl::getDeviceHandleGenerator() {
  return handle_generator_;
}

void DeviceAdapterImpl::addDevice(DeviceSptr device) {
  DeviceHandle handle;

  bool same_device_found = false;
  pthread_mutex_lock(&devices_mutex_);
  for (DeviceMap::const_iterator i = devices_.begin(); i != devices_.end();
      ++i) {
    const DeviceSptr other_device = i->second;
    if (device->isSameAs(other_device.get())) {
      same_device_found = true;
      break;
    }
  }
  if (!same_device_found) {
    DeviceHandle handle = handle_generator_->generate();
    devices_[handle] = device;
  }
  pthread_mutex_unlock(&devices_mutex_);
}

void DeviceAdapterImpl::searchDeviceDone(const DeviceVector& devices) {
  DeviceMap new_devices;
  for (DeviceVector::const_iterator it = devices.begin(); it != devices.end();
      ++it) {
    DeviceSptr device = *it;
    DeviceHandle device_handle;
    bool device_found = false;

    pthread_mutex_lock(&devices_mutex_);
    for (DeviceMap::iterator it = devices_.begin(); it != devices_.end();
        ++it) {
      DeviceSptr existing_device = it->second;
      if (device->isSameAs(existing_device.get())) {
        device_handle = it->first;
        device_found = true;
        break;
      }
    }
    pthread_mutex_unlock(&devices_mutex_);

<<<<<<< HEAD
    if (!device_found) {
      device_handle = handle_generator_->generate();
      LOG4CXX_INFO(
          logger_,
          "Adding new device " << device_handle << " (\"" << device->name() << "\")");
=======
    if (true == is_device_valid) {
      if (true == is_pipe_created) {
        if (0
            == fcntl(notification_pipe_read_fd, F_SETFL,
                     fcntl(notification_pipe_read_fd, F_GETFL) | O_NONBLOCK)) {
          LOG4CXX_INFO(
              logger_,
              "Connection " << connection->session_id() << " to remote device " << device->unique_device_id() << " established");
          for (DeviceAdapterListenerList::iterator it = listeners_.begin();
              it != listeners_.end(); ++it) {
            (*it)->onConnectDone(this, connection->session_id());
          }
          is_connection_succeeded = true;

          pollfd poll_fds[2];
          poll_fds[0].fd = connection_socket;
          poll_fds[0].events = POLLIN | POLLPRI;
          poll_fds[1].fd = notification_pipe_read_fd;
          poll_fds[1].events = POLLIN | POLLPRI;

          while (!connection->terminate_flag()) {
            if (-1
                != poll(poll_fds, sizeof(poll_fds) / sizeof(poll_fds[0]), -1)) {
              if (0 != (poll_fds[0].revents & (POLLERR | POLLHUP | POLLNVAL))) {
                LOG4CXX_INFO(
                    logger_,
                    "Connection " << connection->session_id() << " terminated");

                connection->set_terminate_flag(true);
              } else if (0
                  != (poll_fds[1].revents & (POLLERR | POLLHUP | POLLNVAL))) {
                LOG4CXX_ERROR(
                    logger_,
                    "Notification pipe for connection " << connection->session_id() << " terminated");

                connection->set_terminate_flag(true);
              } else {
                uint8_t buffer[4096];
                ssize_t bytes_read = -1;

                if (0 != poll_fds[0].revents) {
                  do {
                    bytes_read = recv(connection_socket, buffer, sizeof(buffer),
                                      MSG_DONTWAIT);

                    if (bytes_read > 0) {
                      LOG4CXX_INFO(
                          logger_,
                          "Received " << bytes_read << " bytes for connection " << connection->session_id());
                      unsigned char* data = new unsigned char[bytes_read];
                      if (data) {
                        memcpy(data, buffer, bytes_read);
                        RawMessageSptr frame(
                            new protocol_handler::RawMessage(
                                connection->session_id(), 0, data, bytes_read));
                        for (DeviceAdapterListenerList::iterator it = listeners_
                            .begin(); it != listeners_.end(); ++it) {
                          (*it)->onDataReceiveDone(this,
                                                   connection->session_id(),
                                                   frame);
                        }
                      } else {
                        for (DeviceAdapterListenerList::iterator it = listeners_
                            .begin(); it != listeners_.end(); ++it) {
                          (*it)->onDataReceiveFailed(this,
                                                     connection->session_id(),
                                                     DataReceiveError());
                        }
                      }
                    } else if (bytes_read < 0) {
                      if (EAGAIN != errno && EWOULDBLOCK != errno) {
                        LOG4CXX_ERROR_WITH_ERRNO(
                            logger_,
                            "recv() failed for connection " << connection->session_id());

                        connection->set_terminate_flag(true);
                      }
                    } else {
                      LOG4CXX_INFO(
                          logger_,
                          "Connection " << connection->session_id() << " closed by remote peer");

                      connection->set_terminate_flag(true);
                    }
                  } while (bytes_read > 0);
                }

                if ((!connection->terminate_flag())
                    && (0 != poll_fds[1].revents)) {
                  do {
                    bytes_read = read(notification_pipe_read_fd, buffer,
                                      sizeof(buffer));
                  } while (bytes_read > 0);

                  if ((bytes_read < 0) && (EAGAIN != errno)) {
                    LOG4CXX_ERROR_WITH_ERRNO(
                        logger_,
                        "Failed to clear notification pipe for connection " << connection->session_id());

                    connection->set_terminate_flag(true);
                  }

                  FrameQueue frames_to_send;
                  pthread_mutex_lock(&connections_mutex_);
                  std::swap(frames_to_send, connection->frames_to_send());
                  pthread_mutex_unlock(&connections_mutex_);

                  bool frame_sent = false;
                  for (; false == frames_to_send.empty();
                      frames_to_send.pop()) {
                    RawMessageSptr frame = frames_to_send.front();

                    ssize_t bytes_sent = send(connection_socket, frame->data(),
                                              frame->data_size(), 0);

                    if (static_cast<size_t>(bytes_sent) == frame->data_size()) {
                      frame_sent = true;
                    } else {
                      if (bytes_sent >= 0) {
                        //TODO isn't it OK?
                        LOG4CXX_ERROR(
                            logger_,
                            "Sent " << bytes_sent << " bytes while " << frame->data_size() << " had been requested for connection " << connection->session_id());
                      } else {
                        LOG4CXX_ERROR_WITH_ERRNO(
                            logger_,
                            "Send failed for connection " << connection->session_id());
                      }
                    }
                    if (frame_sent) {
                      for (DeviceAdapterListenerList::iterator it = listeners_
                          .begin(); it != listeners_.end(); ++it) {
                        (*it)->onDataSendDone(this, connection->session_id(),
                                              frame);
                      }
                    } else {
                      for (DeviceAdapterListenerList::iterator it = listeners_
                          .begin(); it != listeners_.end(); ++it) {
                        (*it)->onDataSendFailed(this, connection->session_id(),
                                                frame, DataSendError());
                      }
                    }
                  }
                }
              }
            } else {
              LOG4CXX_ERROR_WITH_ERRNO(
                  logger_,
                  "poll() failed for connection " << connection->session_id());

              connection->set_terminate_flag(true);
            }
          }
        } else {
          LOG4CXX_ERROR_WITH_ERRNO(
              logger_,
              "Failed to set O_NONBLOCK for notification pipe for connection " << connection->session_id());
        }
      } else {
        LOG4CXX_ERROR_WITH_ERRNO(
            logger_,
            "Failed to create notification pipe for connection " << connection->session_id());
      }
    } else {
      LOG4CXX_ERROR(
          logger_,
          "Device for connection " << connection->session_id() << " is invalid");
    }

    const int close_status = close(connection_socket);

    if (is_connection_succeeded) {
      if (close_status == 0) {
        for (DeviceAdapterListenerList::iterator it = listeners_.begin();
            it != listeners_.end(); ++it) {
          (*it)->onDisconnectDone(this, connection->session_id());
        }
      } else {
        for (DeviceAdapterListenerList::iterator it = listeners_.begin();
            it != listeners_.end(); ++it) {
          (*it)->onDisconnectFailed(this, connection->session_id(),
                                    DisconnectError());
        }
      }
>>>>>>> b1f70326
    }

<<<<<<< HEAD
    new_devices[device_handle] = device;
=======
  if (!is_connection_succeeded) {
    for (DeviceAdapterListenerList::iterator it = listeners_.begin();
        it != listeners_.end(); ++it) {
      (*it)->onConnectFailed(this, connection->session_id(), ConnectError());
    }
>>>>>>> b1f70326
  }

  pthread_mutex_lock(&connections_mutex_);
  std::set<DeviceHandle> connected_devices;
  for (ConnectionMap::const_iterator it = connections_.begin();
      it != connections_.end(); ++it) {
    const ConnectionInfo& info = it->second;
    if (info.state != ConnectionInfo::FINALISING)
      connected_devices.insert(info.device_handle);
  }
  pthread_mutex_unlock(&connections_mutex_);

  pthread_mutex_lock(&devices_mutex_);
  for (DeviceMap::iterator it = devices_.begin(); it != devices_.end(); ++it) {
    DeviceSptr existing_device = it->second;

    if (new_devices.end() == new_devices.find(it->first)) {
      if (connected_devices.end() != connected_devices.find(it->first)) {
        new_devices[it->first] = existing_device;
      }
    }
  }
  devices_ = new_devices;
  pthread_mutex_unlock(&devices_mutex_);

  listener_->onSearchDeviceDone(this);
}

void DeviceAdapterImpl::searchDeviceFailed(const SearchDeviceError& error) {
  listener_->onSearchDeviceFailed(this, error);
}

void DeviceAdapterImpl::setDeviceScanner(DeviceScanner* device_scanner) {
  device_scanner_ = device_scanner;
}

void DeviceAdapterImpl::setServerConnectionFactory(
    ServerConnectionFactory* server_connection_factory) {
  server_connection_factory_ = server_connection_factory;
}

void DeviceAdapterImpl::setClientConnectionListener(
    ClientConnectionListener* client_connection_listener) {
  client_connection_listener_ = client_connection_listener;
}

bool DeviceAdapterImpl::isSearchDevicesSupported() const {
  return device_scanner_ != 0;
}

bool DeviceAdapterImpl::isServerOriginatedConnectSupported() const {
  return server_connection_factory_ != 0;
}

bool DeviceAdapterImpl::isClientOriginatedConnectSupported() const {
  return client_connection_listener_ != 0;
}

void DeviceAdapterImpl::connectionCreated(ConnectionSptr connection,
                                          const SessionID session_id,
                                          const DeviceHandle device_handle,
                                          const ApplicationHandle app_handle) {
  pthread_mutex_lock(&connections_mutex_);
  ConnectionInfo& info = connections_[session_id];
  info.app_handle = app_handle;
  info.device_handle = device_handle;
  info.connection = connection;
  info.state = ConnectionInfo::NEW;
  pthread_mutex_unlock(&connections_mutex_);
}

void DeviceAdapterImpl::disconnnectDone(const SessionID session_id) {
  pthread_mutex_lock(&connections_mutex_);
  connections_.erase(session_id);
  pthread_mutex_unlock(&connections_mutex_);
  listener_->onDisconnectDone(this, session_id);
}

void DeviceAdapterImpl::dataReceiveDone(const SessionID session_id,
                                        RawMessageSptr message) {
  listener_->onDataReceiveDone(this, session_id, message);
}

void DeviceAdapterImpl::dataReceiveFailed(const SessionID session_id,
                                          const DataReceiveError& error) {
  listener_->onDataReceiveFailed(this, session_id, error);
}

void DeviceAdapterImpl::dataSendDone(const SessionID session_id,
                                     RawMessageSptr message) {
  listener_->onDataSendDone(this, session_id, message);
}

void DeviceAdapterImpl::dataSendFailed(const SessionID session_id,
                                       RawMessageSptr message,
                                       const DataSendError& error) {
  listener_->onDataSendFailed(this, session_id, message, error);
}

DeviceSptr DeviceAdapterImpl::findDevice(DeviceHandle device_handle) const {
  DeviceSptr ret;
  pthread_mutex_lock(&devices_mutex_);
  DeviceMap::const_iterator it = devices_.find(device_handle);
  if(it != devices_.end())
    ret = it->second;
  pthread_mutex_unlock(&devices_mutex_);
  return ret;
}

void DeviceAdapterImpl::connectDone(const SessionID session_id) {
  pthread_mutex_lock(&connections_mutex_);
  ConnectionInfo& info = connections_[session_id];
  info.state = ConnectionInfo::ESTABLISHED;
  pthread_mutex_unlock(&connections_mutex_);
  listener_->onConnectDone(this, session_id);
}

void DeviceAdapterImpl::connectFailed(const SessionID session_id,
                                      const ConnectError& error) {
  pthread_mutex_lock(&connections_mutex_);
  connections_.erase(session_id);
  pthread_mutex_unlock(&connections_mutex_);
  listener_->onConnectFailed(this, session_id, error);
}

ConnectionSptr DeviceAdapterImpl::findEstablishedConnection(
    const SessionID session_id) {
  ConnectionSptr connection;
  pthread_mutex_lock(&connections_mutex_);
  ConnectionMap::iterator it = connections_.find(session_id);
  if (it != connections_.end()) {
    ConnectionInfo& info = it->second;
    if (info.state == ConnectionInfo::ESTABLISHED)
      connection = info.connection;
  }
  pthread_mutex_unlock(&connections_mutex_);
  return connection;
}

<<<<<<< HEAD
}  // namespace device_adapter

}  // namespace transport_manager
=======
void DeviceAdapterImpl::broadcastEvent(const DeviceAdapter* device_adapter,
                                       const SessionID session_id,
                                       const SearchDeviceError& error) const {

}

void DeviceAdapterImpl::broadcastEvent(
    const DeviceAdapter* device_adapter, const SessionID session_id,
    const RawMessageSptr data_container) const {

}

}  // namespace transport_manager
>>>>>>> b1f70326
<|MERGE_RESOLUTION|>--- conflicted
+++ resolved
@@ -32,18 +32,6 @@
  * POSSIBILITY OF SUCH DAMAGE.
  */
 
-<<<<<<< HEAD
-=======
-#include <errno.h>
-#include <fcntl.h>
-#include <memory.h>
-#include <poll.h>
-#include <unistd.h>
-#include <sys/types.h>
-#include <sys/socket.h>
-#include <assert.h>
-
->>>>>>> b1f70326
 #include "transport_manager/device_adapter_impl.h"
 #include "transport_manager/device_adapter_listener.h"
 #include "transport_manager/device_handle_generator.h"
@@ -87,28 +75,12 @@
 DeviceAdapterImpl::~DeviceAdapterImpl() {
   pthread_mutex_destroy(&connections_mutex_);
   pthread_mutex_destroy(&devices_mutex_);
-<<<<<<< HEAD
-}
-
-Error DeviceAdapterImpl::init(DeviceAdapterListener* listener,
+}
+
+DeviceAdapter::Error DeviceAdapterImpl::init(
                               DeviceHandleGenerator* handle_generator,
                               Configuration* configuration) {
 
-  if (listener == 0)
-    return BAD_PARAM;
-=======
-  pthread_mutex_destroy(&device_scan_requested_mutex_);
-  pthread_cond_destroy(&device_scan_requested_cond_);
-  for (DeviceAdapterListenerList::iterator it = listeners_.begin();
-      it != listeners_.end(); ++it) {
-    delete (*it);
-  }
-
-}
-
-DeviceAdapter::Error DeviceAdapterImpl::init(
-    DeviceHandleGenerator* handle_generator, Configuration* configuration) {
->>>>>>> b1f70326
   if (handle_generator == 0)
     return BAD_PARAM;
 
@@ -129,25 +101,15 @@
   return error;
 }
 
-<<<<<<< HEAD
-Error DeviceAdapterImpl::searchDevices() {
+DeviceAdapter::Error DeviceAdapterImpl::searchDevices() {
   if (!initialised_)
     return BAD_STATE;
   if (device_scanner_ == 0)
     return NOT_SUPPORTED;
   return device_scanner_->scan();
 }
-=======
-void DeviceAdapterImpl::addListener(DeviceAdapterListener *listener) {
-  listeners_.push_back(listener);
-}
-DeviceAdapter::Error DeviceAdapterImpl::searchDevices() {
-  //TODO check if initialized and supported
-
-  Error ret = OK;
->>>>>>> b1f70326
-
-Error DeviceAdapterImpl::connect(const DeviceHandle device_handle,
+
+DeviceAdapter::Error DeviceAdapterImpl::connect(const DeviceHandle device_handle,
                                  const ApplicationHandle app_handle,
                                  const SessionID session_id) {
   if (!initialised_)
@@ -159,7 +121,7 @@
                                                       session_id);
 }
 
-Error DeviceAdapterImpl::disconnect(const SessionID session_id) {
+DeviceAdapter::Error DeviceAdapterImpl::disconnect(const SessionID session_id) {
   if (!initialised_)
     return BAD_STATE;
   ConnectionSptr connection = findEstablishedConnection(session_id);
@@ -170,7 +132,7 @@
   }
 }
 
-Error DeviceAdapterImpl::disconnectDevice(const DeviceHandle device_handle) {
+DeviceAdapter::Error DeviceAdapterImpl::disconnectDevice(const DeviceHandle device_handle) {
   if (!initialised_)
     return BAD_STATE;
 
@@ -191,40 +153,10 @@
   return OK;
 }
 
-<<<<<<< HEAD
-Error DeviceAdapterImpl::sendData(const int session_id,
+DeviceAdapter::Error DeviceAdapterImpl::sendData(const int session_id,
                                   const RawMessageSptr data) {
   if (!initialised_)
     return BAD_STATE;
-=======
-DeviceAdapter::Error DeviceAdapterImpl::createConnection(
-    const DeviceHandle device_handle, const ApplicationHandle app_handle,
-    const int session_id, Connection** connection) {
-  assert(connection != NULL);
-  *connection = NULL;
-
-  if (shutdown_flag_) {
-    return DeviceAdapter::BAD_STATE;
-  }
-
-  DeviceAdapter::Error error = DeviceAdapter::OK;
-
-  pthread_mutex_lock(&connections_mutex_);
-
-  for (ConnectionMap::const_iterator it = connections_.begin();
-      it != connections_.end(); ++it) {
-    const Connection* existing_connection = it->second;
-    if (existing_connection->application_handle() == app_handle
-        && existing_connection->device_handle() == device_handle) {
-      error = DeviceAdapter::ALREADY_EXIST;
-      break;
-    }
-    if (existing_connection->session_id() == session_id) {
-      error = DeviceAdapter::ALREADY_EXIST;
-      break;
-    }
-  }
->>>>>>> b1f70326
 
   ConnectionSptr connection = findEstablishedConnection(session_id);
   if (connection.get() != 0) {
@@ -244,10 +176,6 @@
   }
   pthread_mutex_unlock(&devices_mutex_);
   return devices;
-}
-
-DeviceAdapterListener* DeviceAdapterImpl::getListener() {
-  return listener_;
 }
 
 DeviceHandleGenerator* DeviceAdapterImpl::getDeviceHandleGenerator() {
@@ -294,209 +222,14 @@
     }
     pthread_mutex_unlock(&devices_mutex_);
 
-<<<<<<< HEAD
     if (!device_found) {
       device_handle = handle_generator_->generate();
       LOG4CXX_INFO(
           logger_,
           "Adding new device " << device_handle << " (\"" << device->name() << "\")");
-=======
-    if (true == is_device_valid) {
-      if (true == is_pipe_created) {
-        if (0
-            == fcntl(notification_pipe_read_fd, F_SETFL,
-                     fcntl(notification_pipe_read_fd, F_GETFL) | O_NONBLOCK)) {
-          LOG4CXX_INFO(
-              logger_,
-              "Connection " << connection->session_id() << " to remote device " << device->unique_device_id() << " established");
-          for (DeviceAdapterListenerList::iterator it = listeners_.begin();
-              it != listeners_.end(); ++it) {
-            (*it)->onConnectDone(this, connection->session_id());
-          }
-          is_connection_succeeded = true;
-
-          pollfd poll_fds[2];
-          poll_fds[0].fd = connection_socket;
-          poll_fds[0].events = POLLIN | POLLPRI;
-          poll_fds[1].fd = notification_pipe_read_fd;
-          poll_fds[1].events = POLLIN | POLLPRI;
-
-          while (!connection->terminate_flag()) {
-            if (-1
-                != poll(poll_fds, sizeof(poll_fds) / sizeof(poll_fds[0]), -1)) {
-              if (0 != (poll_fds[0].revents & (POLLERR | POLLHUP | POLLNVAL))) {
-                LOG4CXX_INFO(
-                    logger_,
-                    "Connection " << connection->session_id() << " terminated");
-
-                connection->set_terminate_flag(true);
-              } else if (0
-                  != (poll_fds[1].revents & (POLLERR | POLLHUP | POLLNVAL))) {
-                LOG4CXX_ERROR(
-                    logger_,
-                    "Notification pipe for connection " << connection->session_id() << " terminated");
-
-                connection->set_terminate_flag(true);
-              } else {
-                uint8_t buffer[4096];
-                ssize_t bytes_read = -1;
-
-                if (0 != poll_fds[0].revents) {
-                  do {
-                    bytes_read = recv(connection_socket, buffer, sizeof(buffer),
-                                      MSG_DONTWAIT);
-
-                    if (bytes_read > 0) {
-                      LOG4CXX_INFO(
-                          logger_,
-                          "Received " << bytes_read << " bytes for connection " << connection->session_id());
-                      unsigned char* data = new unsigned char[bytes_read];
-                      if (data) {
-                        memcpy(data, buffer, bytes_read);
-                        RawMessageSptr frame(
-                            new protocol_handler::RawMessage(
-                                connection->session_id(), 0, data, bytes_read));
-                        for (DeviceAdapterListenerList::iterator it = listeners_
-                            .begin(); it != listeners_.end(); ++it) {
-                          (*it)->onDataReceiveDone(this,
-                                                   connection->session_id(),
-                                                   frame);
-                        }
-                      } else {
-                        for (DeviceAdapterListenerList::iterator it = listeners_
-                            .begin(); it != listeners_.end(); ++it) {
-                          (*it)->onDataReceiveFailed(this,
-                                                     connection->session_id(),
-                                                     DataReceiveError());
-                        }
-                      }
-                    } else if (bytes_read < 0) {
-                      if (EAGAIN != errno && EWOULDBLOCK != errno) {
-                        LOG4CXX_ERROR_WITH_ERRNO(
-                            logger_,
-                            "recv() failed for connection " << connection->session_id());
-
-                        connection->set_terminate_flag(true);
-                      }
-                    } else {
-                      LOG4CXX_INFO(
-                          logger_,
-                          "Connection " << connection->session_id() << " closed by remote peer");
-
-                      connection->set_terminate_flag(true);
-                    }
-                  } while (bytes_read > 0);
-                }
-
-                if ((!connection->terminate_flag())
-                    && (0 != poll_fds[1].revents)) {
-                  do {
-                    bytes_read = read(notification_pipe_read_fd, buffer,
-                                      sizeof(buffer));
-                  } while (bytes_read > 0);
-
-                  if ((bytes_read < 0) && (EAGAIN != errno)) {
-                    LOG4CXX_ERROR_WITH_ERRNO(
-                        logger_,
-                        "Failed to clear notification pipe for connection " << connection->session_id());
-
-                    connection->set_terminate_flag(true);
-                  }
-
-                  FrameQueue frames_to_send;
-                  pthread_mutex_lock(&connections_mutex_);
-                  std::swap(frames_to_send, connection->frames_to_send());
-                  pthread_mutex_unlock(&connections_mutex_);
-
-                  bool frame_sent = false;
-                  for (; false == frames_to_send.empty();
-                      frames_to_send.pop()) {
-                    RawMessageSptr frame = frames_to_send.front();
-
-                    ssize_t bytes_sent = send(connection_socket, frame->data(),
-                                              frame->data_size(), 0);
-
-                    if (static_cast<size_t>(bytes_sent) == frame->data_size()) {
-                      frame_sent = true;
-                    } else {
-                      if (bytes_sent >= 0) {
-                        //TODO isn't it OK?
-                        LOG4CXX_ERROR(
-                            logger_,
-                            "Sent " << bytes_sent << " bytes while " << frame->data_size() << " had been requested for connection " << connection->session_id());
-                      } else {
-                        LOG4CXX_ERROR_WITH_ERRNO(
-                            logger_,
-                            "Send failed for connection " << connection->session_id());
-                      }
-                    }
-                    if (frame_sent) {
-                      for (DeviceAdapterListenerList::iterator it = listeners_
-                          .begin(); it != listeners_.end(); ++it) {
-                        (*it)->onDataSendDone(this, connection->session_id(),
-                                              frame);
-                      }
-                    } else {
-                      for (DeviceAdapterListenerList::iterator it = listeners_
-                          .begin(); it != listeners_.end(); ++it) {
-                        (*it)->onDataSendFailed(this, connection->session_id(),
-                                                frame, DataSendError());
-                      }
-                    }
-                  }
-                }
-              }
-            } else {
-              LOG4CXX_ERROR_WITH_ERRNO(
-                  logger_,
-                  "poll() failed for connection " << connection->session_id());
-
-              connection->set_terminate_flag(true);
-            }
-          }
-        } else {
-          LOG4CXX_ERROR_WITH_ERRNO(
-              logger_,
-              "Failed to set O_NONBLOCK for notification pipe for connection " << connection->session_id());
-        }
-      } else {
-        LOG4CXX_ERROR_WITH_ERRNO(
-            logger_,
-            "Failed to create notification pipe for connection " << connection->session_id());
-      }
-    } else {
-      LOG4CXX_ERROR(
-          logger_,
-          "Device for connection " << connection->session_id() << " is invalid");
-    }
-
-    const int close_status = close(connection_socket);
-
-    if (is_connection_succeeded) {
-      if (close_status == 0) {
-        for (DeviceAdapterListenerList::iterator it = listeners_.begin();
-            it != listeners_.end(); ++it) {
-          (*it)->onDisconnectDone(this, connection->session_id());
-        }
-      } else {
-        for (DeviceAdapterListenerList::iterator it = listeners_.begin();
-            it != listeners_.end(); ++it) {
-          (*it)->onDisconnectFailed(this, connection->session_id(),
-                                    DisconnectError());
-        }
-      }
->>>>>>> b1f70326
-    }
-
-<<<<<<< HEAD
+    }
+
     new_devices[device_handle] = device;
-=======
-  if (!is_connection_succeeded) {
-    for (DeviceAdapterListenerList::iterator it = listeners_.begin();
-        it != listeners_.end(); ++it) {
-      (*it)->onConnectFailed(this, connection->session_id(), ConnectError());
-    }
->>>>>>> b1f70326
   }
 
   pthread_mutex_lock(&connections_mutex_);
@@ -522,11 +255,13 @@
   devices_ = new_devices;
   pthread_mutex_unlock(&devices_mutex_);
 
-  listener_->onSearchDeviceDone(this);
+  for(DeviceAdapterListenerList::iterator it = listeners_.begin(); it != listeners_.end(); ++it)
+    (*it)->onSearchDeviceDone(this);
 }
 
 void DeviceAdapterImpl::searchDeviceFailed(const SearchDeviceError& error) {
-  listener_->onSearchDeviceFailed(this, error);
+  for(DeviceAdapterListenerList::iterator it = listeners_.begin(); it != listeners_.end(); ++it)
+    (*it)->onSearchDeviceFailed(this, error);
 }
 
 void DeviceAdapterImpl::setDeviceScanner(DeviceScanner* device_scanner) {
@@ -572,28 +307,33 @@
   pthread_mutex_lock(&connections_mutex_);
   connections_.erase(session_id);
   pthread_mutex_unlock(&connections_mutex_);
-  listener_->onDisconnectDone(this, session_id);
+  for(DeviceAdapterListenerList::iterator it = listeners_.begin(); it != listeners_.end(); ++it)
+    (*it)->onDisconnectDone(this, session_id);
 }
 
 void DeviceAdapterImpl::dataReceiveDone(const SessionID session_id,
                                         RawMessageSptr message) {
-  listener_->onDataReceiveDone(this, session_id, message);
+  for(DeviceAdapterListenerList::iterator it = listeners_.begin(); it != listeners_.end(); ++it)
+    (*it)->onDataReceiveDone(this, session_id, message);
 }
 
 void DeviceAdapterImpl::dataReceiveFailed(const SessionID session_id,
                                           const DataReceiveError& error) {
-  listener_->onDataReceiveFailed(this, session_id, error);
+  for(DeviceAdapterListenerList::iterator it = listeners_.begin(); it != listeners_.end(); ++it)
+    (*it)->onDataReceiveFailed(this, session_id, error);
 }
 
 void DeviceAdapterImpl::dataSendDone(const SessionID session_id,
                                      RawMessageSptr message) {
-  listener_->onDataSendDone(this, session_id, message);
+  for(DeviceAdapterListenerList::iterator it = listeners_.begin(); it != listeners_.end(); ++it)
+    (*it)->onDataSendDone(this, session_id, message);
 }
 
 void DeviceAdapterImpl::dataSendFailed(const SessionID session_id,
                                        RawMessageSptr message,
                                        const DataSendError& error) {
-  listener_->onDataSendFailed(this, session_id, message, error);
+  for(DeviceAdapterListenerList::iterator it = listeners_.begin(); it != listeners_.end(); ++it)
+    (*it)->onDataSendFailed(this, session_id, message, error);
 }
 
 DeviceSptr DeviceAdapterImpl::findDevice(DeviceHandle device_handle) const {
@@ -611,7 +351,8 @@
   ConnectionInfo& info = connections_[session_id];
   info.state = ConnectionInfo::ESTABLISHED;
   pthread_mutex_unlock(&connections_mutex_);
-  listener_->onConnectDone(this, session_id);
+  for(DeviceAdapterListenerList::iterator it = listeners_.begin(); it != listeners_.end(); ++it)
+    (*it)->onConnectDone(this, session_id);
 }
 
 void DeviceAdapterImpl::connectFailed(const SessionID session_id,
@@ -619,7 +360,8 @@
   pthread_mutex_lock(&connections_mutex_);
   connections_.erase(session_id);
   pthread_mutex_unlock(&connections_mutex_);
-  listener_->onConnectFailed(this, session_id, error);
+  for(DeviceAdapterListenerList::iterator it = listeners_.begin(); it != listeners_.end(); ++it)
+    (*it)->onConnectFailed(this, session_id, error);
 }
 
 ConnectionSptr DeviceAdapterImpl::findEstablishedConnection(
@@ -636,22 +378,6 @@
   return connection;
 }
 
-<<<<<<< HEAD
 }  // namespace device_adapter
 
 }  // namespace transport_manager
-=======
-void DeviceAdapterImpl::broadcastEvent(const DeviceAdapter* device_adapter,
-                                       const SessionID session_id,
-                                       const SearchDeviceError& error) const {
-
-}
-
-void DeviceAdapterImpl::broadcastEvent(
-    const DeviceAdapter* device_adapter, const SessionID session_id,
-    const RawMessageSptr data_container) const {
-
-}
-
-}  // namespace transport_manager
->>>>>>> b1f70326
