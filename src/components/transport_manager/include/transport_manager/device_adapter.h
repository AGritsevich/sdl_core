--- conflicted
+++ resolved
@@ -37,13 +37,9 @@
 #define SRC_COMPONENTS_TRANSPORT_MANAGER_INCLUDE_DEVICE_ADAPTER_DEVICE_ADAPTER
 
 #include <string>
-<<<<<<< HEAD
-
-=======
 #include <vector>
 #include <list>
 #include "utils/shared_ptr.h"
->>>>>>> b1f70326
 #include "transport_manager/common.h"
 #include "transport_manager/error.h"
 
@@ -56,12 +52,6 @@
 class Configuration;
 class DeviceAdapterListener;
 typedef std::string DeviceType;
-<<<<<<< HEAD
-
-class DeviceAdapter {
-public:
-	virtual ~DeviceAdapter();
-=======
 typedef int ApplicationHandle;
 typedef std::vector<ApplicationHandle> ApplicationList;
 typedef std::vector<DeviceHandle> DeviceList;
@@ -80,7 +70,6 @@
 
  public:
   virtual ~DeviceAdapter() { }
->>>>>>> b1f70326
 
   virtual DeviceType getDeviceType() const = 0;
 
@@ -113,42 +102,8 @@
       const DeviceHandle device_handle) const = 0;
 };
 
-<<<<<<< HEAD
 } // namespace device_adapter
 
 } // namespace transport_manager
-=======
-class DeviceAdapterError {
-};
-
-class SearchDeviceError : public DeviceAdapterError {
-};
-
-class ConnectError : public DeviceAdapterError {
-};
-
-class DisconnectError : public DeviceAdapterError {
-};
-
-class DisconnectDeviceError : public DeviceAdapterError {
-};
-
-class DataReceiveError : public DeviceAdapterError {
-};
-
-class DataSendError : public DeviceAdapterError {
-};
-
-class CommunicationError : public DeviceAdapterError {
-};
-/*
- class DataContainer
- {
- public:
- DataContainer(void* data, int data_size);
- };
- */
-}  // namespace transport_manager
->>>>>>> b1f70326
 
 #endif // SRC_COMPONENTS_TRANSPORT_MANAGER_INCLUDE_DEVICE_ADAPTER_DEVICE_ADAPTER