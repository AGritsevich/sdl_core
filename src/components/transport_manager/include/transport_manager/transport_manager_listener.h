/**
 * \file transport_manager_listener.h
 * \brief interface for TransportManagerListener header file.
 *
 * Copyright (c) 2013, Ford Motor Company
 * All rights reserved.
 *
 * Redistribution and use in source and binary forms, with or without
 * modification, are permitted provided that the following conditions are met:
 *
 * Redistributions of source code must retain the above copyright notice, this
 * list of conditions and the following disclaimer.
 *
 * Redistributions in binary form must reproduce the above copyright notice,
 * this list of conditions and the following
 * disclaimer in the documentation and/or other materials provided with the
 * distribution.
 *
 * Neither the name of the Ford Motor Company nor the names of its contributors
 * may be used to endorse or promote products derived from this software
 * without specific prior written permission.
 *
 * THIS SOFTWARE IS PROVIDED BY THE COPYRIGHT HOLDERS AND CONTRIBUTORS "AS IS"
 * AND ANY EXPRESS OR IMPLIED WARRANTIES, INCLUDING, BUT NOT LIMITED TO, THE
 * IMPLIED WARRANTIES OF MERCHANTABILITY AND FITNESS FOR A PARTICULAR PURPOSE
 * ARE DISCLAIMED. IN NO EVENT SHALL THE COPYRIGHT HOLDER OR CONTRIBUTORS BE
 * LIABLE FOR ANY DIRECT, INDIRECT, INCIDENTAL, SPECIAL, EXEMPLARY, OR
 * CONSEQUENTIAL DAMAGES (INCLUDING, BUT NOT LIMITED TO, PROCUREMENT OF
 * SUBSTITUTE GOODS OR SERVICES; LOSS OF USE, DATA, OR PROFITS; OR BUSINESS
 * INTERRUPTION) HOWEVER CAUSED AND ON ANY THEORY OF LIABILITY, WHETHER IN
 * CONTRACT, STRICT LIABILITY, OR TORT (INCLUDING NEGLIGENCE OR OTHERWISE)
 * ARISING IN ANY WAY OUT OF THE USE OF THIS SOFTWARE, EVEN IF ADVISED OF THE
 * POSSIBILITY OF SUCH DAMAGE.
 */

#ifndef SRC_COMPONENTS_TRANSPORT_MANAGER_INCLUDE_TRANSPORT_MANAGER_TRANSPORT_MANAGER_LISTENER
#define SRC_COMPONENTS_TRANSPORT_MANAGER_INCLUDE_TRANSPORT_MANAGER_TRANSPORT_MANAGER_LISTENER

#include "transport_manager/device_adapter.h"

namespace transport_manager {

class TransportManagerListener {
  //todo: define interface of tm listener.

 public:

  virtual ~TransportManagerListener();

  virtual void onDeviceFound(const DeviceHandle device,
                                  const ApplicationList app_list) = 0;
<<<<<<< HEAD
  virtual void onSearchDeviceDone() = 0;
  virtual void onSearchDeviceFailed(const DeviceAdapter* device_adapter,
                                      const SearchDeviceError& error) = 0;
=======
  virtual void onSearchDeviceFailed(
      const device_adapter::DeviceAdapter* device_adapter,
      const SearchDeviceError& error) = 0;
>>>>>>> f05391ab

  virtual void onConnectDone(
      const device_adapter::DeviceAdapter* device_adapter,
      const transport_manager::SessionID session_id) = 0;
  virtual void onConnectFailed(
      const device_adapter::DeviceAdapter* device_adapter,
      const transport_manager::SessionID session_id,
      const ConnectError& error) = 0;

  virtual void onDisconnectDone(
      const device_adapter::DeviceAdapter* device_adapter,
      const transport_manager::SessionID session_id) = 0;
<<<<<<< HEAD
  virtual void onDisconnectFailed(const DeviceAdapter* device_adapter,
                                  const transport_manager::SessionID session_id,
                                  const DisconnectDeviceError& error) = 0;
  virtual void onDisconnectDeviceDone(const DeviceAdapter* device_adapter,
                                      const DeviceHandle device_id) = 0;
  virtual void onDisconnectDeviceFailed(const DeviceAdapter* device_adapter,
                                        const DeviceHandle device_id,
                                        const DisconnectDeviceError& error) = 0;
=======
  virtual void onDisconnectFailed(
      const device_adapter::DeviceAdapter* device_adapter,
      const transport_manager::SessionID session_id,
      const DisconnectDeviceError& error) = 0;
  virtual void onDisconnectDeviceDone(
      const device_adapter::DeviceAdapter* device_adapter,
      const SessionID session_id) = 0;
  virtual void onDisconnectDeviceFailed(
      const device_adapter::DeviceAdapter* device_adapter,
      const SessionID session_id, const DisconnectDeviceError& error) = 0;
>>>>>>> f05391ab

  virtual void onDataReceiveDone(
      const device_adapter::DeviceAdapter* device_adapter,
      const transport_manager::SessionID session_id,
      const RawMessageSptr data_container) = 0;
  virtual void onDataReceiveFailed(
      const device_adapter::DeviceAdapter* device_adapter,
      const transport_manager::SessionID session_id,
      const DataReceiveError& error) = 0;

  virtual void onDataSendDone(
      const device_adapter::DeviceAdapter* device_adapter,
      const transport_manager::SessionID session_id,
      const RawMessageSptr data_container) = 0;
  virtual void onDataSendFailed(
      const device_adapter::DeviceAdapter* device_adapter,
      const transport_manager::SessionID session_id,
      const DataSendError& error) = 0;

  virtual void onCommunicationError(
      const device_adapter::DeviceAdapter* device_adapter,
      const transport_manager::SessionID session_id) = 0;
};
}  //namespace
#endif //SRC_COMPONENTS_TRANSPORT_MANAGER_INCLUDE_TRANSPORT_MANAGER_TRANSPORT_MANAGER_LISTENER<|MERGE_RESOLUTION|>--- conflicted
+++ resolved
@@ -49,15 +49,10 @@
 
   virtual void onDeviceFound(const DeviceHandle device,
                                   const ApplicationList app_list) = 0;
-<<<<<<< HEAD
   virtual void onSearchDeviceDone() = 0;
-  virtual void onSearchDeviceFailed(const DeviceAdapter* device_adapter,
-                                      const SearchDeviceError& error) = 0;
-=======
   virtual void onSearchDeviceFailed(
       const device_adapter::DeviceAdapter* device_adapter,
       const SearchDeviceError& error) = 0;
->>>>>>> f05391ab
 
   virtual void onConnectDone(
       const device_adapter::DeviceAdapter* device_adapter,
@@ -70,16 +65,6 @@
   virtual void onDisconnectDone(
       const device_adapter::DeviceAdapter* device_adapter,
       const transport_manager::SessionID session_id) = 0;
-<<<<<<< HEAD
-  virtual void onDisconnectFailed(const DeviceAdapter* device_adapter,
-                                  const transport_manager::SessionID session_id,
-                                  const DisconnectDeviceError& error) = 0;
-  virtual void onDisconnectDeviceDone(const DeviceAdapter* device_adapter,
-                                      const DeviceHandle device_id) = 0;
-  virtual void onDisconnectDeviceFailed(const DeviceAdapter* device_adapter,
-                                        const DeviceHandle device_id,
-                                        const DisconnectDeviceError& error) = 0;
-=======
   virtual void onDisconnectFailed(
       const device_adapter::DeviceAdapter* device_adapter,
       const transport_manager::SessionID session_id,
@@ -90,7 +75,6 @@
   virtual void onDisconnectDeviceFailed(
       const device_adapter::DeviceAdapter* device_adapter,
       const SessionID session_id, const DisconnectDeviceError& error) = 0;
->>>>>>> f05391ab
 
   virtual void onDataReceiveDone(
       const device_adapter::DeviceAdapter* device_adapter,
