/**
 * \file transport_manager_listener.h
 * \brief interface for TransportManagerListener header file.
 *
 * Copyright (c) 2013, Ford Motor Company
 * All rights reserved.
 *
 * Redistribution and use in source and binary forms, with or without
 * modification, are permitted provided that the following conditions are met:
 *
 * Redistributions of source code must retain the above copyright notice, this
 * list of conditions and the following disclaimer.
 *
 * Redistributions in binary form must reproduce the above copyright notice,
 * this list of conditions and the following
 * disclaimer in the documentation and/or other materials provided with the
 * distribution.
 *
 * Neither the name of the Ford Motor Company nor the names of its contributors
 * may be used to endorse or promote products derived from this software
 * without specific prior written permission.
 *
 * THIS SOFTWARE IS PROVIDED BY THE COPYRIGHT HOLDERS AND CONTRIBUTORS "AS IS"
 * AND ANY EXPRESS OR IMPLIED WARRANTIES, INCLUDING, BUT NOT LIMITED TO, THE
 * IMPLIED WARRANTIES OF MERCHANTABILITY AND FITNESS FOR A PARTICULAR PURPOSE
 * ARE DISCLAIMED. IN NO EVENT SHALL THE COPYRIGHT HOLDER OR CONTRIBUTORS BE
 * LIABLE FOR ANY DIRECT, INDIRECT, INCIDENTAL, SPECIAL, EXEMPLARY, OR
 * CONSEQUENTIAL DAMAGES (INCLUDING, BUT NOT LIMITED TO, PROCUREMENT OF
 * SUBSTITUTE GOODS OR SERVICES; LOSS OF USE, DATA, OR PROFITS; OR BUSINESS
 * INTERRUPTION) HOWEVER CAUSED AND ON ANY THEORY OF LIABILITY, WHETHER IN
 * CONTRACT, STRICT LIABILITY, OR TORT (INCLUDING NEGLIGENCE OR OTHERWISE)
 * ARISING IN ANY WAY OUT OF THE USE OF THIS SOFTWARE, EVEN IF ADVISED OF THE
 * POSSIBILITY OF SUCH DAMAGE.
 */

#ifndef SRC_COMPONENTS_TRANSPORT_MANAGER_INCLUDE_TRANSPORT_MANAGER_TRANSPORT_MANAGER_LISTENER_IMPL
#define SRC_COMPONENTS_TRANSPORT_MANAGER_INCLUDE_TRANSPORT_MANAGER_TRANSPORT_MANAGER_LISTENER_IMPL

#include "transport_manager/device_adapter.h"
#include "transport_manager/transport_manager_listener.h"

namespace transport_manager {

class TransportManagerListenerImpl : public TransportManagerListener {
  //todo: define interface of tm listener.

 public:

  virtual ~TransportManagerListenerImpl() {
  }

<<<<<<< HEAD
  virtual void onDeviceFound(const DeviceHandle device,
                                  const ApplicationList app_list){};
  virtual void onSearchDeviceDone(){};
  virtual void onSearchDeviceFailed(const DeviceAdapter* device_adapter,
                                    const SearchDeviceError& error){};
=======
  virtual void onSearchDeviceDone(const DeviceHandle device,
                                  const ApplicationList app_list) {
  }
>>>>>>> f05391ab

  virtual void onSearchDeviceFailed(
      const device_adapter::DeviceAdapter* device_adapter,
      const SearchDeviceError& error) {
  }

  virtual void onConnectDone(
      const device_adapter::DeviceAdapter* device_adapter,
      const transport_manager::SessionID session_id) {
  }

  virtual void onConnectFailed(
      const device_adapter::DeviceAdapter* device_adapter,
      const transport_manager::SessionID session_id,
      const ConnectError& error) {
  }

  virtual void onDisconnectDone(
<<<<<<< HEAD
      const DeviceAdapter* device_adapter,
      const transport_manager::SessionID session_id) {};
  virtual void onDisconnectFailed(const DeviceAdapter* device_adapter,
                                  const transport_manager::SessionID session_id,
                                  const DisconnectDeviceError& error){};
  virtual void onDisconnectDeviceDone(const DeviceAdapter* device_adapter,
                                      const DeviceHandle device_id){};
  virtual void onDisconnectDeviceFailed(const DeviceAdapter* device_adapter,
                                        const DeviceHandle device_id,
                                        const DisconnectDeviceError& error){};

  virtual void onDataReceiveDone(const DeviceAdapter* device_adapter,
                                 const transport_manager::SessionID session_id,
                                 const RawMessageSptr data_container){};
=======
      const device_adapter::DeviceAdapter* device_adapter,
      const transport_manager::SessionID session_id) {
  }

  virtual void onDisconnectFailed(
      const device_adapter::DeviceAdapter* device_adapter,
      const transport_manager::SessionID session_id,
      const DisconnectDeviceError& error) {
  }

  virtual void onDisconnectDeviceDone(
      const device_adapter::DeviceAdapter* device_adapter,
      const SessionID session_id) {
  }

  virtual void onDisconnectDeviceFailed(
      const device_adapter::DeviceAdapter* device_adapter,
      const SessionID session_id, const DisconnectDeviceError& error) {
  }

  virtual void onDataReceiveDone(
      const device_adapter::DeviceAdapter* device_adapter,
      const transport_manager::SessionID session_id,
      const RawMessageSptr data_container) {
  }

>>>>>>> f05391ab
  virtual void onDataReceiveFailed(
      const device_adapter::DeviceAdapter* device_adapter,
      const transport_manager::SessionID session_id,
      const DataReceiveError& error) {
  }

  virtual void onDataSendDone(
      const device_adapter::DeviceAdapter* device_adapter,
      const transport_manager::SessionID session_id,
      const RawMessageSptr data_container) {
  }

  virtual void onDataSendFailed(
      const device_adapter::DeviceAdapter* device_adapter,
      const transport_manager::SessionID session_id,
      const DataSendError& error) {
  }

  virtual void onCommunicationError(
      const device_adapter::DeviceAdapter* device_adapter,
      const transport_manager::SessionID session_id) {
  }
};

}  //namespace
#endif //SRC_COMPONENTS_TRANSPORT_MANAGER_INCLUDE_TRANSPORT_MANAGER_TRANSPORT_MANAGER_LISTENER_IMPL<|MERGE_RESOLUTION|>--- conflicted
+++ resolved
@@ -49,18 +49,9 @@
   virtual ~TransportManagerListenerImpl() {
   }
 
-<<<<<<< HEAD
   virtual void onDeviceFound(const DeviceHandle device,
                                   const ApplicationList app_list){};
   virtual void onSearchDeviceDone(){};
-  virtual void onSearchDeviceFailed(const DeviceAdapter* device_adapter,
-                                    const SearchDeviceError& error){};
-=======
-  virtual void onSearchDeviceDone(const DeviceHandle device,
-                                  const ApplicationList app_list) {
-  }
->>>>>>> f05391ab
-
   virtual void onSearchDeviceFailed(
       const device_adapter::DeviceAdapter* device_adapter,
       const SearchDeviceError& error) {
@@ -78,22 +69,6 @@
   }
 
   virtual void onDisconnectDone(
-<<<<<<< HEAD
-      const DeviceAdapter* device_adapter,
-      const transport_manager::SessionID session_id) {};
-  virtual void onDisconnectFailed(const DeviceAdapter* device_adapter,
-                                  const transport_manager::SessionID session_id,
-                                  const DisconnectDeviceError& error){};
-  virtual void onDisconnectDeviceDone(const DeviceAdapter* device_adapter,
-                                      const DeviceHandle device_id){};
-  virtual void onDisconnectDeviceFailed(const DeviceAdapter* device_adapter,
-                                        const DeviceHandle device_id,
-                                        const DisconnectDeviceError& error){};
-
-  virtual void onDataReceiveDone(const DeviceAdapter* device_adapter,
-                                 const transport_manager::SessionID session_id,
-                                 const RawMessageSptr data_container){};
-=======
       const device_adapter::DeviceAdapter* device_adapter,
       const transport_manager::SessionID session_id) {
   }
@@ -120,7 +95,6 @@
       const RawMessageSptr data_container) {
   }
 
->>>>>>> f05391ab
   virtual void onDataReceiveFailed(
       const device_adapter::DeviceAdapter* device_adapter,
       const transport_manager::SessionID session_id,
