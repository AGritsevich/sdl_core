--- conflicted
+++ resolved
@@ -38,39 +38,37 @@
 
 #include "transport_manager/device_adapter.h"
 
-namespace transport_manager
-{
+namespace transport_manager {
 
-class DeviceAdapterListener
-{
+class DeviceAdapterListener {
 public:
 	virtual ~DeviceAdapterListener();
 	virtual void onSearchDeviceDone(const DeviceAdapter* device_adapter) = 0;
-	virtual void onSearchDeviceFailed(const DeviceAdapter* device_adapter, const SearchDeviceError& error) = 0;
+	virtual void onSearchDeviceFailed(const DeviceAdapter* device_adapter,
+			const SearchDeviceError& error) = 0;
 
-	virtual void onConnectDone(const DeviceAdapter* device_adapter, const int session_id) = 0;
-	virtual void onConnectFailed(const DeviceAdapter* device_adapter, const int session_id, const ConnectDeviceError& error) = 0;
+	virtual void onConnectDone(const DeviceAdapter* device_adapter,
+			const transport_manager::SessionID session_id) = 0;
+	virtual void onConnectFailed(const DeviceAdapter* device_adapter,
+			const transport_manager::SessionID session_id, const ConnectDeviceError& error) = 0;
 
-	virtual void onDisconnectDone(const DeviceAdapter* device_adapter, const int session_id) = 0;
-	virtual void onDisconnectFailed(const DeviceAdapter* device_adapter, const int session_id, const DisconnectDeviceError& error) = 0;
+	virtual void onDisconnectDone(const DeviceAdapter* device_adapter,
+			const transport_manager::SessionID session_id) = 0;
+	virtual void onDisconnectFailed(const DeviceAdapter* device_adapter,
+			const transport_manager::SessionID session_id, const DisconnectDeviceError& error) = 0;
 
-	virtual void onDataReceiveDone(const DeviceAdapter* device_adapter, const int session_id, const DataContainerSptr data_container) = 0;
-	virtual void onDataReceiveFailed(const DeviceAdapter* device_adapter, const int session_id, const DataReceiveError& error) = 0;
+	virtual void onDataReceiveDone(const DeviceAdapter* device_adapter,
+			const transport_manager::SessionID session_id, const RawMessageSptr data_container) = 0;
+	virtual void onDataReceiveFailed(const DeviceAdapter* device_adapter,
+			const transport_manager::SessionID session_id, const DataReceiveError& error) = 0;
 
-<<<<<<< HEAD
-	virtual void onDataSendDone(const DeviceAdapter* device_adapter, const int session_id, const DataContainerSptr data_container) = 0;
-	virtual void onDataSendFailed(const DeviceAdapter* device_adapter, const int session_id, const DataSendError& error) = 0;
+	virtual void onDataSendDone(const DeviceAdapter* device_adapter,
+			const transport_manager::SessionID session_id, const RawMessageSptr data_container) = 0;
+	virtual void onDataSendFailed(const DeviceAdapter* device_adapter,
+			const transport_manager::SessionID session_id, const DataSendError& error) = 0;
 
-	virtual void onCommunicationError(const DeviceAdapter* device_adapter, const int session_id) = 0;
-=======
-  virtual void onDataReceiveDone(const DeviceAdapter* device_adapter, const int session_id, const RawMessageSptr data_container) = 0;
-  virtual void onDataReceiveFailed(const DeviceAdapter* device_adapter, const int session_id, const DataReceiveError& error) = 0;
-
-  virtual void onDataSendDone(const DeviceAdapter* device_adapter, const int session_id, const RawMessageSptr data_container) = 0;
-  virtual void onDataSendFailed(const DeviceAdapter* device_adapter, const int session_id, const DataSendError& error) = 0;
-
-  virtual void onCommunicationError(const DeviceAdapter* device_adapter, const int session_id) = 0;
->>>>>>> c04deae6
+	virtual void onCommunicationError(const DeviceAdapter* device_adapter,
+			const transport_manager::SessionID session_id) = 0;
 };
-}//namespace
+} //namespace
 #endif // SRC_COMPONENTS_TRANSPORT_MANAGER_INCLUDE_TRANSPORT_MANAGER_DEVICE_ADAPTER_LISTENER