/**
 * \file device_adapter_socket_communication.h
 * \brief Header for classes responsible for communication over sockets.
 * Copyright (c) 2013, Ford Motor Company
 * All rights reserved.
 *
 * Redistribution and use in source and binary forms, with or without
 * modification, are permitted provided that the following conditions are met:
 *
 * Redistributions of source code must retain the above copyright notice, this
 * list of conditions and the following disclaimer.
 *
 * Redistributions in binary form must reproduce the above copyright notice,
 * this list of conditions and the following
 * disclaimer in the documentation and/or other materials provided with the
 * distribution.
 *
 * Neither the name of the Ford Motor Company nor the names of its contributors
 * may be used to endorse or promote products derived from this software
 * without specific prior written permission.
 *
 * THIS SOFTWARE IS PROVIDED BY THE COPYRIGHT HOLDERS AND CONTRIBUTORS "AS IS"
 * AND ANY EXPRESS OR IMPLIED WARRANTIES, INCLUDING, BUT NOT LIMITED TO, THE
 * IMPLIED WARRANTIES OF MERCHANTABILITY AND FITNESS FOR A PARTICULAR PURPOSE
 * ARE DISCLAIMED. IN NO EVENT SHALL THE COPYRIGHT HOLDER OR CONTRIBUTORS BE
 * LIABLE FOR ANY DIRECT, INDIRECT, INCIDENTAL, SPECIAL, EXEMPLARY, OR
 * CONSEQUENTIAL DAMAGES (INCLUDING, BUT NOT LIMITED TO, PROCUREMENT OF
 * SUBSTITUTE GOODS OR SERVICES; LOSS OF USE, DATA, OR PROFITS; OR BUSINESS
 * INTERRUPTION) HOWEVER CAUSED AND ON ANY THEORY OF LIABILITY, WHETHER IN
 * CONTRACT, STRICT LIABILITY, OR TORT (INCLUDING NEGLIGENCE OR OTHERWISE)
 * ARISING IN ANY WAY OUT OF THE USE OF THIS SOFTWARE, EVEN IF ADVISED OF THE
 * POSSIBILITY OF SUCH DAMAGE.
 */

#ifndef SRC_COMPONENTS_TRANSPORT_MANAGER_INCLUDE_TRANSPORT_MANAGER_DEVICE_ADAPTER_SOCKET_COMMUNICATION
#define SRC_COMPONENTS_TRANSPORT_MANAGER_INCLUDE_TRANSPORT_MANAGER_DEVICE_ADAPTER_SOCKET_COMMUNICATION

#include "transport_manager/device_adapter_impl.h"

namespace transport_manager {

namespace device_adapter {

class ThreadedSocketConnection : public Connection {
 public:
  DeviceAdapter::Error sendData(RawMessageSptr message);
  DeviceAdapter::Error disconnect();

  DeviceAdapter::Error start();

  void set_socket(int socket) {
    socket_ = socket;
  }
 protected:
  ThreadedSocketConnection(const DeviceHandle device_handle,
                           const ApplicationHandle app_handle,
<<<<<<< HEAD
                           const ConnectionId session_id,
=======
>>>>>>> c0ebb8ba
                           DeviceAdapterController* controller);
  virtual ~ThreadedSocketConnection();

  virtual bool establish(ConnectError** error) = 0;

  DeviceAdapterController* getController() {
    return controller_;
  }

<<<<<<< HEAD
  ConnectionId session_id() const {
    return session_id_;
  }

=======
>>>>>>> c0ebb8ba
  DeviceHandle device_handle() const {
    return device_handle_;
  }

  ApplicationHandle application_handle() const {
    return app_handle_;
  }

 private:
  void thread();
  void transmit();
  void finalise();
  DeviceAdapter::Error notify() const;
  bool receive();
  bool send();
  bool clearNotificationPipe();
  void abort();

  friend void* startThreadedSocketConnection(void*);

  DeviceAdapterController* controller_;
  /**
   * @brief Frames that must be sent to remote device.
   **/
  typedef std::queue<RawMessageSptr> FrameQueue;
  FrameQueue frames_to_send_;
  mutable pthread_mutex_t frames_to_send_mutex_;

  pthread_t thread_;

  int notification_pipe_read_fd_;
  int notification_pipe_write_fd_;
  int socket_;
  bool terminate_flag_;
  bool unexpected_disconnect_;
  const DeviceHandle device_handle_;
  const ApplicationHandle app_handle_;
<<<<<<< HEAD
  const ConnectionId session_id_;
=======
>>>>>>> c0ebb8ba
};

/*
 class TcpSocketConnection : public Connection {
 virtual void establish() {
 // wait for accept/reject
 getConnectionManager()->onConnectionDone();
 }
 };
 */

}  // namespace

}  // namespace

#endif //SRC_COMPONENTS_TRANSPORT_MANAGER_INCLUDE_TRANSPORT_MANAGER_DEVICE_ADAPTER_SOCKET_COMMUNICATION<|MERGE_RESOLUTION|>--- conflicted
+++ resolved
@@ -52,12 +52,8 @@
     socket_ = socket;
   }
  protected:
-  ThreadedSocketConnection(const DeviceHandle device_handle,
-                           const ApplicationHandle app_handle,
-<<<<<<< HEAD
-                           const ConnectionId session_id,
-=======
->>>>>>> c0ebb8ba
+  ThreadedSocketConnection(const DeviceHandle& device_handle,
+                           const ApplicationHandle& app_handle,
                            DeviceAdapterController* controller);
   virtual ~ThreadedSocketConnection();
 
@@ -67,13 +63,6 @@
     return controller_;
   }
 
-<<<<<<< HEAD
-  ConnectionId session_id() const {
-    return session_id_;
-  }
-
-=======
->>>>>>> c0ebb8ba
   DeviceHandle device_handle() const {
     return device_handle_;
   }
@@ -111,10 +100,6 @@
   bool unexpected_disconnect_;
   const DeviceHandle device_handle_;
   const ApplicationHandle app_handle_;
-<<<<<<< HEAD
-  const ConnectionId session_id_;
-=======
->>>>>>> c0ebb8ba
 };
 
 /*
