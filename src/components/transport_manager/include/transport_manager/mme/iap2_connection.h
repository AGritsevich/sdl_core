/*
 * Copyright (c) 2014, Ford Motor Company
 * All rights reserved.
 *
 * Redistribution and use in source and binary forms, with or without
 * modification, are permitted provided that the following conditions are met:
 *
 * Redistributions of source code must retain the above copyright notice, this
 * list of conditions and the following disclaimer.
 *
 * Redistributions in binary form must reproduce the above copyright notice,
 * this list of conditions and the following
 * disclaimer in the documentation and/or other materials provided with the
 * distribution.
 *
 * Neither the name of the Ford Motor Company nor the names of its contributors
 * may be used to endorse or promote products derived from this software
 * without specific prior written permission.
 *
 * THIS SOFTWARE IS PROVIDED BY THE COPYRIGHT HOLDERS AND CONTRIBUTORS "AS IS"
 * AND ANY EXPRESS OR IMPLIED WARRANTIES, INCLUDING, BUT NOT LIMITED TO, THE
 * IMPLIED WARRANTIES OF MERCHANTABILITY AND FITNESS FOR A PARTICULAR PURPOSE
 * ARE DISCLAIMED. IN NO EVENT SHALL THE COPYRIGHT HOLDER OR CONTRIBUTORS BE
 * LIABLE FOR ANY DIRECT, INDIRECT, INCIDENTAL, SPECIAL, EXEMPLARY, OR
 * CONSEQUENTIAL DAMAGES (INCLUDING, BUT NOT LIMITED TO, PROCUREMENT OF
 * SUBSTITUTE GOODS OR SERVICES; LOSS OF USE, DATA, OR PROFITS; OR BUSINESS
 * INTERRUPTION) HOWEVER CAUSED AND ON ANY THEORY OF LIABILITY, WHETHER IN
 * CONTRACT, STRICT LIABILITY, OR TORT (INCLUDING NEGLIGENCE OR OTHERWISE)
 * ARISING IN ANY WAY OUT OF THE USE OF THIS SOFTWARE, EVEN IF ADVISED OF THE
 * POSSIBILITY OF SUCH DAMAGE.
 */

#ifndef SRC_COMPONENTS_TRANSPORT_MANAGER_INCLUDE_TRANSPORT_MANAGER_MME_IAP2_CONNECTION_H_
#define SRC_COMPONENTS_TRANSPORT_MANAGER_INCLUDE_TRANSPORT_MANAGER_MME_IAP2_CONNECTION_H_

#include <iap2/iap2.h>

#include "utils/threads/thread.h"
#include "utils/threads/pulse_thread_delegate.h"

#include "transport_manager/transport_adapter/connection.h"
#include "transport_manager/transport_adapter/transport_adapter_controller.h"

namespace transport_manager {
namespace transport_adapter {

class IAP2Device;

class IAP2Connection : public Connection {
 public:
  IAP2Connection(const DeviceUID& device_uid,
    const ApplicationHandle& app_handle,
    TransportAdapterController* controller,
    IAP2Device* parent);

  bool Init();

 protected:
  virtual TransportAdapter::Error SendData(RawMessageSptr message);
  virtual TransportAdapter::Error Disconnect();

 private:
  static const size_t kBufferSize = 1024;

  void ReceiveData();

  DeviceUID device_uid_;
  ApplicationHandle app_handle_;
  TransportAdapterController* controller_;
  IAP2Device* parent_;

<<<<<<< HEAD
=======
#define IAP2_CONNECT 1
#if IAP2_CONNECT
  iap2_hdl_t* iap2_hdl_;
#endif
>>>>>>> 63586f77
  iap2ea_hdl_t* iap2ea_hdl_;
  uint8_t buffer_[kBufferSize];

  utils::SharedPtr<threads::Thread> receiver_thread_;

  class ReceiverThreadDelegate : public threads::PulseThreadDelegate {
   public:
    ReceiverThreadDelegate(iap2ea_hdl_t* iap2ea_hdl, IAP2Connection* parent);

   protected:
    virtual bool ArmEvent(struct sigevent* event);
    virtual void OnPulse();

   private:
    IAP2Connection* parent_;
    iap2ea_hdl_t* iap2ea_hdl_;
  };
};

}  // namespace transport_adapter
}  // namespace transport_manager

#endif  //  SRC_COMPONENTS_TRANSPORT_MANAGER_INCLUDE_TRANSPORT_MANAGER_MME_IAP2_CONNECTION_H_<|MERGE_RESOLUTION|>--- conflicted
+++ resolved
@@ -68,14 +68,6 @@
   ApplicationHandle app_handle_;
   TransportAdapterController* controller_;
   IAP2Device* parent_;
-
-<<<<<<< HEAD
-=======
-#define IAP2_CONNECT 1
-#if IAP2_CONNECT
-  iap2_hdl_t* iap2_hdl_;
-#endif
->>>>>>> 63586f77
   iap2ea_hdl_t* iap2ea_hdl_;
   uint8_t buffer_[kBufferSize];
 
