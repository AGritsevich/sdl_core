/**
 * \file tcp_adapter.h
 * \brief TcpDeviceAdapter class header file.
 *
 * Copyright (c) 2013, Ford Motor Company
 * All rights reserved.
 *
 * Redistribution and use in source and binary forms, with or without
 * modification, are permitted provided that the following conditions are met:
 *
 * Redistributions of source code must retain the above copyright notice, this
 * list of conditions and the following disclaimer.
 *
 * Redistributions in binary form must reproduce the above copyright notice,
 * this list of conditions and the following
 * disclaimer in the documentation and/or other materials provided with the
 * distribution.
 *
 * Neither the name of the Ford Motor Company nor the names of its contributors
 * may be used to endorse or promote products derived from this software
 * without specific prior written permission.
 *
 * THIS SOFTWARE IS PROVIDED BY THE COPYRIGHT HOLDERS AND CONTRIBUTORS "AS IS"
 * AND ANY EXPRESS OR IMPLIED WARRANTIES, INCLUDING, BUT NOT LIMITED TO, THE
 * IMPLIED WARRANTIES OF MERCHANTABILITY AND FITNESS FOR A PARTICULAR PURPOSE
 * ARE DISCLAIMED. IN NO EVENT SHALL THE COPYRIGHT HOLDER OR CONTRIBUTORS BE
 * LIABLE FOR ANY DIRECT, INDIRECT, INCIDENTAL, SPECIAL, EXEMPLARY, OR
 * CONSEQUENTIAL DAMAGES (INCLUDING, BUT NOT LIMITED TO, PROCUREMENT OF
 * SUBSTITUTE GOODS OR SERVICES; LOSS OF USE, DATA, OR PROFITS; OR BUSINESS
 * INTERRUPTION) HOWEVER CAUSED AND ON ANY THEORY OF LIABILITY, WHETHER IN
 * CONTRACT, STRICT LIABILITY, OR TORT (INCLUDING NEGLIGENCE OR OTHERWISE)
 * ARISING IN ANY WAY OUT OF THE USE OF THIS SOFTWARE, EVEN IF ADVISED OF THE
 * POSSIBILITY OF SUCH DAMAGE.
 */

#ifndef SRC_COMPONENTS_TRANSPORT_MANAGER_INCLUDE_TRANSPORT_MANAGER_TCP_ADAPTER
#define SRC_COMPONENTS_TRANSPORT_MANAGER_INCLUDE_TRANSPORT_MANAGER_TCP_ADAPTER

#include <arpa/inet.h>
#include <netinet/in.h>
#include <unistd.h>
#include <sys/types.h>
#include <sys/socket.h>

#include "device_adapter_socket_communication.h"
#include "device_adapter_impl.h"

namespace transport_manager {

namespace device_adapter {

class TcpClientListener : public ClientConnectionListener {
 public:
  TcpClientListener(DeviceAdapterController* controller, const uint16_t port);
  void thread();
 protected:
  virtual ~TcpClientListener();
  virtual DeviceAdapter::Error init();
<<<<<<< HEAD
  virtual DeviceAdapter::Error acceptConnect(const DeviceHandle device_handle,
                                             const ApplicationHandle app_handle,
                                             const ConnectionId session_id);
  virtual DeviceAdapter::Error declineConnect(
      const DeviceHandle device_handle, const ApplicationHandle app_handle);
=======
>>>>>>> c0ebb8ba
  virtual void terminate();
  virtual bool isInitialised() const;
 private:
  const uint16_t port_;
  DeviceAdapterController* controller_;
  pthread_t thread_;
  int socket_;
  bool thread_started_;
  bool shutdown_requested_;
  bool ready_;
};

class TcpDevice : public Device {
 public:
  /**
   * @brief Constructor.
   *
   * @param address Bluetooth address.
   * @param name Human-readable device name.
   * @param rfcomm_channels List of RFCOMM channels where SmartDeviceLink service has been discovered.
   **/
  TcpDevice(const in_addr& in_addr, const char* name);

  virtual ~TcpDevice();

  /**
   * @brief Compare devices.
   *
   * This method checks whether two SBluetoothDevice structures
   * refer to the same device.
   *
   * @param other Device to compare with.
   *
   * @return true if devices are equal, false otherwise.
   **/
  virtual bool isSameAs(const Device* other) const;

  virtual ApplicationList getApplicationList() const;

  ApplicationHandle addApplication(const int socket);
  void removeApplication(const ApplicationHandle app_handle);
  int getApplicationSocket(const ApplicationHandle app_handle) const;

 private:
  std::set<int> applications_;
  mutable pthread_mutex_t applications_mutex_;
  const in_addr in_addr_;
  const std::string name_;
};

class TcpSocketConnection : public ThreadedSocketConnection {
 public:
  TcpSocketConnection(const DeviceHandle device_handle,
                      const ApplicationHandle app_handle,
<<<<<<< HEAD
                      const ConnectionId session_id,
=======
>>>>>>> c0ebb8ba
                      DeviceAdapterController* controller);
  virtual ~TcpSocketConnection();
 protected:
  virtual bool establish(ConnectError** error);
};

class TcpDeviceAdapter : public DeviceAdapterImpl {
 public:
  TcpDeviceAdapter();
  virtual ~TcpDeviceAdapter();
  static const uint16_t default_port = 1234;
 protected:
  virtual DeviceType getDeviceType() const;
};

}  // namespace device_adapter

}  // namespace transport_manager

#endif // SRC_COMPONENTS_TRANSPORT_MANAGER_INCLUDE_TRANSPORT_MANAGER_TCP_ADAPTER<|MERGE_RESOLUTION|>--- conflicted
+++ resolved
@@ -56,14 +56,6 @@
  protected:
   virtual ~TcpClientListener();
   virtual DeviceAdapter::Error init();
-<<<<<<< HEAD
-  virtual DeviceAdapter::Error acceptConnect(const DeviceHandle device_handle,
-                                             const ApplicationHandle app_handle,
-                                             const ConnectionId session_id);
-  virtual DeviceAdapter::Error declineConnect(
-      const DeviceHandle device_handle, const ApplicationHandle app_handle);
-=======
->>>>>>> c0ebb8ba
   virtual void terminate();
   virtual bool isInitialised() const;
  private:
@@ -116,12 +108,8 @@
 
 class TcpSocketConnection : public ThreadedSocketConnection {
  public:
-  TcpSocketConnection(const DeviceHandle device_handle,
-                      const ApplicationHandle app_handle,
-<<<<<<< HEAD
-                      const ConnectionId session_id,
-=======
->>>>>>> c0ebb8ba
+  TcpSocketConnection(const DeviceHandle& device_handle,
+                      const ApplicationHandle& app_handle,
                       DeviceAdapterController* controller);
   virtual ~TcpSocketConnection();
  protected:
