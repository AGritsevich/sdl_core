/**
 * \file device_adapter.h
 * \brief DeviceAdapter class header file.
 *
 * Copyright (c) 2013, Ford Motor Company
 * All rights reserved.
 *
 * Redistribution and use in source and binary forms, with or without
 * modification, are permitted provided that the following conditions are met:
 *
 * Redistributions of source code must retain the above copyright notice, this
 * list of conditions and the following disclaimer.
 *
 * Redistributions in binary form must reproduce the above copyright notice,
 * this list of conditions and the following
 * disclaimer in the documentation and/or other materials provided with the
 * distribution.
 *
 * Neither the name of the Ford Motor Company nor the names of its contributors
 * may be used to endorse or promote products derived from this software
 * without specific prior written permission.
 *
 * THIS SOFTWARE IS PROVIDED BY THE COPYRIGHT HOLDERS AND CONTRIBUTORS "AS IS"
 * AND ANY EXPRESS OR IMPLIED WARRANTIES, INCLUDING, BUT NOT LIMITED TO, THE
 * IMPLIED WARRANTIES OF MERCHANTABILITY AND FITNESS FOR A PARTICULAR PURPOSE
 * ARE DISCLAIMED. IN NO EVENT SHALL THE COPYRIGHT HOLDER OR CONTRIBUTORS BE
 * LIABLE FOR ANY DIRECT, INDIRECT, INCIDENTAL, SPECIAL, EXEMPLARY, OR
 * CONSEQUENTIAL DAMAGES (INCLUDING, BUT NOT LIMITED TO, PROCUREMENT OF
 * SUBSTITUTE GOODS OR SERVICES; LOSS OF USE, DATA, OR PROFITS; OR BUSINESS
 * INTERRUPTION) HOWEVER CAUSED AND ON ANY THEORY OF LIABILITY, WHETHER IN
 * CONTRACT, STRICT LIABILITY, OR TORT (INCLUDING NEGLIGENCE OR OTHERWISE)
 * ARISING IN ANY WAY OUT OF THE USE OF THIS SOFTWARE, EVEN IF ADVISED OF THE
 * POSSIBILITY OF SUCH DAMAGE.
 */

#ifndef SRC_COMPONENTS_TRANSPORT_MANAGER_INCLUDE_DEVICE_ADAPTER_DEVICE_ADAPTER_
#define SRC_COMPONENTS_TRANSPORT_MANAGER_INCLUDE_DEVICE_ADAPTER_DEVICE_ADAPTER_

#include <string>
#include <vector>
#include <list>
#include "utils/shared_ptr.h"
#include "transport_manager/common.h"
#include "transport_manager/error.h"

namespace transport_manager {
namespace device_adapter {

class DeviceAdapterListener;
typedef std::string DeviceType;
typedef int ApplicationHandle;
typedef std::vector<ApplicationHandle> ApplicationList;
/**
 * @brief Type definition of container(vector) that holds device unique identifiers.
 */
typedef std::vector<DeviceUID> DeviceList;
/**
 * @brief Type definition for container(list) that holds pointers to device adapter listeners
 */
typedef std::list<DeviceAdapterListener *> DeviceAdapterListenerList;

class DeviceAdapter {
 public:

  /**
   * @brief Available types of errors.
   */
  enum Error {
    OK,
    FAIL,
    NOT_SUPPORTED,
    ALREADY_EXIST,
    BAD_STATE,
    BAD_PARAM
  };

 public:

  /**
   * @brief Destructor.
   */
  virtual ~DeviceAdapter() {
  }

  /**
   * @brief
   */
  virtual DeviceType getDeviceType() const = 0;

  /* TODO
   virtual Error LoadState(DeviceAdapterState* state) = 0;
   virtual void SaveState(DeviceAdapterState* state) = 0;
   */

  /**
   * @brief Check initialization.
   *
   * @return true if initialized.
   * @return false if not initialized.
   */
  virtual bool isInitialised() const = 0;

  /**
<<<<<<< HEAD
   * @brief Run device adapter
   *
   * Called from transport manager to start device adapter.
   *
   * @return error information about possible reason of initialization failure
=======
   * @brief Run device adapter.
   *
   * Called from transport manager to start device adapter.
   *
   * @return Error information about possible reason of starting client listener failure.
>>>>>>> 0c6a8e1e
   **/
  virtual Error init() = 0;

  /**
   * @brief Add listener to the container(list) of device adapter listeners.
   *
<<<<<<< HEAD
   * @param listener pointer to the device adapter listener
=======
   * @param listener pointer to the device adapter listener.
>>>>>>> 0c6a8e1e
   */
  virtual void addListener(DeviceAdapterListener* listener) = 0;

  /**
<<<<<<< HEAD
   * @brief Remove listener from the container(list) of device dapter listeners.
   *
   * @param listener pointer to the device adapter listener
=======
   * @brief Remove listener from the container(list) of device adapter listeners.
   *
   * @param listener pointer to the device adapter listener.
>>>>>>> 0c6a8e1e
   */
  virtual void removeListener(DeviceAdapterListener* listener) = 0;

  /**
   * @brief Notify that device scanner is available.
   *
   * @return true - available, false - not available.
   */
  virtual bool isSearchDevicesSupported() const = 0;

  /**
   * @brief Start scanning for new devices.
   *
   * List of new devices will be supplied in onDeviceListUpdated callback.
<<<<<<< HEAD
   *
   * @return error information about possible reason of searching devices failure
=======
>>>>>>> 0c6a8e1e
   **/
  virtual Error searchDevices() = 0;

  /**
   * @brief Notify that server connection factory is available.
   *
   * @return true - available, false - not available.
   */
  virtual bool isServerOriginatedConnectSupported() const = 0;

  /**
   * @brief Connect to the specified application discovered on device.
   *
<<<<<<< HEAD
   * @param device_handle Handle of device to connect to.
   * @param app_handle Handle of application to connect to.
   *
   * @return error information about possible reason of connection to the device failure
=======
   * @param device_handle device unique identifier to connect to.
   * @param app_handle handle of application to connect to.
>>>>>>> 0c6a8e1e
   **/
  virtual Error connect(const DeviceUID& device_handle,
                        const ApplicationHandle& app_handle) = 0;

  /**
   * @brief Notify that listener of client connection is available.
   *
   * @return true - available, false - not available.
   */
  virtual bool isClientOriginatedConnectSupported() const = 0;

  /**
   * @brief Start client listener.
   *
   * @return Error information about possible reason of starting client listener failure.
   */
  virtual Error startClientListening() = 0;

  /**
   * @brief Stop client listener.
   *
   * @return Error information about possible reason of stopping client listener failure.
   */
  virtual Error stopClientListening() = 0;

  /**
   * @brief Disconnect from specified session.
   *
<<<<<<< HEAD
   * @param device_handle handle of device to disconnect from.
   * @param app_handle  handle of application.
   *
   * @return information about possible reason of disconnection from the device failure
=======
   * @param devcie_handle device unique identifier.
   * @param app_handle handle of application.
   *
   * @return Error information about possible reason of disconnecting failure.
>>>>>>> 0c6a8e1e
   **/
  virtual Error disconnect(const DeviceUID& device_handle,
                           const ApplicationHandle& app_handle) = 0;

  /**
   * @brief Disconnect from all sessions on specified device.
   *
   * @param device_handle Device handle to disconnect.
<<<<<<< HEAD
   *
   * @return information abour possible reason of disconnecting drom device failure
=======
>>>>>>> 0c6a8e1e
   **/
  virtual Error disconnectDevice(const DeviceUID& device_handle) = 0;

  /**
   * @brief Send frame.
   *
   * @param device_handle device unique identifier.
   * @param app_handle handle of application.
<<<<<<< HEAD
   * @param data smart pointer to the raw message.
   *
   * @return Error information about possible reason of sending data failure
=======
   * @param data Smart pointer to the frame.
>>>>>>> 0c6a8e1e
   **/
  virtual Error sendData(const DeviceUID& device_handle,
                         const ApplicationHandle& app_handle,
                         const RawMessageSptr data) = 0;

  /**
   * @brief Create container(vector) of device unique identifiers.
   *
   * @return container(vector) of device unique identifiers.
   */
  virtual DeviceList getDeviceList() const = 0;

  /**
   * @brief Get container(vector) of application unique identifiers that available at specified device.
   *
<<<<<<< HEAD
   * @param device_handle handle of device.
=======
   * @param device_handle device unique identifier.
>>>>>>> 0c6a8e1e
   *
   * @return container(vector) that holds application unique identifiers.
   */
  virtual ApplicationList getApplicationList(
      const DeviceUID& device_handle) const = 0;

  /**
   * @brief Return name of device.
   *
   * @param device_id device unique identifier.
   *
   * @return string.
   */
  virtual std::string DeviceName(const DeviceUID &device_id) const = 0;
};

/**
 * @brief Type definition of shared pointer to the device adapter.
 */
typedef utils::SharedPtr<DeviceAdapter> DeviceAdapterSptr;

/**
 * @brief Overloaded operator "<".
 *
 * @param a smart pointer to device adapter.
 * @param b smart pointer to device adapter.
 */
inline bool operator < (const DeviceAdapterSptr a, const DeviceAdapterSptr b) {
  return a.get() < b.get();
}

/**
 * @brief Overloaded operator "==".
 *
 * @param a smart pointer to device adapter.
 * @param b pointer to smart pointer to device adapter.
 */
inline bool operator == (const DeviceAdapterSptr a, const DeviceAdapter *b) {
  return a.get() == b;
}

/**
 * @brief Overloaded operator "==".
 *
 * @param a pointer to smart pointer to device adapter.
 * @param b smart pointer to device adapter.
 */
inline bool operator == (const DeviceAdapter *a, const DeviceAdapterSptr b) {
  return a == b.get();
}

}  // namespace device_adapter
}  // namespace transport_manager

#endif  //  SRC_COMPONENTS_TRANSPORT_MANAGER_INCLUDE_DEVICE_ADAPTER_DEVICE_ADAPTER<|MERGE_RESOLUTION|>--- conflicted
+++ resolved
@@ -101,43 +101,25 @@
   virtual bool isInitialised() const = 0;
 
   /**
-<<<<<<< HEAD
-   * @brief Run device adapter
+   * @brief Run device adapter.
    *
    * Called from transport manager to start device adapter.
    *
-   * @return error information about possible reason of initialization failure
-=======
-   * @brief Run device adapter.
-   *
-   * Called from transport manager to start device adapter.
-   *
    * @return Error information about possible reason of starting client listener failure.
->>>>>>> 0c6a8e1e
    **/
   virtual Error init() = 0;
 
   /**
    * @brief Add listener to the container(list) of device adapter listeners.
    *
-<<<<<<< HEAD
-   * @param listener pointer to the device adapter listener
-=======
    * @param listener pointer to the device adapter listener.
->>>>>>> 0c6a8e1e
    */
   virtual void addListener(DeviceAdapterListener* listener) = 0;
 
   /**
-<<<<<<< HEAD
-   * @brief Remove listener from the container(list) of device dapter listeners.
-   *
-   * @param listener pointer to the device adapter listener
-=======
    * @brief Remove listener from the container(list) of device adapter listeners.
    *
    * @param listener pointer to the device adapter listener.
->>>>>>> 0c6a8e1e
    */
   virtual void removeListener(DeviceAdapterListener* listener) = 0;
 
@@ -152,11 +134,8 @@
    * @brief Start scanning for new devices.
    *
    * List of new devices will be supplied in onDeviceListUpdated callback.
-<<<<<<< HEAD
    *
    * @return error information about possible reason of searching devices failure
-=======
->>>>>>> 0c6a8e1e
    **/
   virtual Error searchDevices() = 0;
 
@@ -170,15 +149,10 @@
   /**
    * @brief Connect to the specified application discovered on device.
    *
-<<<<<<< HEAD
    * @param device_handle Handle of device to connect to.
    * @param app_handle Handle of application to connect to.
    *
    * @return error information about possible reason of connection to the device failure
-=======
-   * @param device_handle device unique identifier to connect to.
-   * @param app_handle handle of application to connect to.
->>>>>>> 0c6a8e1e
    **/
   virtual Error connect(const DeviceUID& device_handle,
                         const ApplicationHandle& app_handle) = 0;
@@ -207,17 +181,10 @@
   /**
    * @brief Disconnect from specified session.
    *
-<<<<<<< HEAD
-   * @param device_handle handle of device to disconnect from.
-   * @param app_handle  handle of application.
-   *
-   * @return information about possible reason of disconnection from the device failure
-=======
    * @param devcie_handle device unique identifier.
    * @param app_handle handle of application.
    *
    * @return Error information about possible reason of disconnecting failure.
->>>>>>> 0c6a8e1e
    **/
   virtual Error disconnect(const DeviceUID& device_handle,
                            const ApplicationHandle& app_handle) = 0;
@@ -226,11 +193,8 @@
    * @brief Disconnect from all sessions on specified device.
    *
    * @param device_handle Device handle to disconnect.
-<<<<<<< HEAD
    *
    * @return information abour possible reason of disconnecting drom device failure
-=======
->>>>>>> 0c6a8e1e
    **/
   virtual Error disconnectDevice(const DeviceUID& device_handle) = 0;
 
@@ -239,13 +203,9 @@
    *
    * @param device_handle device unique identifier.
    * @param app_handle handle of application.
-<<<<<<< HEAD
    * @param data smart pointer to the raw message.
    *
    * @return Error information about possible reason of sending data failure
-=======
-   * @param data Smart pointer to the frame.
->>>>>>> 0c6a8e1e
    **/
   virtual Error sendData(const DeviceUID& device_handle,
                          const ApplicationHandle& app_handle,
@@ -261,11 +221,7 @@
   /**
    * @brief Get container(vector) of application unique identifiers that available at specified device.
    *
-<<<<<<< HEAD
-   * @param device_handle handle of device.
-=======
    * @param device_handle device unique identifier.
->>>>>>> 0c6a8e1e
    *
    * @return container(vector) that holds application unique identifiers.
    */
