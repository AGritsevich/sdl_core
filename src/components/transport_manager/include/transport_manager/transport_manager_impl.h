--- conflicted
+++ resolved
@@ -199,21 +199,12 @@
  protected:
   TransportManagerAttr config_;
 
-<<<<<<< HEAD
-  /*  void raiseEvent(void (TransportManagerListener::*proc)(...)) {
-   for (auto l : transport_manager_listener_) {
-   (l->*proc)();
-   }
-   }*/
-
-=======
->>>>>>> 532408eb
   template<class Proc, class ... Args>
   void raiseEvent(Proc proc, Args ... args) {
     //todo(YK) change it to c++2003 std.
-    //for (auto l : transport_manager_listener_) {
-    //  (l->*proc)(args...);
-    //}
+    for (TransportManagerListenerList::iterator  it = transport_manager_listener_.begin(); it != transport_manager_listener_.end(); ++it) {
+      ((*it)->*proc)(args...);
+    }
   }
 
   /**
