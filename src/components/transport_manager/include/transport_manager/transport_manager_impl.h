/**
 * \file transport_manager_impl.h
 * \brief Class transport_manager_implr header.
 * Copyright (c) 2013, Ford Motor Company
 * All rights reserved.
 *
 * Redistribution and use in source and binary forms, with or without
 * modification, are permitted provided that the following conditions are met:
 *
 * Redistributions of source code must retain the above copyright notice, this
 * list of conditions and the following disclaimer.
 *
 * Redistributions in binary form must reproduce the above copyright notice,
 * this list of conditions and the following
 * disclaimer in the documentation and/or other materials provided with the
 * distribution.
 *
 * Neither the name of the Ford Motor Company nor the names of its contributors
 * may be used to endorse or promote products derived from this software
 * without specific prior written permission.
 *
 * THIS SOFTWARE IS PROVIDED BY THE COPYRIGHT HOLDERS AND CONTRIBUTORS "AS IS"
 * AND ANY EXPRESS OR IMPLIED WARRANTIES, INCLUDING, BUT NOT LIMITED TO, THE
 * IMPLIED WARRANTIES OF MERCHANTABILITY AND FITNESS FOR A PARTICULAR PURPOSE
 * ARE DISCLAIMED. IN NO EVENT SHALL THE COPYRIGHT HOLDER OR CONTRIBUTORS BE
 * LIABLE FOR ANY DIRECT, INDIRECT, INCIDENTAL, SPECIAL, EXEMPLARY, OR
 * CONSEQUENTIAL DAMAGES (INCLUDING, BUT NOT LIMITED TO, PROCUREMENT OF
 * SUBSTITUTE GOODS OR SERVICES; LOSS OF USE, DATA, OR PROFITS; OR BUSINESS
 * INTERRUPTION) HOWEVER CAUSED AND ON ANY THEORY OF LIABILITY, WHETHER IN
 * CONTRACT, STRICT LIABILITY, OR TORT (INCLUDING NEGLIGENCE OR OTHERWISE)
 * ARISING IN ANY WAY OUT OF THE USE OF THIS SOFTWARE, EVEN IF ADVISED OF THE
 * POSSIBILITY OF SUCH DAMAGE.
 */

#ifndef SRC_COMPONENTS_TRANSPORT_MANAGER_INCLUDE_TRANSPORT_MANAGER_TRANSPORT_MANAGER_IMPL
#define SRC_COMPONENTS_TRANSPORT_MANAGER_INCLUDE_TRANSPORT_MANAGER_TRANSPORT_MANAGER_IMPL

#include <queue>
#include <map>
#include <list>

#include "utils/logger.h"
#include "transport_manager/common.h"
#include "transport_manager/transport_manager.h"
#include "transport_manager/transport_manager_listener.h"
#include "transport_manager/device_adapter.h"
#include "transport_manager/device_adapter_listener_impl.h"
#include <transport_manager/timer.h>

namespace transport_manager {

enum
{
  E_SUCCESS = 0,
  E_TM_IS_NOT_INITIALIZED,
  E_INVALID_HANDLE,
  E_CONNECTION_IS_TO_SHUTDOWN
};

const uint MAX_TM_THREADS = 2;

//todo: add no_copy_constr where necessary
//todo: add explicit where necessary

struct TransportManagerAttr {
  unsigned long disconnectTimeout;
};

/**
 * @brief Interface of transport manager.
 * @interface TransportManager
 **/
class TransportManagerImpl : public TransportManager {
  static TransportManagerAttr default_config_;
 public:
  /**
   * @brief provide default instance of transport manager
   *
   * @see @ref components_transportmanager_client_device_management
   **/
  static TransportManagerImpl *instance(void);

  /**
   * @brief Destructor.
   **/
  virtual ~TransportManagerImpl(void);

  /**
   * @brief initialize TM
   *
   * @param
   *
   * @see @ref components_transportmanager_client_connection_management
   */
  void init(void);

  /**
   * @brief Start scanning for new devices.
   *
   * @see @ref components_transportmanager_client_device_management
   **/
  virtual int searchDevices(void);

  /**
   * @brief Connect to all applications discovered on device.
   *
   * @param DeviceHandle Handle of device to connect to.
   *
   * @see @ref components_transportmanager_client_connection_management
   **/
  virtual void connectDevice(const DeviceHandle &device_id,
                             const ApplicationHandle &app_id);

  /**
   * @brief Disconnect from all applications connected on device.
   *
   * @param DeviceHandle Handle of device to disconnect from.
   *
   * @see @ref components_transportmanager_client_connection_management
   **/
  virtual void disconnectDevice(const DeviceHandle &device_id);

  static void disconnectRoutine(void* p);
  virtual void disconnect(const ConnectionId &connection);
  virtual void disconnectForce(const ConnectionId &connection);
  /**
   * @brief post new mesage into TM's queue
   *
   * @param new message container
   *
   * @see @ref components_transportmanager_client_connection_management
   *
   * @return true if succeed, false if connection is going to shut down
   **/
  virtual int sendMessageToDevice(const RawMessageSptr message);

  /**
   * @brief receive event from device
   *
   * @param new event
   *
   * @see @ref components_transportmanager_client_connection_management
   **/
  virtual void receiveEventFromDevice(const DeviceAdapterEvent &event);

  /**
   * @brief register event listener
   *
   * @param event listener
   *
   * @see @ref components_transportmanager_client_connection_management
   **/
  virtual void addEventListener(TransportManagerListener *listener);

  /**
   * @brief unregister event listener
   *
   * @param event listener
   *
   * @see @ref components_transportmanager_client_connection_management
   **/
  virtual void removeEventListener(TransportManagerListener *listener);

  /**
   * @brief add new device adapter
   *
   * @param device adapter
   *
   * @see @ref components_transportmanager_client_connection_management
   **/
  virtual void addDeviceAdapter(device_adapter::DeviceAdapter *device_adapter);

  /**
   * @brief register listener that would be used to catch adapter's events
   *
   * @param event listener
   *
   * @see @ref components_transportmanager_client_connection_management
   **/
//todo: discuss with Alexandr and Polina - do we nedd this feature?
//  virtual void addAdapterListener(device_adapter::DeviceAdapter *adapter, device_adapter::DeviceAdapterListener *listener);

  /**
   * @brief remove device from internal storages
   *
   * @param event device id
   *
   * @see @ref components_transportmanager_client_connection_management
   **/
  virtual void removeDevice(const DeviceHandle &device);

  /**
   * @brief interface function to wake up adapter listener thread
   *
   * @param
   *
   * @see @ref components_transportmanager_client_connection_management
   **/
  pthread_cond_t *getDeviceListenerThreadWakeup(void);

 protected:
  TransportManagerAttr config_;
  /**
   * @brief post new mesage into TM's queue
   *
   * @param new message container
   *
   * @see @ref components_transportmanager_client_connection_management
   **/
  void postMessage(const RawMessageSptr message);

  /**
   * @brief update message in queue
   *
   * @param
   *
   * @see @ref components_transportmanager_client_connection_management
   **/
  /*not clear when this function shall be used
   * void updateMessage(const RawMessageSptr old_message, const RawMessageSptr new_message);*/

  /**
   * @brief remove mesage from TM's queue
   *
   * @param new message container
   *
   * @see @ref components_transportmanager_client_connection_management
   **/
  void removeMessage(const RawMessageSptr message);

  void removeEvent(const DeviceAdapterEvent &event);

  /**
   * @brief post new event from device
   *
   * @param new event
   *
   * @see @ref components_transportmanager_client_connection_management
   **/
  void postEvent(const DeviceAdapterEvent &event);

  class AdapterHandler {
   public:
<<<<<<< HEAD
    typedef std::vector<transport_manager::DeviceAdapter *> AdapterList;
    transport_manager::DeviceAdapter *getAdapterBySession(
        ConnectionId sid);
    transport_manager::DeviceAdapter *getAdapterByDevice(
        transport_manager::DeviceHandle did);
    void addSession(transport_manager::DeviceAdapter *da,
                    ConnectionId sid);
    void addDevice(transport_manager::DeviceAdapter *da,
                   transport_manager::DeviceDesc did);
    void addAdapter(transport_manager::DeviceAdapter *da);
    void removeSession(transport_manager::DeviceAdapter *da,
                       ConnectionId sid);
=======
    typedef std::vector<device_adapter::DeviceAdapter *> AdapterList;
    device_adapter::DeviceAdapter *getAdapterBySession(
        transport_manager::SessionID sid);
    device_adapter::DeviceAdapter *getAdapterByDevice(
        transport_manager::DeviceHandle did);
    void addSession(device_adapter::DeviceAdapter *da,
                    transport_manager::SessionID sid);
    void addDevice(device_adapter::DeviceAdapter *da,
                   transport_manager::DeviceHandle did);
    void addAdapter(device_adapter::DeviceAdapter *da);
    void removeSession(device_adapter::DeviceAdapter *da,
                       transport_manager::SessionID sid);
>>>>>>> c279ab86
    void removeDevice(const transport_manager::DeviceHandle &device);
    const AdapterList &device_adapters(void);

    ~AdapterHandler();
    AdapterHandler();

   private:
    /**
     * @brief Device adapters.
     **/
    AdapterList device_adapters_;

    /**
     * @brief container that used to get device id by session id
     **/
<<<<<<< HEAD
    std::map<ConnectionId, transport_manager::DeviceAdapter *> session_to_adapter_map_;
=======
    std::map<transport_manager::SessionID, device_adapter::DeviceAdapter *> session_to_adapter_map_;
>>>>>>> c279ab86

    /**
     * @brief container that used to get adapter id by device id
     * filled after search process done and used in connect function
     **/
    // FIXME: Team had decided one device cannot be shared between multiple adapters.
    //         Change multimap to map
<<<<<<< HEAD
    std::map<transport_manager::DeviceHandle,
        transport_manager::DeviceAdapter *> device_to_adapter_map_;
=======
    std::multimap<transport_manager::DeviceHandle,
        device_adapter::DeviceAdapter *> device_to_adapter_multimap_;
>>>>>>> c279ab86

  };

  /**
   * @brief type for message queue
   *
   * @see @ref components_transportmanager_client_connection_management
   **/
  typedef std::list<RawMessageSptr> MessageQueue;

  /**
   * @brief type for message queue
   *
   * @see @ref components_transportmanager_client_connection_management
   **/
  typedef std::vector<DeviceAdapterEvent> EventQueue;


  /**
   * @brief default constructor
   *
   * @param
   *
   * @see @ref components_transportmanager_client_connection_management
   **/
<<<<<<< HEAD
  TransportManagerImpl(const TransportManagerAttr &config);
=======
  TransportManagerImpl();

  /**
   * @brief constructor used to create new TM with device adapter
   *
   * @param
   *
   * @see @ref components_transportmanager_client_connection_management
   **/
  TransportManagerImpl(device_adapter::DeviceAdapter *device_adapter);

  /**
   * @brief constructor used to create new TM with device adapter
   *
   * @param
   *
   * @see @ref components_transportmanager_client_connection_management
   **/
  TransportManagerImpl(
      std::vector<device_adapter::DeviceAdapter *> device_adapter_list);
>>>>>>> c279ab86

  static void *messageQueueStartThread(void *data);
  /**
   * @brief scan message's queue and pull messages according to priority and serial number
   *
   * @param
   *
   * @see @ref components_transportmanager_client_connection_management
   */
  void messageQueueThread(void);

  static void *eventListenerStartThread(void *);
  /**
   * @brief wait until event happens
   *
   * @param
   *
   * @see @ref components_transportmanager_client_connection_management
   */
  void eventListenerThread(void);

  /**
   * \brief For logging.
   */
  static log4cxx::LoggerPtr logger_;

  AdapterHandler adapter_handler_;

  /**
   * @brief store messages
   *
   * @param
   *
   * @see @ref components_transportmanager_client_connection_management
   **/
  MessageQueue message_queue_;

  /**
   * @brief Mutex restricting access to messages.
   **/
  mutable pthread_mutex_t message_queue_mutex_;

  /**
   * @brief store events from comming device
   *
   * @param
   *
   * @see @ref components_transportmanager_client_connection_management
   **/
  EventQueue event_queue_;

  /**
   * @brief flag that indicates that thread is active
   * if it is false then threads exist main loop
   **/
  volatile bool all_thread_active_;

  typedef std::list<TransportManagerListener *> TransportManagerListenerList;
  /**
   * @brief listener that would be called when TM's event happened.
   **/
  TransportManagerListenerList transport_manager_listener_;

  /**
   * @brief ID of message queue processing thread
   **/
  pthread_t messsage_queue_thread_;

  /**
   * @brief conditional event thread
   **/
  pthread_t event_queue_thread_;

  /**
   * @brief condition variable to wake up event
   **/
  pthread_cond_t device_listener_thread_wakeup_;

  /**
   * @brief Mutex restricting access to events.
   **/
  mutable pthread_mutex_t event_queue_mutex_;

  bool is_initialized_;
 private:
  struct Connection {
    ConnectionId id;
    DeviceHandle device;
    Timer timer;
    bool shutDown;
    int messages_count;

    Connection(ConnectionId id)
        : id(id),
          shutDown(false),
          messages_count(0) {
    }
  };
  int connection_id_counter_;
<<<<<<< HEAD
  std::map<ConnectionId, Connection> connections_;
  /**
   * @brief register listener that would be used to catch adapter's events
   *
   * @param event listener
   *
   * @see @ref components_transportmanager_client_connection_management
   **/
  virtual void addAdapterListener(DeviceAdapter *adapter,
                                  DeviceAdapterListener *listener);

=======
  std::map<int, Connection> connections_;
>>>>>>> c279ab86
};
//class
}//namespace

#endif<|MERGE_RESOLUTION|>--- conflicted
+++ resolved
@@ -241,33 +241,18 @@
 
   class AdapterHandler {
    public:
-<<<<<<< HEAD
-    typedef std::vector<transport_manager::DeviceAdapter *> AdapterList;
-    transport_manager::DeviceAdapter *getAdapterBySession(
-        ConnectionId sid);
-    transport_manager::DeviceAdapter *getAdapterByDevice(
-        transport_manager::DeviceHandle did);
-    void addSession(transport_manager::DeviceAdapter *da,
-                    ConnectionId sid);
-    void addDevice(transport_manager::DeviceAdapter *da,
-                   transport_manager::DeviceDesc did);
-    void addAdapter(transport_manager::DeviceAdapter *da);
-    void removeSession(transport_manager::DeviceAdapter *da,
-                       ConnectionId sid);
-=======
     typedef std::vector<device_adapter::DeviceAdapter *> AdapterList;
     device_adapter::DeviceAdapter *getAdapterBySession(
-        transport_manager::SessionID sid);
+        ConnectionId sid);
     device_adapter::DeviceAdapter *getAdapterByDevice(
         transport_manager::DeviceHandle did);
     void addSession(device_adapter::DeviceAdapter *da,
-                    transport_manager::SessionID sid);
+                    ConnectionId sid);
+    void removeSession(device_adapter::DeviceAdapter *da,
+                       ConnectionId sid);
     void addDevice(device_adapter::DeviceAdapter *da,
                    transport_manager::DeviceHandle did);
     void addAdapter(device_adapter::DeviceAdapter *da);
-    void removeSession(device_adapter::DeviceAdapter *da,
-                       transport_manager::SessionID sid);
->>>>>>> c279ab86
     void removeDevice(const transport_manager::DeviceHandle &device);
     const AdapterList &device_adapters(void);
 
@@ -283,11 +268,8 @@
     /**
      * @brief container that used to get device id by session id
      **/
-<<<<<<< HEAD
-    std::map<ConnectionId, transport_manager::DeviceAdapter *> session_to_adapter_map_;
-=======
-    std::map<transport_manager::SessionID, device_adapter::DeviceAdapter *> session_to_adapter_map_;
->>>>>>> c279ab86
+
+    std::map<ConnectionId, device_adapter::DeviceAdapter *> session_to_adapter_map_;
 
     /**
      * @brief container that used to get adapter id by device id
@@ -295,13 +277,8 @@
      **/
     // FIXME: Team had decided one device cannot be shared between multiple adapters.
     //         Change multimap to map
-<<<<<<< HEAD
     std::map<transport_manager::DeviceHandle,
-        transport_manager::DeviceAdapter *> device_to_adapter_map_;
-=======
-    std::multimap<transport_manager::DeviceHandle,
-        device_adapter::DeviceAdapter *> device_to_adapter_multimap_;
->>>>>>> c279ab86
+        device_adapter::DeviceAdapter *> device_to_adapter_map_;
 
   };
 
@@ -327,19 +304,7 @@
    *
    * @see @ref components_transportmanager_client_connection_management
    **/
-<<<<<<< HEAD
   TransportManagerImpl(const TransportManagerAttr &config);
-=======
-  TransportManagerImpl();
-
-  /**
-   * @brief constructor used to create new TM with device adapter
-   *
-   * @param
-   *
-   * @see @ref components_transportmanager_client_connection_management
-   **/
-  TransportManagerImpl(device_adapter::DeviceAdapter *device_adapter);
 
   /**
    * @brief constructor used to create new TM with device adapter
@@ -350,7 +315,6 @@
    **/
   TransportManagerImpl(
       std::vector<device_adapter::DeviceAdapter *> device_adapter_list);
->>>>>>> c279ab86
 
   static void *messageQueueStartThread(void *data);
   /**
@@ -450,21 +414,7 @@
     }
   };
   int connection_id_counter_;
-<<<<<<< HEAD
   std::map<ConnectionId, Connection> connections_;
-  /**
-   * @brief register listener that would be used to catch adapter's events
-   *
-   * @param event listener
-   *
-   * @see @ref components_transportmanager_client_connection_management
-   **/
-  virtual void addAdapterListener(DeviceAdapter *adapter,
-                                  DeviceAdapterListener *listener);
-
-=======
-  std::map<int, Connection> connections_;
->>>>>>> c279ab86
 };
 //class
 }//namespace
