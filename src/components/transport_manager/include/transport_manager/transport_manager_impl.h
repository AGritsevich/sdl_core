/**
 * \file transport_manager_impl.h
 * \brief TransportManagerImpl class header file.
 * Copyright (c) 2013, Ford Motor Company
 * All rights reserved.
 *
 * Redistribution and use in source and binary forms, with or without
 * modification, are permitted provided that the following conditions are met:
 *
 * Redistributions of source code must retain the above copyright notice, this
 * list of conditions and the following disclaimer.
 *
 * Redistributions in binary form must reproduce the above copyright notice,
 * this list of conditions and the following
 * disclaimer in the documentation and/or other materials provided with the
 * distribution.
 *
 * Neither the name of the Ford Motor Company nor the names of its contributors
 * may be used to endorse or promote products derived from this software
 * without specific prior written permission.
 *
 * THIS SOFTWARE IS PROVIDED BY THE COPYRIGHT HOLDERS AND CONTRIBUTORS "AS IS"
 * AND ANY EXPRESS OR IMPLIED WARRANTIES, INCLUDING, BUT NOT LIMITED TO, THE
 * IMPLIED WARRANTIES OF MERCHANTABILITY AND FITNESS FOR A PARTICULAR PURPOSE
 * ARE DISCLAIMED. IN NO EVENT SHALL THE COPYRIGHT HOLDER OR CONTRIBUTORS BE
 * LIABLE FOR ANY DIRECT, INDIRECT, INCIDENTAL, SPECIAL, EXEMPLARY, OR
 * CONSEQUENTIAL DAMAGES (INCLUDING, BUT NOT LIMITED TO, PROCUREMENT OF
 * SUBSTITUTE GOODS OR SERVICES; LOSS OF USE, DATA, OR PROFITS; OR BUSINESS
 * INTERRUPTION) HOWEVER CAUSED AND ON ANY THEORY OF LIABILITY, WHETHER IN
 * CONTRACT, STRICT LIABILITY, OR TORT (INCLUDING NEGLIGENCE OR OTHERWISE)
 * ARISING IN ANY WAY OUT OF THE USE OF THIS SOFTWARE, EVEN IF ADVISED OF THE
 * POSSIBILITY OF SUCH DAMAGE.
 */

#ifndef SRC_COMPONENTS_TRANSPORT_MANAGER_INCLUDE_TRANSPORT_MANAGER_TRANSPORT_MANAGER_IMPL_H_
#define SRC_COMPONENTS_TRANSPORT_MANAGER_INCLUDE_TRANSPORT_MANAGER_TRANSPORT_MANAGER_IMPL_H_

#include <pthread.h>

#ifdef RWLOCK_SUPPORT
#  if (defined(OS_LINUX) && (defined(__USE_UNIX98) || defined(__USE_XOPEN2K))) || \
      (defined(OS_QNX)   && (defined(__EXT_POSIX1_200112)))
#  define USE_RWLOCK
#  endif
#endif

#include <queue>
#include <map>
#include <list>
#include <algorithm>
#include <memory>

#include "utils/logger.h"
#include "utils/timer_thread.h"
#include "transport_manager/common.h"
#include "transport_manager/transport_manager.h"
#include "transport_manager/transport_manager_listener.h"
#include "transport_manager/transport_adapter/transport_adapter_listener_impl.h"

using ::transport_manager::transport_adapter::TransportAdapterListener;

namespace transport_manager {

/**
 * @enum Transport manager states.
 */
enum {
  E_SUCCESS = 0,
  E_TM_IS_NOT_INITIALIZED,
  E_INVALID_HANDLE,
  E_CONNECTION_IS_TO_SHUTDOWN,
  E_CONNECTION_EXISTS,
  E_ADAPTER_EXISTS,
  E_INTERNAL_ERROR,
};

<<<<<<< HEAD
=======
namespace transport_adapter {
class TransportAdapter;
}  // namespace transport_adapter

struct TransportManagerAttr {
  unsigned long disconnectTimeout; /**> milliseconds */
};

>>>>>>> cd5af1dd
/**
 * @brief Implementation of transport manager.
 */
class TransportManagerImpl : public TransportManager {
 public:
  /**
   * @brief Hold connection parameters.
   */
  struct Connection {
    ConnectionUID id;
    DeviceUID device;
    ApplicationHandle application;
  };

 private:
  /**
   * @brief Structure that contains internal connection parameters
   */
  struct ConnectionInternal: public Connection {
    TransportManagerImpl* transport_manager;
    TransportAdapter* transport_adapter;
    typedef timer::TimerThread<ConnectionInternal> TimerInternal;
    typedef utils::SharedPtr<TimerInternal> TimerInternalSharedPointer;
    TimerInternalSharedPointer timer;
    bool shutDown;
    int messages_count;

    ConnectionInternal(TransportManagerImpl* transport_manager,
                       TransportAdapter* transport_adapter,
                       const ConnectionUID& id, const DeviceUID& dev_id,
                       const ApplicationHandle& app_id)
        : transport_manager(transport_manager),
          transport_adapter(transport_adapter),
          timer(new TimerInternal(this, &ConnectionInternal::DisconnectFailedRoutine)),
          shutDown(false),
          messages_count(0) {
            Connection::id = id;
            Connection::device = dev_id;
            Connection::application = app_id;
    }

    void DisconnectFailedRoutine() {
      LOG4CXX_INFO(logger_, "Disconnection failed");
      transport_manager->RaiseEvent(&TransportManagerListener::OnDisconnectFailed,
                                    transport_manager->converter_.UidToHandle(device),
                                    DisconnectDeviceError());
      shutDown = false;
      timer->stop();
    }

  };
 public:

  /**
   * @brief Destructor.
   **/
  virtual ~TransportManagerImpl(void);

  /**
   * @brief Initialize transport manager.
   *
   * @return Code error.
   */
  virtual int Init();

  /**
   * @brief Start scanning for new devices.
   *
   * @return Code error.
   **/
  virtual int SearchDevices(void);

  /**
   * @brief Connect to all applications discovered on device.
   *
   * @param device_id Handle of device to connect to.
   *
   * @return Code error.
   **/
  virtual int ConnectDevice(const DeviceHandle& device_id);

  /**
   * @brief Disconnect from all applications connected on device.
   *
   * @param device_id Handle of device to Disconnect from.
   *
   * @return Code error.
   **/
  virtual int DisconnectDevice(const DeviceHandle& device_id);

  /**
   * @brief Disconnect from applications connected on device by connection
   *unique identifier.
   *
   * @param connection Connection unique identifier.
   *
   * @return Code error.
   **/
  virtual int Disconnect(const ConnectionUID& connection_id);

  /**
   * @brief Disconnect and clear all unreceived data.
   *
   * @param connection Connection unique identifier.
   */
  virtual int DisconnectForce(const ConnectionUID& connection_id);
  /**
   * @brief Post new message in queue for massages destined to device.
   *
   * @param message Smart pointer to the raw massage.
   *
   * @return Code error.
   **/
  virtual int SendMessageToDevice(const RawMessageSptr message);

  /**
   * @brief Post event in the event queue.
   *
   * @param event Current event information.
   *
   * @return Code error.
   **/
  virtual int ReceiveEventFromDevice(const TransportAdapterEvent& event);

  /**
   * @brief Post listener to the container of transport manager listeners.
   *
   * @param listener Pointer to the transport manager listener.
   *
   * @return Code error.
   **/
  virtual int AddEventListener(TransportManagerListener* listener);

  virtual int Stop();

  /**
   * @brief Add device adapter to the container of device adapters.
   *
   * @param transport_adapter Smart pointer to the device adapter.
   *
   * @return Code error.
   **/
  virtual int AddTransportAdapter(
      transport_adapter::TransportAdapter* transport_adapter);

  /**
   * @brief Remove device from the container that hold devices.
   *
   * @param device Handle of device.
   *
   * @return Code error.
   **/
  virtual int RemoveDevice(const DeviceHandle& device);

  /**
   * @brief Turns on or off visibility of SDL to mobile devices
   * when visibility is ON (on_off = true) mobile devices are able to connect
   * otherwise ((on_off = false)) SDL is not visible from outside
   *
   * @return Code error.
   */
  virtual int Visibility(const bool& on_off) const;

  /**
   * @brief Updates total device list with info from specific transport adapter.
   * @param ta Transport adapter
   */
  void UpdateDeviceList(TransportAdapter* ta);

  /**
   * @brief Constructor.
   **/
  TransportManagerImpl();

 protected:

  template <class Proc, class... Args>
  void RaiseEvent(Proc proc, Args... args) {
    for (TransportManagerListenerList::iterator it =
             transport_manager_listener_.begin();
         it != transport_manager_listener_.end(); ++it) {
      ((*it)->*proc)(args...);
    }
  }

  /**
   * @brief Put massage in the container of massages.
   *
   * @param message Smart pointer to the raw massage.
   **/
  void PostMessage(const RawMessageSptr message);

  /**
   * @brief update message in queue
   *
   * @param message shared pointer to raw massage
   *
   * @see @ref components_transportmanager_client_connection_management
   **/
  /*not clear when this function shall be used
   * void updateMessage(const RawMessageSptr old_message, const RawMessageSptr
   * new_message);*/

  /**
   * @brief Remove message from the container of massages.
   *
   * @param message Smart pointer to the raw massage.
   **/
  void RemoveMessage(const RawMessageSptr message);

  /**
   * @brief Post event to the container of events.
   *
   * @param event Event of device adapter.
   **/
  void PostEvent(const TransportAdapterEvent& event);

  /**
   * @brief Type definition of container that holds smart pointer to the raw
   *massages.
   **/
  typedef std::list<RawMessageSptr> MessageQueue;

  /**
   * @brief Type definition of container that holds events of device adapters.
   **/
  typedef std::vector<TransportAdapterEvent> EventQueue;

  static void* MessageQueueStartThread(void* data);

  /**
   * @brief Scan message's queue and pull messages according to priority and
   *serial number
   *
   * @param
   *
   * @see @ref components_transportmanager_client_connection_management
   */
  void MessageQueueThread(void);

  /**
   * @brief Launch EventListenerThread(void).
   */
  static void* EventListenerStartThread(void*);
  /**
   * @brief wait until event happens
   *
   * @param
   *
   * @see @ref components_transportmanager_client_connection_management
   */
  void EventListenerThread(void);

  /**
   * \brief For logging.
   */
  static log4cxx::LoggerPtr logger_;

  /**
   * @brief store messages
   *
   * @param
   *
   * @see @ref components_transportmanager_client_connection_management
   **/
  MessageQueue message_queue_;

  /**
   * @brief Mutex restricting access to messages.
   **/
#ifdef USE_RWLOCK
  mutable pthread_rwlock_t message_queue_rwlock_;
#endif
  mutable pthread_mutex_t message_queue_mutex_;

  pthread_cond_t message_queue_cond_;

  /**
   * @brief store events from comming device
   *
   * @param
   *
   * @see @ref components_transportmanager_client_connection_management
   **/
  EventQueue event_queue_;

  /**
   * @brief flag that indicates that thread is active
   * if it is false then threads exist main loop
   **/
  volatile bool all_thread_active_;

  typedef std::list<TransportManagerListener*> TransportManagerListenerList;
  /**
   * @brief listener that would be called when TM's event happened.
   **/
  TransportManagerListenerList transport_manager_listener_;

  /**
   * @brief ID of message queue processing thread
   **/
  pthread_t message_queue_thread_;

  /**
   * @brief Conditional event thread
   **/
  pthread_t event_queue_thread_;

  /**
   * @brief Condition variable to wake up event
   **/
  pthread_cond_t device_listener_thread_wakeup_;

  /**
   * @brief Mutex restricting access to events.
   **/
#ifdef USE_RWLOCK
  mutable pthread_rwlock_t event_queue_rwlock_;
#endif
  mutable pthread_mutex_t event_queue_mutex_;

  /**
   * @brief Flag that TM is initialized
   */
  bool is_initialized_;

 private:
  /**
   * @brief Returns size of frame to be formed from raw bytes.
   * expects first bytes of message which will be treated as frame header.
   */
  // TODO this function should be moved outside of TM to protocol handler or
  // somewhere else
  unsigned int GetPacketSize(unsigned int size, unsigned char* data);

  /**
   * @brief Structure that contains conversion functions (Device ID -> Device
   * Handle; Device Handle -> Device ID)
   */
  struct Handle2GUIDConverter {
    typedef std::vector<DeviceUID> ConversionTable;

    DeviceHandle UidToHandle(const DeviceUID& dev_uid) {
      bool is_new = true;
      return UidToHandle(dev_uid, is_new);
    }

    DeviceHandle UidToHandle(const DeviceUID& dev_uid, bool& is_new) {
      ConversionTable::iterator it = std::find(
          conversion_table_.begin(), conversion_table_.end(), dev_uid);
      if (it != conversion_table_.end()) {
        is_new = false;
        return std::distance(conversion_table_.begin(), it) +
               1;  // handle begin since 1 (one)
      }
      is_new = true;
      conversion_table_.push_back(dev_uid);
      return conversion_table_.size();  // handle begin since 1 (one)
    }

    DeviceUID HandleToUid(DeviceHandle handle) {
      if (handle == 0 || handle > conversion_table_.size()) {
        return DeviceUID();
      }
      return conversion_table_[handle - 1];  // handle begin since 1 (one)
    }

    ConversionTable conversion_table_;
  };

  /**
   * @brief Converter variable (Device ID -> Device Handle; Device Handle ->
   * Device ID)
   */
  Handle2GUIDConverter converter_;

  explicit TransportManagerImpl(const TransportManagerImpl&);
  int connection_id_counter_;
  std::vector<ConnectionInternal> connections_;
  std::map<DeviceUID, TransportAdapter*> device_to_adapter_map_;
  std::vector<TransportAdapter*> transport_adapters_;
  /** For keep listeners which were add TMImpl */
  std::map<TransportAdapter*, TransportAdapterListenerImpl*>
      transport_adapter_listeners_;

  typedef std::vector<std::pair<const TransportAdapter*, DeviceInfo> >
      DeviceList;
  DeviceList device_list_;

  class IncomingDataHandler;
  std::auto_ptr<IncomingDataHandler> incoming_data_handler_;

  void AddConnection(const ConnectionInternal& c);
  void RemoveConnection(int id);
  ConnectionInternal* GetConnection(const ConnectionUID& id);
  ConnectionInternal* GetConnection(const DeviceUID& device,
                                    const ApplicationHandle& application);

  void AddDataToContainer(
      ConnectionUID id,
      std::map<ConnectionUID, std::pair<unsigned int, unsigned char*> >&
          container,
      unsigned char* data, unsigned int data_size);
  bool GetFrameSize(unsigned char* data, unsigned int data_size,
                    unsigned int& frame_size);
  bool GetFrame(std::map<ConnectionUID,
                         std::pair<unsigned int, unsigned char*> >& container,
                ConnectionUID id, unsigned int frame_size,
                unsigned char** frame);

  void OnDeviceListUpdated(TransportAdapter* ta);
  static Connection convert(ConnectionInternal& p);
};
// class ;

}  // namespace transport_manager

#endif<|MERGE_RESOLUTION|>--- conflicted
+++ resolved
@@ -74,17 +74,6 @@
   E_INTERNAL_ERROR,
 };
 
-<<<<<<< HEAD
-=======
-namespace transport_adapter {
-class TransportAdapter;
-}  // namespace transport_adapter
-
-struct TransportManagerAttr {
-  unsigned long disconnectTimeout; /**> milliseconds */
-};
-
->>>>>>> cd5af1dd
 /**
  * @brief Implementation of transport manager.
  */
