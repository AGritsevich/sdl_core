/*
 * \file info.h
<<<<<<< HEAD
 * \brief Info class, DeviceInfo class, AdapterInfo definitions
=======
 * \brief Information classes header file.
>>>>>>> 5892fff5
 *
 * Copyright (c) 2013, Ford Motor Company
 * All rights reserved.
 *
 * Redistribution and use in source and binary forms, with or without
 * modification, are permitted provided that the following conditions are met:
 *
 * Redistributions of source code must retain the above copyright notice, this
 * list of conditions and the following disclaimer.
 *
 * Redistributions in binary form must reproduce the above copyright notice,
 * this list of conditions and the following
 * disclaimer in the documentation and/or other materials provided with the
 * distribution.
 *
 * Neither the name of the Ford Motor Company nor the names of its contributors
 * may be used to endorse or promote products derived from this software
 * without specific prior written permission.
 *
 * THIS SOFTWARE IS PROVIDED BY THE COPYRIGHT HOLDERS AND CONTRIBUTORS "AS IS"
 * AND ANY EXPRESS OR IMPLIED WARRANTIES, INCLUDING, BUT NOT LIMITED TO, THE
 * IMPLIED WARRANTIES OF MERCHANTABILITY AND FITNESS FOR A PARTICULAR PURPOSE
 * ARE DISCLAIMED. IN NO EVENT SHALL THE COPYRIGHT HOLDER OR CONTRIBUTORS BE
 * LIABLE FOR ANY DIRECT, INDIRECT, INCIDENTAL, SPECIAL, EXEMPLARY, OR
 * CONSEQUENTIAL DAMAGES (INCLUDING, BUT NOT LIMITED TO, PROCUREMENT OF
 * SUBSTITUTE GOODS OR SERVICES; LOSS OF USE, DATA, OR PROFITS; OR BUSINESS
 * INTERRUPTION) HOWEVER CAUSED AND ON ANY THEORY OF LIABILITY, WHETHER IN
 * CONTRACT, STRICT LIABILITY, OR TORT (INCLUDING NEGLIGENCE OR OTHERWISE)
 * ARISING IN ANY WAY OUT OF THE USE OF THIS SOFTWARE, EVEN IF ADVISED OF THE
 * POSSIBILITY OF SUCH DAMAGE.
 */

#ifndef SRC_COMPONENTS_TRANSPORT_MANAGER_INCLUDE_TRANSPORT_MANAGER_INFO_H_
#define SRC_COMPONENTS_TRANSPORT_MANAGER_INCLUDE_TRANSPORT_MANAGER_INFO_H_

#include <string>
#include "transport_manager/common.h"

/**
 * @brief transport_manager name space
 */
namespace transport_manager {

/**
<<<<<<< HEAD
 * @brief Info class
=======
 * @brief Base information class.
>>>>>>> 5892fff5
 */
class Info {
 protected:

  /**
<<<<<<< HEAD
   * @brief Info class object name
=======
   * @brief Variable that hold name.
>>>>>>> 5892fff5
   */
  std::string name_;

 public:

  /**
<<<<<<< HEAD
   * @brief Default constructor
   */
  Info() {
  }
=======
   * @brief Constructor.
   */
  Info() {}
>>>>>>> 5892fff5

  /**
   * @brief Constructor
   *
<<<<<<< HEAD
   * @param name Info class object name
=======
   * @param name Info class object name.
>>>>>>> 5892fff5
   */
  explicit Info(std::string name)
      : name_(name) {
  }

  /**
<<<<<<< HEAD
   * @brief Returns name_
   */
  std::string name() const {
=======
   * @brief Return string with name.
   */
  std::string name() const{
>>>>>>> 5892fff5
    return name_;
  }

  /**
<<<<<<< HEAD
   * @brief Destructor
   */
  virtual ~Info() {
  }
};

/**
 * @brief derived from Info class, contains information about device
 */
class DeviceInfo : public Info {
 protected:
  /**
   * @brief string object that holds mac address
=======
   * @brief Destructor.
   */
  virtual ~Info() {}
};

/**
 * @brief Hold information about device.
 */
class DeviceInfo : public Info {
 protected:

  /**
   * @brief Variable that hold MAC adress of device.
>>>>>>> 5892fff5
   */
  std::string mac_address_;

  /**
<<<<<<< HEAD
   * @brief variable that holds handle of device
=======
   * @brief Variable that hold handle of device.
>>>>>>> 5892fff5
   */
  DeviceHandle device_handle_;

 public:
<<<<<<< HEAD
  /**
   * @brief Constructor
=======

  /**
   * @brief Constructor.
   *
   * @param device_handle Handle of device.
   * @param mac_adress MAC adress of device.
   * @param name Name of device.
>>>>>>> 5892fff5
   */
  DeviceInfo(DeviceHandle device_handle, std::string mac_address,
             std::string name)
      : Info(name),
        mac_address_(mac_address),
        device_handle_(device_handle) {
  }

  /**
<<<<<<< HEAD
   * @brief Returns mac_address
=======
   * @brief Return mac_adress.
>>>>>>> 5892fff5
   */
  std::string mac_address() const {
    return mac_address_;
  }

  /**
<<<<<<< HEAD
   * @brief Returns device_handle
=======
   * @brief Return device_handle field.
>>>>>>> 5892fff5
   */
  DeviceHandle device_handle() const {
    return device_handle_;
  }

  /**
<<<<<<< HEAD
   * @brief friend bool operator ==
=======
   * @brief Overloaded operator "==".
>>>>>>> 5892fff5
   */
  friend bool operator ==(const DeviceInfo &first, const DeviceInfo &second);
};

/**
<<<<<<< HEAD
 * @brief assigns fields of one DeviceInfo class to another
 *
 * @param DeviceInfo class, DeviceInfo class
=======
 * @brief Assign fields of one DeviceInfo class to another.
>>>>>>> 5892fff5
 */
inline bool operator ==(const DeviceInfo &first, const DeviceInfo &second) {
  return first.name_ == second.name_
      && first.mac_address_ == second.mac_address_
      && first.device_handle_ == second.device_handle_;
}

/**
 * @brief AdapterInfo class
 */
class AdapterInfo : public Info {

};
}

#endif /* SRC_COMPONENTS_TRANSPORT_MANAGER_INCLUDE_INFO_H_ */<|MERGE_RESOLUTION|>--- conflicted
+++ resolved
@@ -1,10 +1,6 @@
 /*
  * \file info.h
-<<<<<<< HEAD
- * \brief Info class, DeviceInfo class, AdapterInfo definitions
-=======
  * \brief Information classes header file.
->>>>>>> 5892fff5
  *
  * Copyright (c) 2013, Ford Motor Company
  * All rights reserved.
@@ -49,80 +45,40 @@
 namespace transport_manager {
 
 /**
-<<<<<<< HEAD
- * @brief Info class
-=======
  * @brief Base information class.
->>>>>>> 5892fff5
  */
 class Info {
  protected:
 
   /**
-<<<<<<< HEAD
-   * @brief Info class object name
-=======
    * @brief Variable that hold name.
->>>>>>> 5892fff5
    */
   std::string name_;
 
  public:
 
   /**
-<<<<<<< HEAD
-   * @brief Default constructor
-   */
-  Info() {
-  }
-=======
    * @brief Constructor.
    */
   Info() {}
->>>>>>> 5892fff5
 
   /**
    * @brief Constructor
    *
-<<<<<<< HEAD
-   * @param name Info class object name
-=======
    * @param name Info class object name.
->>>>>>> 5892fff5
    */
   explicit Info(std::string name)
       : name_(name) {
   }
 
   /**
-<<<<<<< HEAD
-   * @brief Returns name_
-   */
-  std::string name() const {
-=======
    * @brief Return string with name.
    */
   std::string name() const{
->>>>>>> 5892fff5
     return name_;
   }
 
   /**
-<<<<<<< HEAD
-   * @brief Destructor
-   */
-  virtual ~Info() {
-  }
-};
-
-/**
- * @brief derived from Info class, contains information about device
- */
-class DeviceInfo : public Info {
- protected:
-  /**
-   * @brief string object that holds mac address
-=======
    * @brief Destructor.
    */
   virtual ~Info() {}
@@ -136,24 +92,15 @@
 
   /**
    * @brief Variable that hold MAC adress of device.
->>>>>>> 5892fff5
    */
   std::string mac_address_;
 
   /**
-<<<<<<< HEAD
-   * @brief variable that holds handle of device
-=======
    * @brief Variable that hold handle of device.
->>>>>>> 5892fff5
    */
   DeviceHandle device_handle_;
 
  public:
-<<<<<<< HEAD
-  /**
-   * @brief Constructor
-=======
 
   /**
    * @brief Constructor.
@@ -161,7 +108,6 @@
    * @param device_handle Handle of device.
    * @param mac_adress MAC adress of device.
    * @param name Name of device.
->>>>>>> 5892fff5
    */
   DeviceInfo(DeviceHandle device_handle, std::string mac_address,
              std::string name)
@@ -171,45 +117,27 @@
   }
 
   /**
-<<<<<<< HEAD
-   * @brief Returns mac_address
-=======
    * @brief Return mac_adress.
->>>>>>> 5892fff5
    */
   std::string mac_address() const {
     return mac_address_;
   }
 
   /**
-<<<<<<< HEAD
-   * @brief Returns device_handle
-=======
    * @brief Return device_handle field.
->>>>>>> 5892fff5
    */
   DeviceHandle device_handle() const {
     return device_handle_;
   }
 
   /**
-<<<<<<< HEAD
-   * @brief friend bool operator ==
-=======
    * @brief Overloaded operator "==".
->>>>>>> 5892fff5
    */
   friend bool operator ==(const DeviceInfo &first, const DeviceInfo &second);
 };
 
 /**
-<<<<<<< HEAD
- * @brief assigns fields of one DeviceInfo class to another
- *
- * @param DeviceInfo class, DeviceInfo class
-=======
  * @brief Assign fields of one DeviceInfo class to another.
->>>>>>> 5892fff5
  */
 inline bool operator ==(const DeviceInfo &first, const DeviceInfo &second) {
   return first.name_ == second.name_
