--- conflicted
+++ resolved
@@ -320,13 +320,8 @@
 //  }
 
   if (message->json_message().length() == 0) {
-<<<<<<< HEAD
     LOG4CXX_ERROR(logger_, "json string is empty.");
-    return NULL;
-=======
-    LOG4CXX_ERROR(logger_, "json string is empty.")
-    // return NULL;
->>>>>>> b42cd1c6
+    //return NULL;
   }
 
   const uint MAX_HEADER_SIZE = 12;
