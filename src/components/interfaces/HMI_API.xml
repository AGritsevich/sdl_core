--- conflicted
+++ resolved
@@ -797,7 +797,6 @@
   <element name="VEHICLEDATA_GPS">
     <description>Notifies GPSData may be subscribed</description>
   </element>
-<<<<<<< HEAD
     <element name="VEHICLEDATA_SPEED" />
     <element name="VEHICLEDATA_RPM" />
     <element name="VEHICLEDATA_FUELLEVEL" />
@@ -807,7 +806,7 @@
     <element name="VEHICLEDATA_VIN" />
     <element name="VEHICLEDATA_PRNDL" />
     <element name="VEHICLEDATA_TIREPRESSURE" />
-    <element name="VEHICLEDATA_ODOMETER" />
+    <element name="VEHICLEDATA_ODOMETER" />    
     <element name="VEHICLEDATA_BELTSTATUS" />
     <element name="VEHICLEDATA_BODYINFO" />
     <element name="VEHICLEDATA_DEVICESTATUS" />
@@ -816,40 +815,13 @@
     <element name="VEHICLEDATA_EMERGENCYEVENT"/>
     <element name="VEHICLEDATA_CLUSTERMODESTATUS"/>
     <element name="VEHICLEDATA_MYKEY"/>
-    <element name="VEHICLEDATA_BRAKING" />
+    <element name="VEHICLEDATA_BRAKING" />  
     <element name="VEHICLEDATA_WIPERSTATUS" />
-    <element name="VEHICLEDATA_HEADLAMPSTATUS" />
+    <element name="VEHICLEDATA_HEADLAMPSTATUS" /> 
     <element name="VEHICLEDATA_BATTVOLTAGE" />
-    <element name="VEHICLEDATA_ENGINETORQUE" />
-    <element name="VEHICLEDATA_ACCPEDAL" />
-    <element name="VEHICLEDATA_STEERINGWHEEL" />
-=======
-  <element name="VEHICLEDATA_SPEED" />
-  <element name="VEHICLEDATA_RPM" />
-  <element name="VEHICLEDATA_FUELLEVEL" />
-  <element name="VEHICLEDATA_FUELLEVEL_STATE" />
-  <element name="VEHICLEDATA_FUELCONSUMPTION" />
-  <element name="VEHICLEDATA_EXTERNTEMP" />
-  <element name="VEHICLEDATA_VIN" />
-  <element name="VEHICLEDATA_PRNDL" />
-  <element name="VEHICLEDATA_TIREPRESSURE" />
-  <element name="VEHICLEDATA_ODOMETER" />
-  <element name="VEHICLEDATA_BELTSTATUS" />
-  <element name="VEHICLEDATA_BODYINFO" />
-  <element name="VEHICLEDATA_DEVICESTATUS" />
-  <element name="VEHICLEDATA_ECALLINFO" />
-  <element name="VEHICLEDATA_AIRBAGSTATUS" />
-  <element name="VEHICLEDATA_EMERGENCYEVENT" />
-  <element name="VEHICLEDATA_CLUSTERMODESTATUS" />
-  <element name="VEHICLEDATA_MYKEY" />
-  <element name="VEHICLEDATA_BRAKING" />
-  <element name="VEHICLEDATA_WIPERSTATUS" />
-  <element name="VEHICLEDATA_HEADLAMPSTATUS" />
-  <element name="VEHICLEDATA_BATTVOLTAGE" />
-  <element name="VEHICLEDATA_ENGINETORQUE" />
-  <element name="VEHICLEDATA_ACCPEDAL" />
-  <element name="VEHICLEDATA_STEERINGWHEEL" />
->>>>>>> 6937cbfb
+    <element name="VEHICLEDATA_ENGINETORQUE" />          
+    <element name="VEHICLEDATA_ACCPEDAL" />         
+    <element name="VEHICLEDATA_STEERINGWHEEL" />    
 </enum>
 
 <enum name="WiperStatus">
@@ -974,10 +946,10 @@
 
 <enum name="RequestType">
     <description>Enumeration listing possible asynchronous requests.</description>
-    <element name="HTTP" />
+    <element name="HTTP" />   
     <element name="FILE_RESUME" />
-    <element name="AUTH_REQUEST" />
-    <element name="AUTH_CHALLENGE" />
+    <element name="AUTH_REQUEST" />       
+    <element name="AUTH_CHALLENGE" />       
     <element name="AUTH_ACK" />
     <element name="PROPRIETARY" />
 </enum>
@@ -1464,7 +1436,7 @@
     	Desired keypress mode.
     	If omitted, this value will be set to RESEND_CURRENT_ENTRY.
     </description>
-  </param>
+  </param> 
   <param name="limitedCharacterList" type="String" maxlength="1" minsize="1" maxsize="100" array="true" mandatory="false">
     <description>Array of keyboard characters to enable.</description>
     <description>All omitted characters will be greyed out (disabled) on the keyboard.</description>
@@ -1992,7 +1964,7 @@
     <function name="OnSystemRequest" messagetype="notification" >
       <description>
         An asynchronous request from the system for specific data from the device or the cloud or response to a request from the device or cloud
-        Binary data can be included in hybrid part of message for some requests (such as Authentication request responses)
+	    Binary data can be included in hybrid part of message for some requests (such as Authentication request responses)
       </description>
       <param name="requestType" type="Common.RequestType" mandatory="true">
         <description>The type of system request.</description>
@@ -2014,7 +1986,6 @@
       <param name="fileName" type="String" maxlength="255" minlength="1" mandatory="true">
         <description>File reference name.</description>
       </param>
-<<<<<<< HEAD
       <param name="appID" type="String" maxlength="50" minlength="1" mandatory="false">
         <description>ID of application that requested this RPC.</description>
       </param>
@@ -2028,9 +1999,6 @@
           <description>The path to file.</description>
       </param>
       <param name="appID" type="String" maxlength="50" minlength="1" mandatory="false">
-=======
-      <param name="appID" type="String" maxlength="50" minlength="1" mandatory="true">
->>>>>>> 6937cbfb
         <description>ID of application that requested this RPC.</description>
       </param>
     </function>
@@ -2105,25 +2073,8 @@
         If omitted, the value will be set to false.
       </description>
     </param>
-  </function>
-
-<<<<<<< HEAD
-=======
-  <function name="SystemRequest" messagetype="request">
-    <description>An asynchronous request from the device; binary data can be included in hybrid part of message for some requests (such as Authentication requests)</description>
-    <param name="requestType" type="Common.RequestType" mandatory="true">
-      <description>The type of system request.</description>
-    </param>
-    <param name="fileName" type="String" maxlength="255" mandatory="true">
-      <description>The path to file.</description>
-    </param>
-    <param name="appID" type="Integer" mandatory="false">
-      <description>ID of application that requested this RPC.</description>
-    </param>
    </function>
-   <function name="SystemRequest" messagetype="response">
-   </function>
->>>>>>> 6937cbfb
+
 <!-- Policies -->
   <function name="GetSystemInfo" messagetype="request">
     <description>Request from SDL to HMI to obtain information about head unit system.</description>
@@ -2671,10 +2622,6 @@
   </function>
   <function name="SetAppIcon" messagetype="response">
   </function>
-<<<<<<< HEAD
-
-=======
->>>>>>> 6937cbfb
   <function name="SetDisplayLayout" messagetype="request">
     <param name="displayLayout" type="String" maxlength="500" mandatory="true">
       <description>
@@ -2686,10 +2633,6 @@
       <description>ID of application related to this RPC.</description>
     </param>
   </function>
-<<<<<<< HEAD
-
-=======
->>>>>>> 6937cbfb
   <function name="SetDisplayLayout" messagetype="response">
     <param name="displayCapabilities" type="Common.DisplayCapabilities" mandatory="false">
       <description>See DisplayCapabilities</description>
