--- conflicted
+++ resolved
@@ -2224,9 +2224,8 @@
       <description>Uses
             audioPassThruDisplayText1: First line of text displayed during audio capture.
             audioPassThruDisplayText2: Second line of text displayed during audio capture.</description>
-<<<<<<< HEAD
-    </param>
-    <param name="maxDuration" type="Integer" minvalue="1" maxvalue="1000000" mandatory="false">
+    </param>
+    <param name="maxDuration" type="Integer" minvalue="1" maxvalue="1000000" mandatory="true">
       <description>The maximum duration of audio recording in milliseconds. If not provided, the recording should be performed until EndAudioPassThru arrives.</description>
     </param>
   </function>
@@ -2251,37 +2250,6 @@
   <function name="ClosePopUp" messagetype="response">
     <description>Provides the result of operation.</description>
   </function>
-=======
-      </param>
-      <param name="maxDuration" type="Integer" minvalue="1" maxvalue="1000000" mandatory="true">
-        <description>The maximum duration of audio recording in milliseconds. If not provided, the recording should be performed until EndAudioPassThru arrives.</description>
-      </param>
-      <param name="appID" type="Integer" mandatory="true">
-        <description>ID of application related to this RPC.</description>
-      </param>
-    </function>
-    <function name="PerformAudioPassThru" messagetype="response">
-    </function>
-    <function name="EndAudioPassThru" messagetype="request">
-      <description>Request is sent by SDL to stop the audio capturing.</description>
-    </function>
-    <function name="EndAudioPassThru" messagetype="response">
-    </function>
-    <function name="IsReady" messagetype="request">
-      <description>Method is invoked at system startup. Response provides information about presence of UI module and its readiness to cooperate with SDL.</description>
-    </function>
-    <function name="IsReady" messagetype="response">
-      <param name="available" type="Boolean" mandatory="true">
-        <description>Must be true if UI is present and ready to communicate with SDL.</description>
-      </param>
-    </function>
-    <function name="ClosePopUp" messagetype="request">
-      <description>Initiated by SDL to close currently active pop-up on HMI.</description>
-    </function>
-    <function name="ClosePopUp" messagetype="response">
-      <description>Provides the result of operation.</description>
-    </function>
->>>>>>> 3595c3f7
 </interface>
 
 <interface name="Navigation" version="1.0" date="2013-05-22">
