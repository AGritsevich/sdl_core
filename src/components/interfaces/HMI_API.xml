<?xml version="1.0" standalone="yes"?>

<!--
* Copyright (c) 2013, Ford Motor Company
 * All rights reserved.
 *
 * Redistribution and use in source and binary forms, with or without
 * modification, are permitted provided that the following conditions are met:
 *
 * Redistributions of source code must retain the above copyright notice, this
 * list of conditions and the following disclaimer.
 *
 * Redistributions in binary form must reproduce the above copyright notice,
 * this list of conditions and the following
 * disclaimer in the documentation and/or other materials provided with the
 * distribution.
 *
 * Neither the name of the Ford Motor Company nor the names of its contributors
 * may be used to endorse or promote products derived from this software
 * without specific prior written permission.
 *
 * THIS SOFTWARE IS PROVIDED BY THE COPYRIGHT HOLDERS AND CONTRIBUTORS "AS IS"
 * AND ANY EXPRESS OR IMPLIED WARRANTIES, INCLUDING, BUT NOT LIMITED TO, THE
 * IMPLIED WARRANTIES OF MERCHANTABILITY AND FITNESS FOR A PARTICULAR PURPOSE
 * ARE DISCLAIMED. IN NO EVENT SHALL THE COPYRIGHT HOLDER OR CONTRIBUTORS BE
 * LIABLE FOR ANY DIRECT, INDIRECT, INCIDENTAL, SPECIAL, EXEMPLARY, OR
 * CONSEQUENTIAL DAMAGES (INCLUDING, BUT NOT LIMITED TO, PROCUREMENT OF
 * SUBSTITUTE GOODS OR SERVICES; LOSS OF USE, DATA, OR PROFITS; OR BUSINESS
 * INTERRUPTION) HOWEVER CAUSED AND ON ANY THEORY OF LIABILITY, WHETHER IN
 * CONTRACT, STRICT LIABILITY, OR TORT (INCLUDING NEGLIGENCE OR OTHERWISE)
 * ARISING IN ANY WAY OUT OF THE USE OF THIS SOFTWARE, EVEN IF ADVISED OF THE
 * POSSIBILITY OF SUCH DAMAGE. -->


<interfaces name="SmartDeviceLink HMI API">

<interface name="Common" version="1.1" date="2013-10-02">

<enum name="Result">
	<element name="SUCCESS" value="0"/>
    <element name="UNSUPPORTED_REQUEST" value="1"/>
    <element name="UNSUPPORTED_RESOURCE" value="2"/>
    <element name="DISALLOWED" value="3"/>
    <element name="REJECTED" value="4"/>
    <element name="ABORTED" value="5"/>
    <element name="IGNORED" value="6"/>
    <element name="RETRY" value="7"/>
    <element name="IN_USE"  value="8"/>
    <element name="DATA_NOT_AVAILABLE" value="9"/>
    <element name="TIMED_OUT" value="10"/>
    <element name="INVALID_DATA" value="11"/>
    <element name="CHAR_LIMIT_EXCEEDED" value="12"/>
    <element name="INVALID_ID" value="13"/>
    <element name="DUPLICATE_NAME" value="14"/>
    <element name="APPLICATION_NOT_REGISTERED" value="15"/>
    <element name="WRONG_LANGUAGE" value="16"/>
    <element name="OUT_OF_MEMORY" value="17"/>
    <element name="TOO_MANY_PENDING_REQUESTS" value="18"/>
    <element name="NO_APPS_REGISTERED" value="19"/>
    <element name="NO_DEVICES_CONNECTED" value="20"/>
    <element name="WARNINGS" value="21"/>
    <element name="GENERIC_ERROR" value="22"/>
    <element name="USER_DISALLOWED" value="23"/>
</enum>

<enum name="ButtonName">
    <description>Defines the hard (physical) and soft (touchscreen) buttons available from SYNC</description>
    <element name="OK"/>
    <element name="SEEKLEFT"/>
    <element name="SEEKRIGHT"/>
    <element name="TUNEUP"/>
    <element name="TUNEDOWN"/>
    <element name="PRESET_0"/>
    <element name="PRESET_1"/>
    <element name="PRESET_2"/>
    <element name="PRESET_3"/>
    <element name="PRESET_4"/>
    <element name="PRESET_5"/>
    <element name="PRESET_6"/>
    <element name="PRESET_7"/>
    <element name="PRESET_8"/>
    <element name="PRESET_9"/>
    <element name="CUSTOM_BUTTON"/>
	<element name="SEARCH"/>
</enum>

<enum name="ButtonEventMode">
    <element name="BUTTONUP">
        <description>A button has been released up</description>
    </element>
    <element name="BUTTONDOWN">
        <description>A button has been pressed down</description>
    </element>
</enum>

<enum name="ButtonPressMode">
    <element name="LONG">
        <description>A button was released, after it was pressed for a long time. Actual timing is defined by head unit and may vary</description>
    </element>
    <element name="SHORT">
        <description>A button was released, after it was pressed for a short time. Actual timing is defined by head unit and may vary</description>
    </element>
</enum>

 <enum name="Language">
     <element name="EN-US" internal_name="EN_US">
      <description>English - US</description>
    </element>
    <element name="ES-MX" internal_name="ES_MX">
      <description>Spanish - Mexico</description>
    </element>
    <element name="FR-CA" internal_name="FR_CA">
      <description>French - Canada</description>
    </element>
    <element name="DE-DE" internal_name="DE_DE">
      <description>German - Germany</description>
    </element>
     <element name="ES-ES" internal_name="ES_ES">
      <description>Spanish - Spain</description>
    </element>
    <element name="EN-GB" internal_name="EN_GB">
      <description>English - GB</description>
    </element>
     <element name="RU-RU" internal_name="RU_RU">
      <description>Russian - Russia</description>
    </element>
     <element name="TR-TR" internal_name="TR_TR">
      <description>Turkish - Turkey</description>
    </element>
     <element name="PL-PL" internal_name="PL_PL">
      <description>Polish - Poland</description>
    </element>
     <element name="FR-FR" internal_name="FR_FR">
      <description>French - France</description>
    </element>
     <element name="IT-IT" internal_name="IT_IT">
      <description>Italian - Italy</description>
    </element>
     <element name="SV-SE" internal_name="SV_SE">
      <description>Swedish - Sweden</description>
    </element>
     <element name="PT-PT" internal_name="PT_PT">
      <description>Portuguese - Portugal</description>
    </element>
     <element name="NL-NL" internal_name="NL_NL">
      <description>Dutch (Standard) - Netherlands</description>
    </element>
     <element name="EN-AU" internal_name="EN_AU">
      <description>English - Australia</description>
    </element>
     <element name="ZH-CN" internal_name="ZH_CN">
      <description>Mandarin - China</description>
    </element>
     <element name="ZH-TW" internal_name="ZH_TW">
      <description>Mandarin - Taiwan</description>
    </element>
     <element name="JA-JP" internal_name="JA_JP">
      <description>Japanese - Japan</description>
    </element>
     <element name="AR-SA" internal_name="AR_SA">
      <description>Arabic - Saudi Arabia</description>
    </element>
     <element name="KO-KR" internal_name="KO_KR">
      <description>Korean - South Korea</description>
    </element>
     <element name="PT-BR" internal_name="PT_BR">
      <description>Portuguese - Brazil</description>
    </element>
     <element name="CS-CZ" internal_name="CS_CZ">
      <description>Czech - Czech Republic</description>
    </element>
     <element name="DA-DK" internal_name="DA_DK">
      <description>Danish - Denmark</description>
    </element>
     <element name="NO-NO" internal_name="NO_NO">
      <description>Norwegian - Norway</description>
    </element>
</enum>

<enum name="SoftButtonType">
  <description>Contains information about the SoftButton capabilities.</description>
  <element name="TEXT" internal_name="SBT_TEXT"/>
  <element name="IMAGE" internal_name="SBT_IMAGE"/>
  <element name="BOTH" internal_name="SBT_BOTH"/>
</enum>

<enum name="SystemAction">
  <description>Enumeration that describes system actions that can be triggered.</description>
  <element name="DEFAULT_ACTION">
    <description>Default action occurs.  Standard behavior (e.g. SoftButton clears overlay).</description>
  </element>
  <element name="STEAL_FOCUS">
    <description>The calling app's dialog or related event should clear and the app should be brought into HMI_FULL.</description>
  </element>
  <element name="KEEP_CONTEXT">
    <description>Current system context is maintained.  An overlay is persisted even though a SoftButton has been pressed and the notification sent.</description>
  </element>
</enum>

<enum name="AppHMIType">
  <description>Enumeration listing possible app types.</description>
  <element name="DEFAULT" />
  <element name="COMMUNICATION" />
  <element name="MEDIA" />
  <element name="MESSAGING" />
  <element name="NAVIGATION" />
  <element name="INFORMATION" />
  <element name="SOCIAL" />
  <element name="BACKGROUND_PROCESS" />
  <element name="TESTING" />
  <element name="SYSTEM" />
</enum>

<enum name="LayoutMode">
  <description>For touchscreen interactions, the mode of how the choices are presented.</description>
  <element name="ICON_ONLY" />
    <description>This mode causes the interaction to display the previous set of choices as icons.</description>
  <element name="ICON_WITH_SEARCH" />
    <description>This mode causes the interaction to display the previous set of choices as icons along with a search field in the HMI.</description>
  <element name="LIST_ONLY" />
    <description>This mode causes the interaction to display the previous set of choices as a list.</description>
  <element name="LIST_WITH_SEARCH" />
    <description>This mode causes the interaction to display the previous set of choices as a list along with a search field in the HMI.</description>
  <element name="KEYBOARD" />
    <description>This mode causes the interaction to immediately display a keyboard entry through the HMI.</description>
</enum>

<enum name="DeactivateReason">
  <description>Specifies the functionality the User has switched to.</description>
  <element name="AUDIO">
      <description>Navigated to audio(radio, etc)</description>
  </element>
  <element name="PHONECALL">
      <description>Navigated to make a call.</description>
  </element>
  <element name="NAVIGATIONMAP">
      <description>Navigated to navigation screen.</description>
  </element>
  <element name="PHONEMENU">
      <description>Navigated to phone menu.</description>
  </element>
  <element name="SYNCSETTINGS">
      <description>Navigated to settings menu.</description>
  </element>
  <element name="GENERAL">
      <description>Other screens navigation apart from other mobile app.</description>
  </element>
</enum>

<enum name="ClockUpdateMode">
  <description>Describes how the media clock timer should behave on the platform</description>
  <element name="COUNTUP" />
  <description>Starts the media clock timer counting upwards, as in time elapsed.</description>
  <element name="COUNTDOWN" />
  <description>Starts the media clock timer counting downwards, as in time remaining.</description>
  <element name="PAUSE" />
  <description>Pauses the media clock timer</description>
  <element name="RESUME" />
  <description>Resume the media clock timer</description>
  <element name="CLEAR" />
  <description>Clears the media clock timer (previously done through Show->mediaClock)</description>
</enum>

<enum name="SystemContext">
  <description>Enumeration that describes possible contexts the application might be in on HU.</description>
  <description>Communicated to whichever app is in HMI FULL, except Alert.</description>
  <element name="MAIN" internal_name="SYSCTXT_MAIN">
    <description>The app's persistent display (whether media/non-media/navigation) is fully visible onscreen.</description>
    <description> There is currently no user interaction (user-initiated or app-initiated) with the head-unit</description>
  </element>
  <element name="VRSESSION" internal_name="SYSCTXT_VRSESSION">
    <description>The system is currently in a VR session (with whatever dedicated VR screen being overlaid onscreen).</description>
  </element>
  <element name="MENU" internal_name="SYSCTXT_MENU">
    <description>The system is currently displaying a system or in-App menu onscreen.</description>
  </element>
  <element name="HMI_OBSCURED" internal_name="SYSCTXT_HMI_OBSCURED">
    <description>The app's display HMI is currently obscuring with either a system or other app's overlay (except of Alert element).</description>
  </element>
  <element name="ALERT" internal_name="SYSCTXT_ALERT">
    <description>Broadcast only to whichever app has an alert currently being displayed.</description>
  </element>
</enum>

<enum name="HmiZoneCapabilities">
  <description>Contains information about the HMI zone capabilities.</description>
  <description>For future use.</description>
  <element name="FRONT" />
  <element name="BACK" />
</enum>

<enum name="SpeechCapabilities">
  <description>Contains information about the TTS capabilities.</description>
  <element name="TEXT" internal_name="SC_TEXT" />
  <element name="SAPI_PHONEMES" />
  <element name="LHPLUS_PHONEMES" />
  <element name="PRE_RECORDED" />
  <element name="SILENCE" />
</enum>

<enum name="VrCapabilities">
  <description>Contains information about the VR capabilities.</description>
  <element name="TEXT" internal_name="VR_TEXT" />
</enum>

<enum name="TBTState">
  <description>Enumeration that describes possible states of turn-by-turn client or SmartDeviceLink app.</description>
  <element name="ROUTE_UPDATE_REQUEST" />
  <element name="ROUTE_ACCEPTED" />
  <element name="ROUTE_REFUSED" />
  <element name="ROUTE_CANCELLED" />
  <element name="ETA_REQUEST" />
  <element name="NEXT_TURN_REQUEST" />
  <element name="ROUTE_STATUS_REQUEST" />
  <element name="ROUTE_SUMMARY_REQUEST" />
  <element name="TRIP_STATUS_REQUEST" />
  <element name="ROUTE_UPDATE_REQUEST_TIMEOUT" />
</enum>

<enum name="ApplicationsCloseReason">
  <description>Describes the reasons for exiting all of applications.</description>
  <element name="IGNITION_OFF" />
  <element name="MASTER_RESET" />
  <element name="FACTORY_DEFAULTS" />
</enum>

<enum name="DisplayType">
    <description>The possible types of HU display.</description>
    <element name="CID">
    <description> A 2-line x 20 character "dot matrix" display </description>
    </element>
    <element name="TYPE2">
    <description> 1 line older radio head unit.</description>
    </element>
    <element name="TYPE5">
    <description> Old radio head unit.</description>
    </element>
    <element name="NGN">
    <description> Next Generation Navigation display.</description>
    </element>
    <element name="GEN2_8_DMA">
    <description> GEN-2, 8 inch display.</description>
    </element>
    <element name="GEN2_6_DMA">
    <description> GEN-2, 6 inch display.</description>
    </element>
    <element name="MFD3">
    <description> 3 inch GEN1.1 display </description>
    </element>
    <element name="MFD4">
    <description> 4 inch GEN1.1 display </description>
    </element>
    <element name="MFD5">
    <description> 5 inch GEN1.1 display </description>
    </element>
  </enum>

<enum name="ImageType">
  <description>Contains information about the type of image.</description>
  <element name="STATIC" />
  <element name="DYNAMIC" />
</enum>

<enum name="TextFieldName">
  <element name="mainField1">
    <description>The first line of first set of main fields of the persistent display; applies to "Show"</description>
  </element>
  <element name="mainField2">
    <description>The second line of first set of main fields of the persistent display; applies to "Show"</description>
  </element>
  <element name="mainField3">
    <description>The first line of second set of main fields of persistent display; applies to "Show"</description>
  </element>
  <element name="mainField4">
    <description>The second line of second set of main fields of the persistent display; applies to "Show"</description>
  </element>
  <element name="statusBar">
    <description>The status bar on NGN; applies to "Show"</description>
  </element>
  <element name="mediaClock">
    <description>Text value for MediaClock field; applies to "Show"</description>
  </element>
  <element name="mediaTrack">
    <description>The track field of NGN and GEN1.1 MFD displays. This field is only available for media applications; applies to "Show"</description>
  </element>
  <element name="alertText1">
    <description>The first line of the alert text field; applies to "Alert"</description>
  </element>
  <element name="alertText2">
    <description>The second line of the alert text field; applies to "Alert"</description>
  </element>
  <element name="alertText3">
    <description>The third line of the alert text field; applies to "Alert"</description>
  </element>
  <element name="scrollableMessageBody">
    <description>Long form body of text that can include newlines and tabs; applies to "ScrollableMessage"</description>
  </element>
  <element name="initialInteractionText">
    <description> First line suggestion for a user response (in the case of VR enabled interaction</description>
  </element>
  <element name="navigationText1">
    <description> First line of navigation text</description>
  </element>
  <element name="navigationText2">
    <description> Second line of navigation text</description>
  </element>
  <element name="ETA">
    <description> Estimated Time of Arrival time for navigation</description>
  </element>
  <element name="totalDistance">
    <description> Total distance to destination for navigation</description>
  </element>
  <element name="navigationText">
    <description>Navigation text for UpdateTurnList.</description>
  </element>
  <element name="audioPassThruDisplayText1">
    <description> First line of text for audio pass thru</description>
  </element>
  <element name="audioPassThruDisplayText2">
    <description> Second line of text for audio pass thru</description>
  </element>
  <element name="sliderHeader">
    <description> Header text for slider</description>
  </element>
  <element name="sliderFooter">
    <description> Footer text for slider</description>
  </element>
  <element name="notificationText">
    <description>Text of notification to be displayed on screen.</description>
  </element>
  <element name="menuName">
    <description> Primary text for Choice</description>
  </element>
  <element name="secondaryText">
    <description> Secondary text for Choice</description>
  </element>
  <element name="tertiaryText">
    <description> Tertiary text for Choice</description>
  </element>
  <element name="timeToDestination"/>
  <element name="turnText"/>
</enum>

<enum name="TouchEvent">
  <element name="TOUCHSTART"/>
  <element name="TOUCHMOVE"/>
  <element name="TOUCHEND"/>
  <element name="DOUBLETOUCH"/>
</enum>

<enum name="ImageFieldName">
  <element name="softButtonImage">
    <description>The image field for SoftButton</description>
  </element>
  <element name="choiceImage">
    <description>The first image field for Choice</description>
  </element>
  <element name="choiceSecondaryImage">
    <description>The secondary image field for Choice</description>
  </element>
  <element name="vrHelpItem">
    <description>The image field for vrHelpItem</description>
  </element>
  <element name="turnIcon">
    <description>The image field for Turn</description>
  </element>
  <element name="menuIcon">
    <description>The image field for the menu icon in SetGlobalProperties</description>
  </element>
  <element name="cmdIcon">
    <description>The image field for AddCommand</description>
  </element>
  <element name="graphic">
    <description>The image field for Show</description>
  </element>
  <element name="showConstantTBTIcon">
    <description>The primary image field for ShowConstantTBT</description>
  </element>
  <element name="showConstantTBTNextTurnIcon">
    <description>The secondary image field for ShowConstantTBT</description>
  </element>
  <element name="nextTurnIcon"/>
</enum>

<enum name="TextAlignment">
  <description>The list of possible alignments, left, right, or centered</description>
  <element name="LEFT_ALIGNED" />
  <element name="RIGHT_ALIGNED" />
  <element name="CENTERED" />
</enum>

<enum name="DriverDistractionState">
  <description>Enumeration that describes possible states of driver distraction.</description>
  <element name="DD_ON" />
  <element name="DD_OFF" />
</enum>

<enum name="MediaClockFormat">
  <element name="CLOCK1">
    <description>
      minutesFieldWidth = 2;minutesFieldMax = 19;secondsFieldWidth = 2;secondsFieldMax = 99;maxHours = 19;maxMinutes = 59;maxSeconds = 59;
      Is used for Type II, NGN and CID head units.
    </description>
  </element>
  <element name="CLOCK2">
    <description>
      minutesFieldWidth = 3;minutesFieldMax = 199;secondsFieldWidth = 2;secondsFieldMax = 99;maxHours = 59;maxMinutes = 59;maxSeconds = 59;
    Is used for Type V head units.
	</description>
  </element>
  <element name="CLOCK3">
    <description>
      minutesFieldWidth = 2;minutesFieldMax = 59;secondsFieldWidth = 2;secondsFieldMax = 59;maxHours = 9;maxMinutes = 59;maxSeconds = 59;
    Is used for GEN1.1 (i.e. MFD3/4/5) head units.
	</description>
  </element>
  <element name="CLOCKTEXT1">
    <description>
      5 characters possible
      Format:      1|sp   c   :|sp   c   c
      1|sp : digit "1" or space
      c    : character out of following character set: sp|0-9|[letters
      :|sp : colon or space
    Is used for Type II head unit
	</description>
  </element>
  <element name="CLOCKTEXT2">
    <description>
      5 chars possible
      Format:      1|sp   c   :|sp   c   c
      1|sp : digit "1" or space
      c    : character out of following character set: sp|0-9|[letters
      :|sp : colon or space
	Is used for CID and NGN head unit
	</description>
  </element>
  <element name="CLOCKTEXT3">
    <description>
      6 chars possible
      Format:      1|sp   c   c   :|sp   c   c
      1|sp : digit "1" or space
      c    : character out of following character set: sp|0-9|[letters
      :|sp : colon or space
    Is used for Type V head unit
  </description>
  </element>
  <element name="CLOCKTEXT4">
    <description>
      6 chars possible
      Format:      c   :|sp   c   c   :   c   c
      :|sp : colon or space
      c    : character out of following character set: sp|0-9|[letters].
    Is used for GEN1.1 (i.e. MFD3/4/5) head units
  </description>
  </element>
</enum>

<!--IVI part-->
<enum name="ComponentVolumeStatus">
  <description>The volume status of a vehicle component.</description>
  <element name="UNKNOWN" internal_name="CVS_UNKNOWN">
  <description> The data is unknown.</description>
  </element>
  <element name="NORMAL" internal_name="CVS_NORMAL">
  <description> The volume is normal.</description>
  </element>
  <element name="LOW" internal_name="CVS_LOW">
  <description> The volume is low.</description>
  </element>
  <element name="FAULT" internal_name="CVS_FAULT">
  <description> The module/sensor is currently faulted. </description>
  </element>
  <element name="ALERT"  internal_name="CVS_ALERT">
  <description> The component`s volume is in critical level.</description>
  </element>
  <element name="NOT_SUPPORTED" internal_name="CVS_NOT_SUPPORTED">
  <description> The data is not supported.</description>
  </element>
</enum>

 <enum name="PRNDL">
  <description>The selected gear.</description>
  <element name="PARK">
    <description>Parking</description>
  </element>
  <element name="REVERSE">
    <description>Reverse gear</description>
  </element>
  <element name="NEUTRAL">
    <description>No gear</description>
  </element>
  <element name="DRIVE">
  </element>
  <element name="SPORT">
    <description>Drive Sport mode</description>
  </element>
  <element name="LOWGEAR">
    <description>1st gear hold</description>
  </element>
  <element name="FIRST">
  </element>
  <element name="SECOND">
  </element>
  <element name="THIRD">
  </element>
  <element name="FOURTH">
  </element>
  <element name="FIFTH">
  </element>
  <element name="SIXTH">
  </element>
</enum>

<enum name="VehicleDataEventStatus">
  <description>Reflects the status of a vehicle data event; e.g. a seat belt event status.</description>
  <element name="NO_EVENT" internal_name="VDES_NO_EVENT">
  <description> The system does not have the adequate information to send valid YES or NO states.</description>
  </element>
  <element name="NO" internal_name="VDES_NO">
  <description> The requested event is in NO state.</description>
  </element>
  <element name="YES" internal_name="VDES_YES">
  <description> The requested event is in YES state.</description>
  </element>
  <element name="NOT_SUPPORTED" internal_name="VDES_NOT_SUPPORTED">
  <description> The requested data is not supported </description>
  </element>
  <element name="FAULT" internal_name="VDES_FAULT">
  <description> The module/sensor is currently faulted.</description>
  </element>
</enum>

<enum name="VehicleDataStatus">
  <description>Reflects the status of a binary vehicle data item.</description>
  <element name="NO_DATA_EXISTS" internal_name="VDS_NO_DATA_EXISTS">
  </element>
  <element name="OFF" internal_name="VDS_OFF">
  </element>
  <element name="ON" internal_name="VDS_ON">
  </element>
</enum>

<enum name="IgnitionStableStatus">
  <description>Reflects the ignition switch stability.</description>
  <element name="IGNITION_SWITCH_NOT_STABLE">
  </element>
  <element name="IGNITION_SWITCH_STABLE">
  </element>
  <element name="MISSING_FROM_TRANSMITTER">
  <description> Either the data is not accessible or the sensor is broken.</description>
  </element>
</enum>

<enum name="IgnitionStatus">
  <description>Reflects the status of ignition.</description>
  <element name="UNKNOWN" internal_name="IS_UNKNOWN">
  <description> The information is not acceptable. </description>
  </element>
  <element name="OFF" internal_name="IS_OFF">
  <description> The ignition is off.</description>
  </element>
  <element name="ACCESSORY" internal_name="IS_ACCESSORY">
  <description> The accessories are active (power windows, audio, display, etc.).</description>
  </element>
  <element name="RUN" internal_name="IS_RUN">
   <description> Ignition is active.</description>
  </element>
  <element name="START" internal_name="IS_START">
  <description> Starter is switched.</description>
  </element>
  <element name="INVALID" internal_name="IS_INVALID">
  <description> The data is provided, but there is some sort of fault or problem.</description>
  </element>
</enum>

<enum name="DeviceLevelStatus">
  <description>Reflects the reported component status of the connected device, if reported.</description>
  <element name="ZERO_LEVEL_BARS">
  </element>
  <element name="ONE_LEVEL_BARS">
  </element>
  <element name="TWO_LEVEL_BARS">
  </element>
  <element name="THREE_LEVEL_BARS">
  </element>
  <element name="FOUR_LEVEL_BARS">
  </element>
  <element name="NOT_PROVIDED">
  </element>
</enum>

<enum name="PrimaryAudioSource">
  <description>Reflects the current primary audio source (if selected).</description>
  <element name="NO_SOURCE_SELECTED">
  </element>
  <element name="USB">
  </element>
  <element name="USB2">
  </element>
  <element name="BLUETOOTH_STEREO_BTST">
  </element>
  <element name="LINE_IN">
  </element>
  <element name="IPOD">
  </element>
  <element name="MOBILE_APP">
  </element>
</enum>

<enum name="CompassDirection">
  <description>The list of potential compass directions</description>
  <element name="NORTH">
  </element>
  <element name="NORTHWEST">
  </element>
  <element name="WEST">
  </element>
  <element name="SOUTHWEST">
  </element>
  <element name="SOUTH">
  </element>
  <element name="SOUTHEAST">
  </element>
  <element name="EAST">
  </element>
  <element name="NORTHEAST">
  </element>
</enum>

<enum name="Dimension">
  <description>The supported dimensions of the GPS</description>
  <element name="NO_FIX" internal_name="Dimension_NO_FIX">
    <description>No GPS at all</description>
  </element>
  <element name="2D" internal_name="Dimension_2D">
    <description>Longitude and lattitude</description>
  </element>
  <element name="3D" internal_name="Dimension_3D">
    <description>Longitude and lattitude and altitude</description>
  </element>
</enum>

<enum name="WarningLightStatus">
  <description>Reflects the status of a cluster instrument warning light.</description>
  <element name="OFF" internal_name="WLS_OFF">
  </element>
  <element name="ON" internal_name="WLS_ON">
  </element>
  <element name="FLASH" internal_name="WLS_FLASH">
  </element>
</enum>

<enum name="VehicleDataResultCode">
  <description>Enumeration that describes possible result codes of a vehicle data entry request.</description>
  <element name="SUCCESS" internal_name="VDRC_SUCCESS"/>
  <element name="TRUNCATED_DATA" internal_name="VDRC_TRUNCATED_DATA"/>
  <element name="DISALLOWED" internal_name="VDRC_DISALLOWED"/>
  <element name="USER_DISALLOWED" internal_name="VDRC_USER_DISALLOWED"/>
  <element name="INVALID_ID" internal_name="VDRC_INVALID_ID"/>
  <element name="VEHICLE_DATA_NOT_AVAILABLE" internal_name="VDRC_DATA_NOT_AVAILABLE"/>
  <element name="DATA_ALREADY_SUBSCRIBED" internal_name="VDRC_DATA_ALREADY_SUBSCRIBED"/>
  <element name="DATA_NOT_SUBSCRIBED" internal_name="VDRC_DATA_NOT_SUBSCRIBED"/>
  <element name="IGNORED" internal_name="VDRC_IGNORED"/>
</enum>

<enum name="WiperStatus">
  <description>Reflects the status of the wipers.</description>
  <element name="OFF">
    <description> The wipers are off.</description>
  </element>
  <element name="AUTO_OFF">
     <description> The wipers are automatically off </description>
  </element>
  <element name="OFF_MOVING">
	<description> Means that though set to off, somehow the wipers have been engaged (physically moved enough to engage a wiping motion).</description>
  </element>
  <element name="MAN_INT_OFF">
    <description> The wipers are manually off after having been working.</description>
  </element>
  <element name="MAN_INT_ON">
    <description> The wipers are manually on.</description>
  </element>
  <element name="MAN_LOW">
    <description> The wipers are manually set to low speed.</description>
  </element>
  <element name="MAN_HIGH">
    <description> The wipers are manually set to high speed.</description>
  </element>
  <element name="MAN_FLICK">
    <description> The wipers are manually set for doing a flick.</description>
  </element>
  <element name="WASH">
	<description> The wipers are set to use the water from vehicle washer bottle for cleaning the windscreen.</description>
  </element>
  <element name="AUTO_LOW">
	<description> The wipers are automatically set to low speed.</description>
  </element>
  <element name="AUTO_HIGH">
    <description> The wipers are automatically set to high speed.</description>
  </element>
  <element name="COURTESYWIPE">
    <description> This is for when a user has just initiated a WASH and several seconds later a secondary wipe is automatically initiated to clear remaining fluid.</description>
  </element>
  <element name="AUTO_ADJUST">
    <description> This is set as the user moves between possible automatic wiper speeds.</description>
  </element>
  <element name="STALLED">
    <description> The wiper is stalled to its place. </description>
  </element>
  <element name="NO_DATA_EXISTS">
    <description> The sensor / module cannot provide any information for wiper.</description>
  </element>
</enum>

<enum name="SamplingRate">
  <description>Describes different sampling options for PerformAudioPassThru.</description>
  <element name="8KHZ" internal_name="RATE_8KHZ"/>
  <element name="16KHZ" internal_name="RATE_16KHZ"/>
  <element name="22KHZ" internal_name="RATE_22KHZ"/>
  <element name="44KHZ" internal_name="RATE_44KHZ"/>
</enum>

<enum name="BitsPerSample">
  <description>Describes different quality options for PerformAudioPassThru.</description>
  <element name="8_BIT" internal_name="RATE_8_BIT"/>
  <element name="16_BIT" internal_name="RATE_16_BIT"/>
</enum>

<enum name="AudioType">
  <description>Describes different audio type options for PerformAudioPassThru.</description>
  <element name="PCM" />
</enum>

<enum name="KeyboardLayout">
  <description>Enumeration listing possible keyboard layouts.</description>
  <element name="QWERTY" />
  <element name="QWERTZ" />
  <element name="AZERTY" />
</enum>

<enum name="KeyboardEvent">
  <description>Enumeration listing possible keyboard events.</description>
  <element name="KEYPRESS" />
  <element name="ENTRY_SUBMITTED" />
  <element name="ENTRY_CANCELLED" />
  <element name="ENTRY_ABORTED" />
</enum>

<enum name="KeypressMode">
  <description>Enumeration listing possible keyboard events.</description>
  <element name="SINGLE_KEYPRESS">
    <description>Each keypress is individually sent as the user presses the keyboard keys.</description>
  </element>
  <element name="QUEUE_KEYPRESSES">
    <description>The keypresses are queued and a string is eventually sent once the user chooses to submit their entry.</description>
  </element>
  <element name="RESEND_CURRENT_ENTRY">
    <description>The keypresses are queue and a string is sent each time the user presses a keyboard key; the string contains the entire current entry.</description>
  </element>
</enum>

<enum name="AmbientLightStatus">
  <description>Reflects the status of the ambient light sensor.</description>
  <element name="NIGHT" />
  <element name="TWILIGHT_1" />
  <element name="TWILIGHT_2" />
  <element name="TWILIGHT_3" />
  <element name="TWILIGHT_4" />
  <element name="DAY" />
  <element name="UNKNOWN" />
  <element name="INVALID" />
</enum>

<enum name="FileType">
  <description>Enumeration listing possible file types.</description>
  <element name="GRAPHIC_BMP" />
  <element name="GRAPHIC_JPEG" />
  <element name="GRAPHIC_PNG" />
  <element name="AUDIO_WAVE" />
  <element name="AUDIO_MP3" />
</enum>

<!-- End of IVI part-->

<struct name="ButtonCapabilities">
    <description>Contains the information about capabilities of a button.</description>
    <param name="name" type="Common.ButtonName" mandatory="true">
        <description>The name of the Button from the ButtonName enum</description>
    </param>
    <param name="shortPressAvailable" type="Boolean" mandatory="true">
        <description>The button supports a short press. Whenever the button is pressed short, onButtonPressed(SHORT) should be invoked.</description>
    </param>
    <param name="longPressAvailable" type="Boolean" mandatory="true">
        <description>The button supports a LONG press. Whenever the button is pressed long, onButtonPressed(LONG) should be invoked.</description>
    </param>
    <param name="upDownAvailable" type="Boolean" mandatory="true">
        <description>The button supports "button down" and "button up". Whenever the button is pressed, onButtonEvent(DOWN) should be invoked. Whenever the button is released, onButtonEvent(UP) should be invoked.</description>
    </param>
</struct>

<struct name="PresetBankCapabilities">
    <description>Contains information about on-screen preset capabilities (whether the HW preset buttons could be duplicated with onscreen buttons).</description>
    <param name="onScreenPresetsAvailable" type="Boolean" mandatory="true">
        <description>Must be true if onscreen custom presets are available.</description>
    </param>
</struct>

<struct name="Image">
  <param name="value" maxlength="65535" type="String" mandatory="true">
    <description>The path to the dynamic image stored on HU or the static binary image itself.</description>
  </param>
  <param name="imageType" type="Common.ImageType" mandatory="true">
    <description>Describes, whether it is a static or dynamic image.</description>
  </param>
</struct>

<struct name="SoftButton">
    <param name="type" type="Common.SoftButtonType" mandatory="true">
      <description>Describes, whether text, icon or both text and image should be displayed on the soft button. See softButtonType</description>
    </param>
    <param name="text" maxlength="500" type="String" mandatory="false">
      <description>Optional text to be displayed (if defined as TEXT or BOTH)</description>
    </param>
    <param name="image" type="Common.Image" mandatory="false">
      <description>Optional image struct for SoftButton (if defined as IMAGE or BOTH)</description>
    </param>
    <param name="isHighlighted" type="Boolean" mandatory="false">
      <description>If true, must be highlighted</description>
      <description>If false, must be not</description>
    </param>
    <param name="softButtonID" type="Integer" minvalue="0" maxvalue="65535" mandatory="true">
      <description>Value which must be returned via OnButtonPress / OnButtonEvent</description>
    </param>
    <param name="systemAction" type="Common.SystemAction" mandatory="false">
      <description>Parameter indicates whether clicking a SoftButton must call a specific system action.  See SystemAction</description>
    </param>
 </struct>

<struct name="TTSChunk">
    <description>A TTS chunk, that consists of the text/phonemes to be spoken</description>
    <param name="text" type="String" mandatory="true" maxlength="500">
        <description>The text or phonemes to be spoken.</description>
    </param>
</struct>

<struct name="HMIApplication">
    <description>Data type containing information about application needed by HMI.</description>
    <param name="appName" type="String" maxlength="100" mandatory="true">
      <description>The mobile application name, e.g. "Ford Drive Green".</description>
    </param>
    <param name="ngnMediaScreenAppName" type="String" maxlength="100" mandatory="false">
      <description>Provides an abbreviated version of the app name (if needed), that may be displayed on the NGN media screen.</description>
      <description>If not provided, the appName should be used instead (and may be truncated if too long)</description>
    </param>
    <param name="icon" type="String" mandatory="false">
      <description>Path to application icon stored on HU.</description>
    </param>
    <param name="deviceName" type="String" mandatory="true">
      <description>The name of device which the provided application is running on.</description>
    </param>
    <param name="appID" type="Integer" mandatory="true">
      <description>Unique (during ignition cycle) id of the application. To be used in all RPCs sent by both HU system and SDL</description>
    </param>
    <param name="hmiDisplayLanguageDesired" type="Common.Language" mandatory="true">
      <description>The language the application intends to use on HU  </description>
    </param>
    <param name="isMediaApplication" type="Boolean" mandatory="true">
      <description>Indicates whether it is a media or a non-media application.</description>
    </param>
    <param name="appType" type="Common.AppHMIType" minsize="1" maxsize="100" array="true" mandatory="false">
      <description>List of all applicable app types stating which classifications to be given to the app.</description>
      <description>e.g. for platforms like GEN2, this determines which "corner(s)" the app can populate.</description>
    </param>
</struct>

<struct name="MenuParams">
  <param name="parentID" type="Integer" minvalue="0" maxvalue="2000000000" mandatory="false">
    <description>unique ID of the sub menu, the command must be added to.</description>
    <description>If not provided, the command must be added to the top level of the in application menu.</description>
  </param>
  <param name="position" type="Integer" minvalue="0" maxvalue="1000" mandatory="false">
    <description>Position within the items that are at the top level of the in application menu.</description>
    <description>0 should insert at the front.</description>
    <description>1 should insert at the second position.</description>
    <description>if position is greater than or equal to the number of items on the top level, the the sub menu/command should be appended to the end.</description>
    <description>If this param is omitted the entry should be added at the end.</description>
  </param>
  <param name="menuName" type="String" maxlength="500" mandatory="true">
    <description>The name of the sub menu/command.</description>
  </param>
</struct>

<struct name="Choice">
  <description>A choice is an option given to the user which can be selected either by menu, or through voice recognition system.</description>
  <param name="choiceID" type="Integer" minvalue="0" maxvalue="65535" mandatory="true">
	<description> The unique within the concerned application identifier for this choice </description>
  </param>
  <param name="menuName" type="String" maxlength="500" mandatory="false">
    <description> The name of the choice </description>
  </param>
  <param name="image" type="Common.Image" mandatory="false">
	<description> The image for representing the choice </description>
  </param>
  <param name="secondaryText" maxlength="500" type="String" mandatory="false">
    <description>Optional secondary text to display; e.g. address of POI in a search result entry</description>
  </param>
  <param name="tertiaryText" maxlength="500" type="String" mandatory="false">
    <description>Optional tertiary text to display; e.g. distance to POI for a search result entry</description>
  </param>
  <param name="secondaryImage" type="Image" mandatory="false">
    <description>Optional secondary image struct for choice</description>
  </param>
</struct>

<struct name="VrHelpItem">
  <param name="text" maxlength="500" type="String" mandatory="true">
    <description>Text to display for VR Help item</description>
  </param>
  <param name="image" type="Common.Image" mandatory="false">
    <description>Image struct for VR Help item</description>
  </param>
  <param name="position" type="Integer" minvalue="1" maxvalue="8" mandatory="true">
    <description>Position to display item in VR Help list</description>
  </param>
</struct>

<struct name="TimeFormat">
  <param name="hours" type="Integer" minvalue="0" maxvalue="59" mandatory="true">
    <description>The hour of the media clock.</description>
    <description>Some units only support a max of 19 hours. If out of range, it should be rejected.</description>
  </param>
  <param name="minutes" type="Integer" minvalue="0" maxvalue="59" mandatory="true"/>
  <param name="seconds" type="Integer" minvalue="0" maxvalue="59" mandatory="true"/>
</struct>

<struct name="TouchEventCapabilities">
  <param name="pressAvailable" type="Boolean" mandatory="true">
  </param>
  <param name="multiTouchAvailable" type="Boolean" mandatory="true">
  </param>
  <param name="doublePressAvailable" type="Boolean" mandatory="true">
  </param>
</struct>

<struct name="ImageResolution">
  <param name="resolutionWidth" type="Integer" minvalue="1" maxvalue="10000" mandatory="true">
    <description>The image resolution width.</description>
  </param>
  <param name="resolutionHeight" type="Integer" minvalue="1" maxvalue="10000" mandatory="true">
    <description>The image resolution height.</description>
  </param>
</struct>

<struct name="ScreenParams">
  <param name="resolution" type="Common.ImageResolution" mandatory="true">
    <description>The resolution of the prescribed screen area.</description>
  </param>
  <param name="touchEventAvailable" type="Common.TouchEventCapabilities" mandatory="false">
    <description>Types of screen touch events available in screen area.</description>
  </param>
</struct>

<struct name="ImageField">
  <param name="name" type="Common.ImageFieldName" mandatory="true">
    <description>The name that identifies the field. See ImageFieldName.</description>
  </param>
  <param name="imageTypeSupported" type="Common.FileType" maxsize="100" array="true" mandatory="false" minsize="1">
    <description>The image types that are supported in this field. See FileType.</description>
  </param>
  <param name="imageResolution" type="Common.ImageResolution" mandatory="false">
    <description>The image resolution of this field.</description>
  </param>
</struct>

<struct name="DisplayCapabilities">
  <description>Contains information about the display capabilities.</description>
  <param name="displayType" type="Common.DisplayType" mandatory="true">
    <description>The type of the display. See DisplayType</description>
  </param>
  <param name="textFields" type="Common.TextFieldName" minsize="0" maxsize="100" array="true" mandatory="true">
    <description>A set of all fields for text displaying supported by HU. See TextFieldName.</description>
    <description>If there are no textfields supported, the empty array must be returned</description>
  </param>
  <param name="imageFields" type="Common.ImageField" mandatory="false" minsize="1" maxsize="100" array="true">
    <description>A set of all fields that support images. See ImageField</description>
  </param>
  <param name="mediaClockFormats" type="Common.MediaClockFormat" minsize="1" maxsize="100" array="true" mandatory="true">
    <description>A set of all supported formats of the media clock. See MediaClockFormat</description>
  </param>
  <param name="imageCapabilities" type="Common.ImageType" array="true" minsize="0" maxsize="2" mandatory="false">
  </param>
  <param name="graphicSupported" type="Boolean" mandatory="true">
    <description>The display's persistent screen supports referencing a static or dynamic image.</description>
  </param>
  <param name="templatesAvailable" type="String" minsize="0" mandatory="false" maxsize="100" maxlength="100" array="true">
    <description>A set of all predefined persistent display templates available on headunit.  To be referenced in SetDisplayLayout.</description>
  </param>
  <param name="screenParams" type="Common.ScreenParams" mandatory="false">
    <description>A set of all parameters related to a prescribed screen area (e.g. for video / touch input).</description>
  </param>
  <param name="numCustomPresetsAvailable" type="Integer" minvalue="1" maxvalue="100" mandatory="false">
    <description>The number of on-screen custom presets available (if any); otherwise omitted.</description>
  </param>
</struct>

<struct name="SoftButtonCapabilities">
  <description>Contains information about a SoftButton's capabilities.</description>
  <param name="shortPressAvailable" type="Boolean" mandatory="true">
    <description>The button supports a short press.</description>
    <description>Whenever the button is pressed short, onButtonPressed( SHORT) must be invoked.</description>
  </param>
  <param name="longPressAvailable" type="Boolean" mandatory="true">
    <description>The button supports a LONG press.</description>
    <description>Whenever the button is pressed long, onButtonPressed( LONG) must be invoked.</description>
  </param>
  <param name="upDownAvailable" type="Boolean" mandatory="true">
    <description>The button supports "button down" and "button up".</description>
    <description>Whenever the button is pressed, onButtonEvent( DOWN) must be invoked.</description>
    <description>Whenever the button is released, onButtonEvent( UP) must be invoked.</description>
  </param>
  <param name="imageSupported" type="Boolean" mandatory="true">
    <description>Must be true if the button supports referencing a static or dynamic image.</description>
  </param>
</struct>

<struct name="AudioPassThruCapabilities">
  <description>
    Describes different audio type configurations for PerformAudioPassThru.
    e.g. 8kHz,8-bit,PCM
  </description>
  <param name="samplingRate" type="Common.SamplingRate"/>
  <param name="bitsPerSample" type="Common.BitsPerSample"/>
  <param name="audioType" type="Common.AudioType"/>
</struct>

<struct name="TouchLists">
  <param name="touches" type="Integer" mandatory="true" minvalue="0" maxvalue="9" array="true" minsize="1" maxsize="10">
	<description>List of fingers currently on screen</description>
  </param>
  <param name="changedTouches" type="Integer" mandatory="true" minvalue="0" maxvalue="9" array="true" minsize="1" maxsize="10">
	<description>List of fingers involved in the current event. For example, in a touchend event, this will be the finger that was removed</description>
  </param>
</struct>

<struct name="Coordinate">
  <param name="xCoord" type="Integer" mandatory="true">
  </param>
  <param name="yCoord" type="Integer" mandatory="true">
  </param>
</struct>

<struct name="TouchArea">
  <param name="rotationAngle" type="Float" mandatory="false" minvalue="0" maxvalue="360">
  </param>
  <param name="radiusCoord" type="Common.Coordinate" mandatory="true">
  </param>
</struct>

<struct name="TouchEventInfo">
  <param name="id" type="Integer" mandatory="false" minvalue="0" maxvalue="9">
	<description>Finger / stylus ID</description>
  </param>
  <param name="point" type="Common.Coordinate" mandatory="true">
	<description>XY coordinate of where on screen the event happened</description>
  </param>
  <param name="area" type="Common.TouchArea" mandatory="false">
	<description>Describe the ellipse approximating touch input shape</description>
  </param>
</struct>

<struct name="TextFieldStruct">
  <param name="fieldName" type="Common.TextFieldName" mandatory="true">
	<description>The name of the field for displaying the text.</description>
  </param>
  <param name="fieldText" type="String" maxlength="500" mandatory="true">
    <description>The  text itself.</description>
  </param>
</struct>

<struct name="KeyboardProperties">
  <description>Configuration of on-screen keyboard (if available).</description>
  <param name="language" type="Common.Language" mandatory="false">
    <description>The keyboard language.</description>
  </param>
  <param name="keyboardLayout" type="Common.KeyboardLayout" mandatory="false" >
    <description>Desired keyboard layout.</description>
  </param>
  <param name="sendDynamicEntry" type="Boolean" mandatory="false">
    <description>In this mode, all keypresses will be sent as they occur.</description>
    <description>If disabled, entire string of text will be returned only once submitted by user.</description>
    <description>If omitted, this value will be set to FALSE.</description>
  </param>
  <param name="limitedCharacterList" type="String" maxlength="1" minsize="1" maxsize="100" array="true" mandatory="false">
    <description>Array of keyboard characters to enable.</description>
    <description>All omitted characters will be greyed out (disabled) on the keyboard.</description>
    <description>If omitted, the entire keyboard will be enabled.</description>
  </param>
  <param name="autoCompleteText" type="String" maxlength="1000" mandatory="false">
    <description>Allows an app to prepopulate the text field with a suggested or completed entry as the user types</description>
  </param>
</struct>

<struct name="Turn">
  <param name="navigationText" type="Common.TextFieldStruct" mandatory="false">
    <description>Uses navigationText from TextFieldStruct.</description>
  </param>
  <param name="turnIcon" type="Common.Image" mandatory="false">
  </param>
</struct>

<struct name="VehicleType">
  <param name="make" type="String" maxlength="500" mandatory="false">
    <description>Make of the vehicle</description>
    <description>e.g. Ford</description>
  </param>
  <param name="model" type="String" maxlength="500" mandatory="false">
    <description>Model of the vehicle</description>
    <description>e.g. Fiesta</description>
  </param>
  <param name="modelYear" type="String" maxlength="500" mandatory="false">
    <description>Model Year of the vehicle</description>
    <description>e.g. 2013</description>
  </param>
  <param name="trim" type="String" maxlength="500" mandatory="false">
    <description>Trim of the vehicle</description>
    <description>e.g. SE</description>
  </param>
</struct>

<struct name="DeviceInfo">
  <param name="name" type="String" mandatory="true">
    <description>The name of the device connected.</description>
  </param>
  <param name="id" type="Integer" mandatory="true">
    <description>The ID of the device connected</description>
  </param>
</struct>

<!--IVI part-->
<struct name="GPSData">
  <description>Struct with the GPS data.</description>
  <param name="longitudeDegrees" type="Float" minvalue="-180" maxvalue="180" mandatory="false">
  </param>
  <param name="latitudeDegrees" type="Float" minvalue="-90" maxvalue="90" mandatory="false">
  </param>
  <param name="utcYear" type="Integer" minvalue="2010" maxvalue="2100" mandatory="false">
    <description>The current UTC year.</description>
  </param>
  <param name="utcMonth" type="Integer" minvalue="1" maxvalue="12" mandatory="false">
    <description>The current UTC month.</description>
  </param>
  <param name="utcDay" type="Integer" minvalue="1" maxvalue="31" mandatory="false">
    <description>The current UTC day.</description>
  </param>
  <param name="utcHours" type="Integer" minvalue="0" maxvalue="23" mandatory="false">
    <description>The current UTC hour.</description>
  </param>
  <param name="utcMinutes" type="Integer" minvalue="0" maxvalue="59" mandatory="false">
    <description>The current UTC minute.</description>
  </param>
  <param name="utcSeconds" type="Integer" minvalue="0" maxvalue="59" mandatory="false">
    <description>The current UTC second.</description>
  </param>
  <param name="compassDirection" type="Common.CompassDirection" mandatory="false">
    <description>See CompassDirection.</description>
  </param>
  <param name="pdop" type="Float" minvalue="0" maxvalue="10" mandatory="false">
    <description>PDOP.</description>
  </param>
  <param name="hdop" type="Float" minvalue="0" maxvalue="10" mandatory="false">
    <description>HDOP.</description>
  </param>
  <param name="vdop" type="Float" minvalue="0" maxvalue="10" mandatory="false">
    <description>VDOP.</description>
  </param>
  <param name="actual" type="Boolean" mandatory="false">
    <description>
      True, if actual.
      False, if infered.
    </description>
  </param>
  <param name="satellites" type="Integer" minvalue="0" maxvalue="31" mandatory="false">
    <description>Number of satellites in view</description>
  </param>
  <param name="dimension" type="Common.Dimension" mandatory="false">
    <description>See Dimension</description>
  </param>
  <param name="altitude" type="Float" minvalue="-10000" maxvalue="10000" mandatory="false">
    <description>Altitude in meters</description>
  </param>
  <param name="heading" type="Float" minvalue="0" maxvalue="359.99" mandatory="false">
    <description>The heading. North is 0. Resolution is 0.01</description>
  </param>
  <param name="speed" type="Float" minvalue="0" maxvalue="500" mandatory="false">
    <description>The speed in KPH</description>
  </param>
</struct>

<struct name="SingleTireStatus">
  <param name="status" type="Common.ComponentVolumeStatus" mandatory="true">
    <description>The status of component volume. See ComponentVolumeStatus.</description>
</param>
</struct>

<struct name="DIDResult">
  <description>Individual requested DID result and data</description>
  <param name="resultCode" type="Common.VehicleDataResultCode" mandatory="true">
    <description>Individual DID result code.</description>
  </param>
  <param name="didLocation" type="Integer" minvalue="0" maxvalue="65535" mandatory="true">
    <description>Location of raw data (the address from ReadDID request)</description>
  </param>
  <param name="data" type="String" maxlength="5000" mandatory="false">
    <description>Raw DID-based data returned for requested element.</description>
  </param>
</struct>

<struct name="HeadLampStatus">
  <param name="lowBeamsOn" type="Boolean" mandatory="true">
    <description>Status of the low beam lamps.</description>
  </param>
  <param name="highBeamsOn" type="Boolean" mandatory="true">
    <description>Status of the high beam lamps.</description>
  </param>
  <param name="ambientLightSensorStatus" type="AmbientLightStatus" mandatory="true">
    <description>Status of the ambient light sensor.</description>
  </param>
</struct>

<struct name="TireStatus">
<description>The status and pressure of the tires.</description>
<param name="pressureTelltale" type="Common.WarningLightStatus" mandatory="false">
  <description>Status of the Tire Pressure Telltale. See WarningLightStatus.</description>
</param>
  <param name="leftFront" type="Common.SingleTireStatus" mandatory="false">
    <description>The status of the left front tire.</description>
</param>
  <param name="rightFront" type="Common.SingleTireStatus" mandatory="false">
    <description>The status of the right front tire.</description>
</param>
  <param name="leftRear" type="Common.SingleTireStatus" mandatory="false">
    <description>The status of the left rear tire.</description>
</param>
  <param name="rightRear" type="Common.SingleTireStatus" mandatory="false">
    <description>The status of the right rear tire.</description>
</param>
  <param name="innerLeftRear" type="Common.SingleTireStatus" mandatory="false">
    <description>The status of the inner left rear.</description>
</param>
  <param name="innerRightRear" type="Common.SingleTireStatus" mandatory="false">
    <description>The status of the inner right rear.</description>
</param>
</struct>

<struct name="BeltStatus">
  <param name="driverBeltDeployed" type="Common.VehicleDataEventStatus" mandatory="false">
    <description>See VehicleDataEventStatus.</description>
</param>
  <param name="passengerBeltDeployed" type="Common.VehicleDataEventStatus" mandatory="false">
    <description>See VehicleDataEventStatus.</description>
</param>
  <param name="passengerBuckleBelted" type="Common.VehicleDataEventStatus" mandatory="false">
    <description>See VehicleDataEventStatus.</description>
</param>
  <param name="driverBuckleBelted" type="Common.VehicleDataEventStatus" mandatory="false">
    <description>See VehicleDataEventStatus.</description>
</param>
  <param name="leftRow2BuckleBelted" type="Common.VehicleDataEventStatus" mandatory="false">
    <description>See VehicleDataEventStatus.</description>
</param>
  <param name="passengerChildDetected" type="Common.VehicleDataEventStatus" mandatory="false">
    <description>See VehicleDataEventStatus.</description>
</param>
  <param name="rightRow2BuckleBelted" type="Common.VehicleDataEventStatus" mandatory="false">
    <description>See VehicleDataEventStatus.</description>
</param>
  <param name="middleRow2BuckleBelted" type="Common.VehicleDataEventStatus" mandatory="false">
    <description>See VehicleDataEventStatus.</description>
</param>
  <param name="middleRow3BuckleBelted" type="Common.VehicleDataEventStatus" mandatory="false">
    <description>See VehicleDataEventStatus.</description>
</param>
  <param name="leftRow3BuckleBelted" type="Common.VehicleDataEventStatus" mandatory="false">
    <description>See VehicleDataEventStatus.</description>
</param>
  <param name="rightRow3BuckleBelted" type="Common.VehicleDataEventStatus" mandatory="false">
    <description>See VehicleDataEventStatus.</description>
</param>
  <param name="leftRearInflatableBelted" type="Common.VehicleDataEventStatus" mandatory="false">
    <description>See VehicleDataEventStatus.</description>
</param>
  <param name="rightRearInflatableBelted" type="Common.VehicleDataEventStatus" mandatory="false">
    <description>See VehicleDataEventStatus.</description>
</param>
  <param name="middleRow1BeltDeployed" type="Common.VehicleDataEventStatus" mandatory="false">
    <description>See VehicleDataEventStatus.</description>
</param>
  <param name="middleRow1BuckleBelted" type="Common.VehicleDataEventStatus" mandatory="false">
    <description>See VehicleDataEventStatus.</description>
</param>
</struct>

  <struct name="BodyInformation">
  <param name="parkBrakeActive" type="Boolean" mandatory="true">
    <description>Must be true if the park brake is active</description>
</param>
  <param name="ignitionStableStatus" type="Common.IgnitionStableStatus" mandatory="true">
    <description>Information about the ignition switch. See IgnitionStableStatus.</description>
</param>
  <param name="ignitionStatus" type="Common.IgnitionStatus" mandatory="true">
    <description>The status of the ignition. See IgnitionStatus.</description>
</param>
</struct>

<struct name="DeviceStatus">
  <param name="voiceRecOn" type="Boolean" mandatory="false">
    <description>Must be true if the voice recording is on.</description>
</param>
  <param name="btIconOn" type="Boolean" mandatory="false">
    <description>Must be true if Bluetooth icon is displayed.</description>
</param>
  <param name="callActive" type="Boolean" mandatory="false">
    <description>Must be true if there is an active call..</description>
</param>
  <param name="phoneRoaming" type="Boolean" mandatory="false">
    <description>Must be true if ther is a phone roaming.</description>
</param>
  <param name="textMsgAvailable" type="Boolean" mandatory="false">
    <description>Must be true if the text message is available.</description>
</param>
  <param name="battLevelStatus" type="Common.DeviceLevelStatus" mandatory="false">
    <description>Device battery level status. See DeviceLevelStatus.</description>
</param>
  <param name="stereoAudioOutputMuted" type="Boolean" mandatory="false">
    <description>Must be true if stereo audio output is muted.</description>
</param>
  <param name="monoAudioOutputMuted" type="Boolean" mandatory="false">
    <description>Must be true if mono audio output is muted.</description>
</param>
  <param name="signalLevelStatus" type="Common.DeviceLevelStatus" mandatory="false">
    <description>Device signal level status. See DeviceLevelStatus.</description>
</param>
  <param name="primaryAudioSource" type="Common.PrimaryAudioSource" mandatory="false">
    <description>See PrimaryAudioSource.</description>
</param>
  <param name="eCallEventActive" type="Boolean" mandatory="false">
    <description>Must be true if emergency call event is active.</description>
</param>
</struct>

<struct name="MyKey">
  <param name="e911Override" type="Common.VehicleDataStatus" mandatory="true">
    <description>Indicates whether e911 override is on. See VehicleDataStatus.</description>
</param>
</struct>
<!--end of IVI part-->

</interface>

<interface name="Buttons" version="1.0" date="2013-04-12">
	<function name="GetCapabilities" messagetype="request">
		<description>Method is invoked at system start-up. SDL requests the information about all supported hardware buttons and their capabilities</description>
    </function>
    <function name="GetCapabilities" messagetype="response">
        <param name="capabilities" type="Common.ButtonCapabilities" array="true" minsize="1" maxsize="100" mandatory="true">
        	<description>Response must provide the names of available buttons and their capabilities.See ButtonCapabilities</description>
        </param>
        <param name="presetBankCapabilities" type="Common.PresetBankCapabilities" mandatory="false">
        	<description>Must be returned if the platform supports custom on-screen Presets</description>
    	</param>
    </function>
    <function name="OnButtonEvent" messagetype="notification">
    	<description>HU system must notify about every UP/DOWN event for buttons</description>
    	<param name="name" type="Common.ButtonName" mandatory="true"/>
    	<param name="mode" type="Common.ButtonEventMode" mandatory="true">
            <description>Indicates whether this is an UP or DOWN event.</description>
    	</param>
    	<param name="customButtonID" type="Integer" mandatory="false" minvalue="0" maxvalue="65536">
    		<description>Must be provided if ButtonName is CUSTOM_BUTTON, this references the integer ID passed by a custom button. (e.g. softButtonName)</description>
    	</param>
    </function>
    <function name="OnButtonPress" messagetype="notification">
        <param name="name" type="Common.ButtonName" mandatory="true"/>
        <param name="mode" type="Common.ButtonPressMode" mandatory="true">
            <description>Indicates whether this is a LONG or SHORT button press event.</description>
        </param>
        <param name="customButtonID" type="Integer" mandatory="false" minvalue="0" maxvalue="65536">
            <description>Must be returned if ButtonName is CUSTOM_BUTTON, this references the string passed by a custom button. (e.g. softButtonName)</description>
        </param>
    </function>
</interface>

<interface name="BasicCommunication" version="1.0" date="2013-04-12">
    <function name="OnReady" messagetype="notification">
      <description>HMI must notify SDL about its readiness to start communication. In fact, this has to be the first message between SDL and HMI.</description>
    </function>
    <function name="OnStartDeviceDiscovery" messagetype="notification">
      <description>Initiated by HMI user for getting the list of connected devices.</description>
    </function>
    <function name="UpdateDeviceList" messagetype="request">
<<<<<<< HEAD
        <description>Request from SmartDeviceLink to HMI to change device list.</description>
        <param name="deviceList" type="Common.DeviceInfo" mandatory="true" array="true" minsize="0" maxsize="100">
			<description>The array of names/IDs of connected devices</description>
        </param>
	</function>
=======
      <description>Request from SmartDeviceLink to HMI to change device list.</description>
      <param name="deviceList" type="Common.DeviceInfo" mandatory="true" array="true" minsize="0" maxsize="100">
        <description>The array of names/IDs of connected devices</description>
      </param>
    </function>
>>>>>>> f9a7be6f
    <function name="UpdateDeviceList" messagetype="response">
    </function>
    <function name="OnUpdateDeviceList" messagetype="notification">
      <description>Notification from HMI to SDL sent when HMI requires update of device list (i.e. when user clicks 'Change Device' button)</description>
    </function>
    <function name="AllowDeviceToConnect" messagetype="request">
        <description>Request from SmartDeviceLink to HMI to get the permissions of new device connection.</description>
        <param name="device" type="Common.DeviceInfo" mandatory="true"/>
    </function>
    <function name="AllowDeviceToConnect" messagetype="response">
      <param name="allow" type="Boolean" mandatory="true"/>
    </function>
    <function name="OnDeviceChosen" messagetype="notification">
      <description>Notification must be initiated by HMI on user selecting device in the list of devices.</description>
      <param name="deviceInfo" type="Common.DeviceInfo" mandatory="true">
        <description>The name and ID of the device chosen</description>
      </param>
    </function>
    <function name="OnFindApplications" messagetype="notification">
      <description>This method must be invoked by HMI to get list of registered apps.</description>
      <param name="deviceInfo" type="Common.DeviceInfo" mandatory="true">
        <description>The name and ID of the device the list of registered applications is required for.</description>
      </param>
    </function>
    <function name="UpdateAppList" messagetype="request">
      <description>Issued by SDL to notify HMI about new applications registered.</description>
      <param name="applications" type="Common.HMIApplication" mandatory="true" array="true" minsize="1" maxsize="100"/>
    </function>
    <function name="UpdateAppList" messagetype="response">
    </function>
    <function name="ActivateApp" messagetype="request">
      <description>Request from SDL to HMI to bring specified application to front on UI e.g make it HMI status 'FULL'.</description>
      <param name="appID" type="Integer" mandatory="true">
        <description>ID of deactivated application.</description>
      </param>
    </function>
    <function name="ActivateApp" messagetype="response">
    </function>
    <function name="OnAppActivated" messagetype="notification">
      <description>Must be sent by HU system when the user clicks on app in the list of registered apps or on soft button with 'STEAL_FOCUS' action.</description>
      <param name="appID" type="Integer" mandatory="true">
        <description>ID of selected application.</description>
      </param>
    </function>
    <function name="OnAppDeactivated" messagetype="notification">
      <description>Must be sent by HU system when the user switches to any functionality which is not other mobile application.</description>
      <param name="appID" type="Integer" mandatory="true">
        <description>ID of deactivated application.</description>
      </param>
      <param name="reason" type="Common.DeactivateReason" mandatory="true">
        <description>Specifies the functionality the user has switched to.</description>
      </param>
    </function>
    <function name="OnAppRegistered" messagetype="notification">
      <description>Issued by SDL to notify HMI about new application registered.</description>
      <param name="application" type="Common.HMIApplication" mandatory="true">
        <description>The information about application registered. See HMIApplication. </description>
      </param>
    </function>
    <function name="OnAppUnregistered" messagetype="notification">
      <description>Issued by SDL to notify HMI about application unregistered. Application then to be removed from application list; all data connected with application has to be cleared up.</description>
      <param name="appID" type="Integer" mandatory="true">
        <description>ID of the application unregistered</description>
      </param>
    </function>
    <function name="OnExitApplication" messagetype="notification">
      <description>Must be sent by HMI when the User chooses to exit the application..</description>
      <param name="appID" type="Integer" mandatory="true">
        <description>ID of the application to be exited.</description>
      </param>
    </function>
    <function name="OnExitAllApplications" messagetype="notification">
      <description>Sent by HMI to SDL to close all registered applications.</description>
      <param name="reason" type="Common.ApplicationsCloseReason" mandatory="true">
        <description>Specifies reason for exiting all apllications.</description>
      </param>
    </function>
    <function name="MixingAudioSupported" messagetype="request">
      <description>Request from SDL to HMI to find out if the last one supports mixing audio (i.e. recording TTS command and playing audio).</description>
    </function>
    <function name="MixingAudioSupported" messagetype="response">
      <description>If no response received SDL supposes that mixing audio is not supported</description>
      <param name="attenuatedSupported" type="Boolean" mandatory="true">
        <description>Must be true if supported</description>
      </param>
    </function>
    <function name="PlayTone" messagetype="notification">
      <description>Sent by SDL to HMI to notify that the tone should be played.</description>
    </function>
    <!-- Policies -->
    <function name="AllowAllApps" messagetype="request">
      <description>Initiated by SDL. Results by user/HMI allowing SDL functionality or disallowing access to all mobile apps.</description>
    </function>
    <function name="AllowAllApps" messagetype="response">
      <param name="allowed" type="Boolean" mandatory="true">
        <description>Must be true if allowed</description>
      </param>
    </function>
    <function name="AllowApp" messagetype="request">
      <description>Initiated by SDL for requesting the allowance for the application</description>
      <param name="app" type="Common.HMIApplication" mandatory="true">
        <description>Information about the application. See HMIApplication. </description>
      </param>
      <param name="appPermissions" type="String" array="true" minsize="1" maxsize="100" mandatory="false">
        <description>List of permissions required by application.</description>
      </param>
    </function>
    <function name="AllowApp" messagetype="response">
      <param name="allowed" type="Boolean" mandatory="true">
        <description>Must be true if allowed</description>
      </param>
    </function>
</interface>

<interface name="VR" version="1.0" date="2013-04-17">
  <function name="IsReady" messagetype="request">
    <description>Method is invoked at system startup. Response provides information about presence of VR module and its readiness to cooperate with SDL.</description>
  </function>
  <function name="IsReady" messagetype="response">
    <param name="available" type="Boolean" mandatory="true">
      <description>Must be true if VR is present and ready to communicate with SDL.</description>
    </param>
  </function>
  <function name="Started" messagetype="notification">
    <description>Must be initiated  by VR module to let SDL know that VR session has started.</description>
  </function>
  <function name="Stopped" messagetype="notification">
    <description>Must be initiated by VR module to let SDL know that VR session has stopped.</description>
  </function>
  <function name="AddCommand" messagetype="request">
    <description>Request from SDL to add a command(string with associated id) to VR.</description>
    <param name="cmdID" type="Integer" mandatory="true" minvalue="0">
      <description>ID of a command (further to be used in OnCommand notification).</description>
    </param>
    <param name="vrCommands" type="String" mandatory="true" maxlength="99" minsize="1" maxsize="100" array="true">
      <description>List of strings to be used as VR commands.</description>
    </param>
    <param name="appID" type="Integer" mandatory="false">
      <description>ID of application that requested this RPC.</description>
    </param>
  </function>
  <function name="AddCommand" messagetype="response">
  </function>
  <function name="DeleteCommand" messagetype="request">
    <description>Request from SDL to delete a command from VR.</description>
    <param name="cmdID" type="Integer" mandatory="true">
      <description>Id of a command (list of strings), previously sent by AddCommand.</description>
    </param>
    <param name="appID" type="Integer" mandatory="true">
      <description>ID of application that requested this RPC.</description>
    </param>
  </function>
  <function name="DeleteCommand" messagetype="response">
  </function>
  <function name="OnCommand" messagetype="notification">
    <description>Notifies SDL about command trigerred via VR</description>
    <param name="cmdID" type="Integer" mandatory="true">
      <description>ID of of the command (list of strings)</description>
    </param>
    <param name="appID" type="Integer" mandatory="false">
      <description>ID of application related to this RPC.</description>
    </param>
  </function>
  <function name="ChangeRegistration" messagetype="request">
    <description>Request from SmartDeviceLink to HMI to change language of VR.</description>
    <param name="language" type="Common.Language" mandatory="true">
      <description>The language application wants to switch to.</description>
    </param>
    <param name="appID" type="Integer" mandatory="true">
      <description>ID of application that concerns this RPC.</description>
    </param>
  </function>
  <function name="ChangeRegistration" messagetype="response">
  </function>
  <function name="OnLanguageChange" messagetype="notification">
    <description>Notification from HMI to SmartDeviceLink about change of  language.</description>
    <param name="language" type="Common.Language" mandatory="true">
      <description>Language VR has switched to.</description>
    </param>
  </function>
  <function name="GetSupportedLanguages" messagetype="request">
    <description>Method is invoked at system start-up. Response must provide the information about VR supported languages.</description>
  </function>
  <function name="GetSupportedLanguages" messagetype="response">
    <param name="languages" type="Common.Language" mandatory="true" array="true" minsize="1" maxsize="100">
      <description>List of languages supported in VR.</description>
    </param>
  </function>
  <function name="GetLanguage" messagetype="request">
    <description>Request from SmartDeviceLink to HMI to get currently active  VR language</description>
  </function>
  <function name="GetLanguage" messagetype="response">
    <param name="language" type="Common.Language" mandatory="true"/>
  </function>
  <function name="GetCapabilities" messagetype="request">
    <description>Method is invoked at system startup by SDL to request information about VR capabilities of HMI.</description>
  </function>
  <function name="GetCapabilities" messagetype="response">
    <param name="vrCapabilities" type="Common.VrCapabilities" minsize="1" maxsize="100" array="true" mandatory="false">
      <description>Types of input recognized by VR module.</description>
    </param>
  </function>
</interface>

<interface name="TTS" version="1.0" date="2013-04-18">
  <description>RPCs for communication between TTS and SDL.</description>
  <function name="GetCapabilities" messagetype="request">
    <description>Method is invoked at system start-up. SDL requests the information about all supported hardware and their capabilities</description>
  </function>
  <function name="GetCapabilities" messagetype="response">
    <param name="capabilities" type="Common.SpeechCapabilities" mandatory="true">
    </param>
  </function>
  <function name="IsReady" messagetype="request">
    <description>Method is invoked at system start-up. Response must provide the information about presence of TTS module and its readiness to cooperate with SDL.</description>
  </function>
  <function name="IsReady" messagetype="response">
    <param name="available" type="Boolean" mandatory="true">
      <description>Must be true if TTS is present and ready to communicate with SDL.</description>
    </param>
  </function>
  <function name="Speak" messagetype="request">
    <description>RPC from SDL to TTS for speaking the text.</description>
    <param name="ttsChunks" type="Common.TTSChunk" mandatory="true" array="true" minsize="1" maxsize="100">
      <description>List of strings to be spoken.</description>
    </param>
    <param name="appID" type="Integer" mandatory="true">
      <description>ID of application that requested this RPC.</description>
    </param>
  </function>
  <function name="Speak" messagetype="response">
    <description>Provides information about success of operation.</description>
  </function>
  <function name="StopSpeaking" messagetype="request">
    <description>Initiated by SDL to stop speaking the text.</description>
  </function>
  <function name="StopSpeaking" messagetype="response">
  </function>
  <function name="ChangeRegistration" messagetype="request">
    <description>Request from SmartDeviceLink to HMI to change language of TTS.</description>
    <param name="language" type="Common.Language" mandatory="true">
      <description>The language application wants to switch to.</description>
    </param>
    <param name="appID" type="Integer" mandatory="true">
      <description>ID of application related to this RPC.</description>
    </param>
  </function>
  <function name="ChangeRegistration" messagetype="response">
  </function>
  <function name="OnLanguageChange" messagetype="notification">
    <description>Notification from HMI to SmartDeviceLink about change of  language.</description>
    <param name="language" type="Common.Language" mandatory="true">
      <description>Language TTS has switched to.</description>
    </param>
  </function>
  <function name="GetSupportedLanguages" messagetype="request">
    <description>Method is invoked at system start-up by SDL. Response must provide the information about TTS supported languages.</description>
  </function>
  <function name="GetSupportedLanguages" messagetype="response">
    <param name="languages" type="Common.Language" mandatory="true" array="true" minsize="1" maxsize="100">
      <description>List of languages supported in TTS.</description>
    </param>
  </function>
  <function name="GetLanguage" messagetype="request">
    <description>Request from SmartDeviceLink to HMI to get currently active  TTS language</description>
  </function>
  <function name="GetLanguage" messagetype="response">
    <param name="language" type="Common.Language" mandatory="true"/>
  </function>
  <function name="SetGlobalProperties" messagetype="request">
    <description>Sets some properties for the application initiated request.</description>
    <param name="helpPrompt" type="Common.TTSChunk" minsize="1" maxsize="100" array="true" mandatory="false" >
      <description>
          The help prompt.
          An array of text chunks of type TTSChunk. See TTSChunk.
          The array must have at least one item.
      </description>
    </param>
    <param name="timeoutPrompt" type="Common.TTSChunk" minsize="1" maxsize="100" array="true" mandatory="false" >
      <description>
          Help text for a wait timeout.
          An array of text chunks of type TTSChunk. See TTSChunk.
          The array must have at least one item.
      </description>
    </param>
    <param name="appID" type="Integer" mandatory="true">
      <description>ID of application related to this RPC.</description>
    </param>
  </function>
  <function name="SetGlobalProperties" messagetype="response">
  </function>
</interface>

<interface name="UI" version="1.0" date="2013-04-16">
  <function name="Alert" messagetype="request">
    <description>Request from SDL to show an alert message on the display.</description>
    <param name="alertStrings" type="Common.TextFieldStruct" mandatory="true" array="true" minsize="0" maxsize="3">
      <description>Array of lines of alert text fields. See TextFieldStruct. Uses alertText1, alertText2, alertText3.</description>
    </param>
    <param name="duration" type="Integer" mandatory="true" minvalue="3000" maxvalue="10000" defvalue="5000">
      <description>Timeout in milliseconds.</description>
    </param>
    <param name="softButtons" type="Common.SoftButton" mandatory="false" minsize="0" maxsize="4" array="true">
      <description>App defined SoftButtons</description>
    </param>
    <param name="progressIndicator" type="Boolean" mandatory="false">
      <description>If supported on the given platform, the alert GUI will include some sort of animation indicating that loading of a feature is progressing.  e.g. a spinning wheel or hourglass, etc.</description>
    </param>
    <param name="appID" type="Integer" mandatory="true">
      <description>ID of application requested this RPC.</description>
    </param>
  </function>
  <function name="Alert" messagetype="response">
    <param name="tryAgainTime" type="Integer" mandatory="false" minvalue="0" maxvalue="360000">
      <description>Amount of time (in milliseconds) that SDL must wait before resending an alert. Must be provided if another system event or overlay currently has a higher priority than this alert.</description>
    </param>
  </function>
  <function name="ShowNotification" messagetype="notification">
    <description>Initiated by SDL in order to notify user about some actions, i.e. while waiting for updates from server etc.</description>
    <param name="text" type="Common.TextFieldStruct" mandatory="true"/>
    <param name="icon" type="Common.Image" mandatory="false"/>
    <param name="timeout" type="Integer" mandatory="true">
      <description>Pop-up is expected to be shown before time specified with timeout is up and then closed by HMI or closed upon ClosePopUp request from SDL.</description>
    </param>
  </function>
  <function name="Show" messagetype="request">
    <param name="showStrings" type="Common.TextFieldStruct" mandatory="true" array="true" minsize="0" maxsize="7">
      <description>Array of lines of show text fields. See TextFieldStruct. Uses mainField1, mainField2, mainField3, mainField4. If some field is not set, the corresponding text should stay unchanged. If field's text is empty "", the field must be cleared.
          mainField1: The text that should be displayed in a single or upper display line.
          mainField2: The text that should be displayed on the second display line.
          mainField3: The text that should be displayed on the second "page" first display line.
          mainField4: The text that should be displayed on the second "page" second display line.
          statusBar: statusBar.
          mediaClock: Text value for MediaClock field.
          mediaTrack: The text that should be displayed in the track field. This field is only valid for media applications on NGN type ACMs.
      </description>
    </param>
    <param name="alignment" type="Common.TextAlignment" mandatory="false">
      <description>Specifies how mainField1 and mainField2 texts should be aligned on the display.</description>
      <description>If omitted, texts must be centered</description>
    </param>
    <param name="graphic" type="Common.Image" mandatory="false">
      <description>Path to optional dynamic image or the static binary image itself.  See Image. If omitted, the displayed graphic should not change.</description>
    </param>
    <param name="softButtons" type="Common.SoftButton" minsize="0" maxsize="8" array="true" mandatory="false">
      <description>App defined SoftButtons.</description>
      <description>If omitted, the currently displayed SoftButton values should not change.</description>
    </param>
    <param name="customPresets" type="String" maxlength="500" minsize="0" maxsize="6" array="true" mandatory="false">
      <description>App labeled on-screen presets (i.e. GEN3 media presets or dynamic search suggestions).</description>
      <description>If omitted on supported displays, the presets will be shown as not defined.</description>
    </param>
    <param name="appID" type="Integer" mandatory="true">
      <description>Id of application related to this RPC.</description>
    </param>
  </function>
  <function name="Show" messagetype="response">
  </function>
  <function name="AddCommand" messagetype="request">
    <description>Request from SDL to add a command to the application menu.</description>
    <param name="cmdID" type="Integer" minvalue="0" mandatory="true">
      <description>ID of the command to be added.</description>
    </param>
    <param name="menuParams" type="Common.MenuParams" mandatory="false">
      <description>Optional sub value containing parameters of the command (position, name, etc.). See MenuParams. If omitted the command should be added to the end of the list of commands.</description>
    </param>
    <param name="cmdIcon" type="Common.Image" mandatory="false">
      <description>Image to be displayed for representing the command. See Image.</description>
      <description>If omitted, no (or the default if applicable) icon should be displayed.</description>
    </param>
    <param name="appID" type="Integer" mandatory="true">
      <description>ID of application that concerns this RPC.</description>
    </param>
  </function>
  <function name="AddCommand" messagetype="response">
    </function>
  <function name="DeleteCommand" messagetype="request">
    <description>Request from SDL to delete a command from the in-application menu with the specified command id.</description>
    <param name="cmdID" type="Integer" mandatory="true" minvalue="0" maxvalue="2000000000">
      <description>cmdId previously sent via AddCommand request - id of the command to be deleted.</description>
    </param>
    <param name="appID" type="Integer" mandatory="true">
      <description>ID of application that concerns this RPC.</description>
    </param>
  </function>
  <function name="DeleteCommand" messagetype="response">
  </function>
  <function name="AddSubMenu" messagetype="request">
    <description>Request from SDL to add a sub menu to the in-application menu.</description>
    <param name="menuID" type="Integer" minvalue="1" maxvalue="2000000000" mandatory="true">
      <description>ID of the sub menu to be added. Unique for the application.</description>
    </param>
    <param name="menuParams" type="Common.MenuParams" mandatory="true">
      <description>Position and name of menu to be added. 'parent' field is omitted for this RPC.  </description>
    </param>
    <param name="appID" type="Integer" mandatory="true">
      <description>ID of application that requested this RPC.</description>
    </param>
  </function>
  <function name="AddSubMenu" messagetype="response">
  </function>
  <function name="DeleteSubMenu" messagetype="request">
    <description>Request from SDL to delete a submenu from the in-application menu.</description>
    <param name="menuID" type="Integer" minvalue="0" maxvalue="2000000000" mandatory="true" >
      <description>The "menuID" of the sub-menu to be deleted. (See addSubMenu.menuID)</description>
    </param>
    <param name="appID" type="Integer" mandatory="true">
      <description>ID of application that concerns this RPC.</description>
    </param>
  </function>
  <function name="DeleteSubMenu" messagetype="response">
  </function>
  <function name="PerformInteraction" messagetype="request">
    <description>Request from SDL for triggering an interaction (e.g. "Permit GPS?" - Yes, no, Always Allow).</description>
    <param name="initialText" type="Common.TextFieldStruct" mandatory="true">
      <description>Uses initialInteractionText. See TextFieldStruct.</description>
    </param>
    <param name="choiceSet" type="Common.Choice" minsize="1" maxsize="100" array="true" mandatory="true">
      <description>The list of choices to be used for the interaction with the user</description>
    </param>
    <param name="vrHelp" type="Common.VrHelpItem" minsize="1" maxsize="100" array="true" mandatory="false" >
      <description> The suggested VR Help Items to be displayed on-screen during Perform Interaction.</description>
      <description>If omitted on supported displays, the default system-generated help items should be used.</description>
    </param>
    <param name="timeout" type="Integer" minvalue="5000" maxvalue="100000" defvalue="10000" mandatory="true">
      <description>Timeout in milliseconds.</description>
    </param>
    <param name="interactionLayout" type="Common.LayoutMode" mandatory="false">
      <description>See LayoutMode.</description>
    </param>
    <param name="appID" type="Integer" mandatory="true">
      <description>ID of application that concerns this RPC.</description>
    </param>
  </function>
  <function name="PerformInteraction" messagetype="response">
    <param name="choiceID" type="Integer" minvalue="0" maxvalue="2000000000" mandatory="false">
      <description>ID of the choice that was selected in response to PerformInteraction.</description>
    </param>
    <param name="manualTextEntry" type="String" maxlength="500" mandatory="false">
      <description>
	       	Manually entered text selection, e.g. through keyboard
        	Can be returned in lieu of choiceID, depending on trigger source
      </description>
    </param>
  </function>
  <function name="SetMediaClockTimer" messagetype="request">
    <description>Sets the initial media clock value and automatic update method.</description>
    <param name="startTime" type="Common.TimeFormat" mandatory="false">
      <description>startTime should be ignored for "PAUSE", "RESUME", and "CLEAR"</description>
    </param>
    <param name="endTime" type="Common.TimeFormat" mandatory="false">
      <description>
          See StartTime.
      	  endTime can be provided for "COUNTUP" and "COUNTDOWN"; to be used to calculate any visual progress bar (if not provided, this feature is ignored)
      	  If endTime is greater then startTime for COUNTDOWN or less than startTime for COUNTUP, then the request will return an INVALID_DATA.
      	  endTime will be ignored for "PAUSE", "RESUME", and "CLEAR"
      </description>
    </param>
    <param name="updateMode" type="Common.ClockUpdateMode" mandatory="true">
      <description>The update method of the media clock.</description>
      <description>In case of pause, resume, or clear, the start time value is ignored and shall be left out.  For resume, the time continues with the same value as it was when paused.</description>
    </param>
    <param name="appID" type="Integer" mandatory="true">
      <description>ID of application that requested this RPC.</description>
    </param>
  </function>
  <function name="SetMediaClockTimer" messagetype="response">
  </function>
  <function name="SetGlobalProperties" messagetype="request">
    <description>Request from SDL to set some properties for VR help.</description>
    <param name="vrHelpTitle" type="String" maxlength="500" mandatory="false">
      <description>VR Help Title text.</description>
      <description>If omitted on supported displays, the default HU system help title should be used.</description>
    </param>
    <param name="vrHelp" type="Common.VrHelpItem" minsize="1" maxsize="100" array="true" mandatory="false">
      <description>VR Help Items. If omitted on supported displays, the default HU system generated help items should be used.</description>
    </param>
    <param name="menuTitle" maxlength="500" type="String" mandatory="false">
      <description>Optional text to label an app menu button (for certain touchscreen platforms).</description>
    </param>
    <param name="menuIcon" type="Common.Image" mandatory="false">
      <description>>Optional icon to draw on an app menu button (for certain touchscreen platforms).</description>
    </param>
    <param name="keyboardProperties" type="Common.KeyboardProperties" mandatory="false">
      <description>On-screen keybaord configuration (if available).</description>
    </param>
    <param name="appID" type="Integer" mandatory="true">
      <description>ID of application that concerns this RPC.</description>
    </param>
  </function>
  <function name="SetGlobalProperties" messagetype="response">
  </function>
  <function name="ShowVrHelp" messagetype="request">
    <description>Request from SDL to show help about available VR commands.</description>
    <param name="vrHelpTitle" type="String" maxlength="500" mandatory="false">
      <description>VR Help Title text.</description>
      <description>If omitted on supported displays, the default HU system help title should be used.</description>
    </param>
    <param name="vrHelp" type="Common.VrHelpItem" minsize="1" maxsize="100" array="true" mandatory="false">
      <description>VR Help Items. If omitted on supported displays, the default HU system generated help items should be used.</description>
    </param>
    <param name="appID" type="Integer" mandatory="false">
      <description>ID of application that concerns this RPC.</description>
    </param>
  </function>
  <function name="ShowVrHelp" messagetype="response">
  </function>
  <function name="OnCommand" messagetype="notification">
    <description>Notification must be initiated by HMI on user choosing menu item.</description>
    <param name="cmdID" type="Integer" minvalue="0" maxvalue="2000000000" mandatory="true">
      <description>Command ID, which is related to a specific menu entry (previously sent with AddCommand).</description>
    </param>
    <param name="appID" type="Integer" mandatory="true">
      <description>ID of application that is related to this RPC.</description>
    </param>
  </function>
  <function name="OnSystemContext" messagetype="notification">
    <description>Notification must be initiated by HMI when the user changes the context of application: goes to menu (in-application menu or system menu); switches to VR; pop-up appears on screen etc.</description>
    <param name="systemContext" type="Common.SystemContext" mandatory="true">
      <description>The context the application is brought into.</description>
    </param>
  </function>
  <function name="GetCapabilities" messagetype="request">
    <description>Method is invoked at system startup by SDL to request information about UI capabilities of HMI.</description>
  </function>
  <function name="GetCapabilities" messagetype="response">
    <param name="displayCapabilities" type="Common.DisplayCapabilities" mandatory="true">
      <description>Information about the capabilities of the display: its type, text field supported, etc. See DisplayCapabilities. </description>
    </param>
    <param name="audioPassThruCapabilities" type="Common.AudioPassThruCapabilities" mandatory="true"/>
    <param name="hmiZoneCapabilities" type="Common.HmiZoneCapabilities" mandatory="true"/>
    <param name="softButtonCapabilities" type="Common.SoftButtonCapabilities" mandatory="false">
      <description>Must be returned if the platform supports on-screen SoftButtons.</description>
    </param>
  </function>
  <function name="ChangeRegistration" messagetype="request">
    <description>Request from SmartDeviceLink to HMI to change language for app.</description>
    <param name="language" type="Common.Language" mandatory="true">
      <description>The language application wants to switch to.</description>
    </param>
    <param name="appID" type="Integer" mandatory="true">
      <description>ID of application that concerns this RPC.</description>
    </param>
  </function>
  <function name="ChangeRegistration" messagetype="response">
  </function>
  <function name="OnLanguageChange" messagetype="notification">
    <description>Notification from HMI to SmartDeviceLink about change of  language.</description>
    <param name="language" type="Common.Language" mandatory="true">
      <description>Language UI has switched to.</description>
    </param>
  </function>
  <function name="GetSupportedLanguages" messagetype="request">
    <description>Method should be invoked at system startup. Response provides information about UI supported languages.</description>
  </function>
  <function name="GetSupportedLanguages" messagetype="response">
    <param name="languages" type="Common.Language" mandatory="true" array="true" minsize="1" maxsize="100">
      <description>List of languages supported in UI.</description>
    </param>
  </function>
  <function name="GetLanguage" messagetype="request">
    <description>Request from SmartDeviceLink to HMI to get currently active  UI language</description>
  </function>
  <function name="GetLanguage" messagetype="response">
    <param name="language" type="Common.Language" mandatory="true"/>
  </function>
  <function name="OnDriverDistraction" messagetype="notification">
    <description>Notification must be sent from HMI to SDL when driver distraction state is changed. Driver distraction rules are defined by the platform.</description>
    <param name="state" type="Common.DriverDistractionState" mandatory="true">
      <description>See DriverDistractionState. </description>
    </param>
  </function>
  <function name="SetAppIcon" messagetype="request">
    <description>Used to set existing local file on SYNC as the app's icon.</description>
    <param name="syncFileName" type="Common.Image" mandatory="true">
      <description>Either the path to the dynamic image stored on HY or the static binary image itself. See Image</description>
    </param>
    <param name="appID" type="Integer" mandatory="true">
      <description>ID of application related to this RPC.</description>
    </param>
  </function>
  <function name="SetAppIcon" messagetype="response">
  </function>
  <function name="ShowCustomForm" messagetype="request">
    <description>Used to show a custom form; it can be a parent or child screen. If no parent screen is designated, it is set as a parent screen.</description>
    <param name="customFormID" type="String" maxlength="500" mandatory="true">
      <description>
			Predefined or dynamically created screen layout.
			Currently only predefined forms are defined.
			Predefined layouts include:
				"DEFAULT" - Default media / non-media screen
				"ONSCREEN_PRESETS" - Custom root media screen containing app-defined onscreen presets.
				"KEYBOARD_SEARCH" - Custom template containing app-configured on-screen keyboard with active search updating; user also can trigger voice search.
				"NAV_FULLSCREEN_MAP" - Custom root template screen containing full screen map with navigation controls.
				"NAV_POI_MENU" - Custom template containing app-defined POI options.
				"NAV_SEARCH_RESULTS" - Custom template containing a list of app-defined search results
				"NAV_POI_INFO" - Custom template containing app-defined POI information (and potentially map data).
      </description>
    </param>
    <param name="parentFormID" type="String" maxlength="500" defvalue="DEFAULT" mandatory="false">
      <description>
			Parent screen of predefined form to display.
			Currently only predefined forms are defined.
			If not provided, then set to "DEFAULT".
			Predefined layouts include:
				"DEFAULT" - Default media / non-media screen
				"ONSCREEN_PRESETS" - Custom root media screen containing app-defined onscreen presets.
				"NAV_FULLSCREEN_MAP" - Custom template containing full screen map with navigation controls.
      </description>
    </param>
  </function>
  <function name="ShowCustomForm" messagetype="response">
    <param name="info" type="String" maxlength="1000" mandatory="false" platform="documentation">
      <description>Provides additional human readable info regarding the result.</description>
    </param>
  </function>
  <function name="ShowKeyboard" messagetype="request">
    <description>Configures and populates on-screen keyboard.</description>
    <param name="language" type="Common.Language" mandatory="true">
      <description>The keyboard language.</description>
    </param>
    <param name="keyboardLayout" type="Common.KeyboardLayout" mandatory="true" >
      <description>Desired keyboard layout.</description>
    </param>
    <param name="sendDynamicEntry" type="Boolean" mandatory="false">
      <description>In this mode, all keypresses will be sent as they occur.</description>
      <description>If disabled, entire string of text will be returned only once submitted by user.</description>
      <description>If omitted, this value will be set to FALSE.</description>
    </param>
    <param name="limitedCharacterList" type="String" maxlength="1" minsize="1" maxsize="100" array="true" mandatory="false">
      <description>Array of keyboard characters to enable.</description>
      <description>All omitted characters will be greyed out (disabled) on the keyboard.</description>
      <description>If omitted, the entire keyboard will be enabled.</description>
    </param>
    <param name="autoCompleteText" type="String" maxlength="1000" mandatory="false">
      <description>Allows an app to prepopulate the text field with a suggested or completed entry as the user types</description>
    </param>
  </function>
  <function name="ShowKeyboard" messagetype="response">
    <param name="info" type="String" maxlength="1000" mandatory="false" platform="documentation">
      <description>Provides additional human readable info regarding the result.</description>
    </param>
  </function>
  <function name="OnKeyboardInput" messagetype="notification">
    <description>On-screen keyboard event.</description>
    <description>Can be full string or individual keypresses depending on keyboard mode.</description>
    <param name="event" type="Common.KeyboardEvent" mandatory="true">
      <description>On-screen keyboard input data.</description>
    </param>
    <param name="data" type="String" maxlength="500" mandatory="false">
      <description>On-screen keyboard input data.</description>
      <description>For dynamic keypress events, this will be the current compounded string of entry text.</description>
      <description>For entry submission events, this will be the full text entry (this will always return regardless of the mode).</description>
      <description>For entry cancelled and entry aborted events, this data param will be omitted.</description>
    </param>
  </function>
  <function name="OnTouchEvent" messagetype="notification">
    <description>Notifies about touch events on the screen's prescribed area</description>
    <param name="eventType" type="Common.TouchEvent" mandatory="true">
      <description>Type of event - start, move, stop, etc.</description>
    </param>
    <param name="touchLists" type="Common.TouchLists" mandatory="false">
      <description>Lists of touch inputs involved in cooperation with screen. Can be ommited for single single input touch.</description>
    </param>
    <param name="info" type="Common.TouchEventInfo" mandatory="true">
      <description>Coordinate of the touch, radius of touch input and input ID.</description>
    </param>
  </function>
  <function name="Slider" messagetype="request">
    <description>Creates a full screen or pop-up overlay (depending on platform) with a single user controlled slider.</description>
    <param name="numTicks" type="Integer" minvalue="2" maxvalue="26" mandatory="true">
      <description>Number of selectable items on a horizontal axis</description>
    </param>
    <param name="position" type="Integer" minvalue="1" maxvalue="26" mandatory="true">
      <description>Initial position of slider control (cannot exceed numTicks)</description>
    </param>
    <param name="sliderHeader" type="String" maxlength="500" mandatory="true">
      <description>Text header to be displayed.</description>
    </param>
    <param name="sliderFooter" type="String" maxlength="500"  minsize="1" maxsize="26" array="true" mandatory="false">
      <description>Text footer to be displayed (meant to display min/max threshold descriptors).</description>
      <description>For a static text footer, only one footer string shall be provided in the array.</description>
      <description>For a dynamic text footer, the number of footer text string in the array must match the numTicks value.</description>
      <description>For a dynamic text footer, text array string should correlate with potential slider position index.</description>
      <description>If omitted on supported displays, no footer text shall be displayed.</description>
    </param>
    <param name="timeout" type="Integer" minvalue="1000" maxvalue="65535" mandatory="true">
      <description>Timeout. The slider should be displayed until the defined amount of time has elapsed. </description>
    </param>
    <param name="appID" type="Integer" mandatory="true">
      <description>ID of application that concerns this RPC.</description>
    </param>
  </function>
  <function name="Slider" messagetype="response">
    <param name="sliderPosition" type="Integer" minvalue="1" maxvalue="26" mandatory="false">
      <description>Current slider position. Must be returned when the user has clicked the ‘Save’ or ‘Canceled’ button or by the timeout </description>
    </param>
  </function>
  <function name="ScrollableMessage" messagetype="request">
    <description>Creates a full screen overlay containing a large block of formatted text that can be scrolled with up to 8 SoftButtons defined</description>
    <param name="messageText" type="Common.TextFieldStruct" mandatory="true">
      <description>Body of text that can include newlines and tabs. Uses scrollableMessageBody.</description>
    </param>
    <param name="timeout" type="Integer" minvalue="1000" maxvalue="65535" defvalue="30000" mandatory="true">
      <description>Timeout in milliseconds. The message should be displayed until the time defined is up.</description>
    </param>
    <param name="softButtons" type="Common.SoftButton" minsize="0" maxsize="8" array="true" mandatory="false">
      <description>App defined SoftButtons.</description>
      <description>If omitted on supported displays, only the system defined "Close" SoftButton should be displayed.</description>
    </param>
    <param name="appID" type="Integer" mandatory="true">
      <description>ID of application related to this RPC.</description>
    </param>
  </function>
  <function name="ScrollableMessage" messagetype="response">
  </function>
  <function name="PerformAudioPassThru" messagetype="request">
    <param name="audioPassThruDisplayTexts" type="Common.TextFieldStruct" mandatory="true" minsize="0" maxsize="2" array="true">
      <description>Uses
            audioPassThruDisplayText1: First line of text displayed during audio capture.
            audioPassThruDisplayText2: Second line of text displayed during audio capture.</description>
    </param>
    <param name="maxDuration" type="Integer" minvalue="1" maxvalue="1000000" mandatory="false">
      <description>The maximum duration of audio recording in milliseconds. If not provided, the recording should be performed until EndAudioPassThru arrives.</description>
    </param>
  </function>
  <function name="PerformAudioPassThru" messagetype="response">
  </function>
  <function name="EndAudioPassThru" messagetype="request">
    <description>Request is sent by SDL to stop the audio capturing.</description>
  </function>
  <function name="EndAudioPassThru" messagetype="response">
  </function>
  <function name="IsReady" messagetype="request">
    <description>Method is invoked at system startup. Response provides information about presence of UI module and its readiness to cooperate with SDL.</description>
  </function>
  <function name="IsReady" messagetype="response">
    <param name="available" type="Boolean" mandatory="true">
      <description>Must be true if UI is present and ready to communicate with SDL.</description>
    </param>
  </function>
  <function name="ClosePopUp" messagetype="request">
    <description>Initiated by SDL to close currently active pop-up on HMI.</description>
  </function>
  <function name="ClosePopUp" messagetype="response">
    <description>Provides the result of operation.</description>
  </function>
</interface>

<interface name="Navigation" version="1.0" date="2013-05-22">
  <function name="IsReady" messagetype="request">
    <description>Method is invoked at system startup. Response must provide the information about presence of UI Navigation module and its readiness to cooperate with SDL.</description>
  </function>
  <function name="IsReady" messagetype="response">
    <param name="available" type="Boolean" mandatory="true">
      <description>Must be true if Navigation is present and ready to communicate with SDL.</description>
    </param>
  </function>
  <function name="ShowConstantTBT" messagetype="request">
    <description>Request from SmartDeviceLinkCore to HMI to show info about navigation.</description>
    <param name="navigationTexts" type="Common.TextFieldStruct" mandatory="true" array="true" minsize="0" maxsize="4">
      <description>See TextFieldStruct. Uses:
          navigationText1
          navigationText2
          ETA
          totalDistance.
      </description>
    </param>
    <param name="turnIcon" type="Common.Image" mandatory="false">
    </param>
    <param name="nextTurnIcon" type="Common.Image" mandatory="false">
    </param>
    <param name="distanceToManeuver" type="Float" minvalue="0" maxvalue="1000000000" mandatory="true">
      <description>Fraction of distance till next maneuver (from previous maneuver).</description>
      <description>May be used to calculate progress bar.</description>
    </param>
    <param name="distanceToManeuverScale" type="Float" minvalue="0" maxvalue="1000000000" mandatory="true">
      <description>Fraction of distance till next maneuver (starting from when AlertManeuver is triggered).</description>
      <description>May be used to calculate progress bar.</description>
    </param>
    <param name="maneuverComplete" type="Boolean" mandatory="false">
      <description>If and when a maneuver has completed while an AlertManeuver is active, SDL will send this value set to TRUE in order to clear the AlertManeuver overlay.</description>
      <description>If omitted the value should be assumed as FALSE.</description>
    </param>
    <param name="softButtons" type="Common.SoftButton" minsize="0" maxsize="3" array="true" mandatory="false">
      <description>Three dynamic SoftButtons available</description>
      <description>If omitted on supported displays, the currently displayed SoftButton values will not change.</description>
    </param>
    <param name="appID" type="Integer" mandatory="true">
      <description>ID of application related to this RPC.</description>
    </param>
  </function>
  <function name="ShowConstantTBT" messagetype="response">
  </function>
  <function name="AlertManeuver" messagetype="request">
    <description>Request from SmartDeviceLinkCore to HMI to announce navigation maneuver</description>
    <param name="softButtons" type="Common.SoftButton" minsize="0" maxsize="3" array="true" mandatory="false">
      <description>If omitted, only the system defined "Close" SoftButton should be displayed.</description>
    </param>
  </function>
  <function name="AlertManeuver" messagetype="response">
  </function>
  <function name="UpdateTurnList" messagetype="request">
    <description>Request from SmartDeviceLinkCore to HMI to update turn list.</description>
    <param name="turnList" type="Common.Turn" minsize="1" maxsize="100" array="true" mandatory="true">
    </param>
    <param name="softButtons" type="Common.SoftButton" minsize="0" maxsize="1" array="true" mandatory="false">
      <description>If omitted, app-defined SoftButton should be left blank.</description>
    </param>
    <param name="appID" type="Integer" mandatory="true">
      <description>ID of application related to this RPC.</description>
    </param>
  </function>
  <function name="UpdateTurnList" messagetype="response">
  </function>
  <function name="OnTBTClientState" messagetype="notification">
    <description>HMI must provide SDL with notifications specific to the current Turn-By-Turn client status on the module</description>
    <param name="state" type="Common.TBTState" mandatory="true">
      <description>Current State of TBT client</description>
    </param>
  </function>
  <function name="StartStream" messagetype="request">
    <description>Notification from SmartDeviceLinkCore to HMI to start playing video streaming.</description>
    <param name="url" type="String" minlength="21" maxlength="500" mandatory="true">
      <description>URL that HMI start playing.</description>
    </param>
    <param name="appID" type="Integer" mandatory="true">
      <description>ID of application related to this RPC.</description>
    </param>
  </function>
  <function name="StartStream" messagetype="response">
  </function>
  <function name="StopStream" messagetype="request">
    <description>Notification from SmartDeviceLinkCore to HMI to start playing video streaming.</description>
    <param name="appID" type="Integer" mandatory="true">
      <description>ID of application related to this RPC.</description>
    </param>
  </function>
  <function name="StopStream" messagetype="response">
  </function>
</interface>

<interface name="VehicleInfo" version="1.0" date="2013-04-21">
  <function name="IsReady" messagetype="request">
    <description>Method is invoked at system startup. Response should provide information about presence of any of vehicle information modules (ECU, GPS, etc) and their readiness to cooperate with SDL.</description>
  </function>
  <function name="IsReady" messagetype="response">
    <param name="available" type="Boolean" mandatory="true">
      <description>Must be true if vehicle data modules are present and ready to communicate with SDL.</description>
    </param>
  </function>
  <function name="GetVehicleType" messagetype="request">
    <description>Request from SmartDeviceLinkCore to HMI to get info about the vehicle (type, model, etc.).</description>
  </function>
  <function name="GetVehicleType" messagetype="response">
    <param name="vehicleType" type="Common.VehicleType" mandatory="true"/>
  </function>
  <function name="ReadDID" messagetype="request">
    <description>Request from SDL for vehicle data reading.</description>
    <param name="ecuName" type="Integer" minvalue="0" maxvalue="65535" mandatory="true">
      <description>Name of ECU.</description>
    </param>
    <param name="didLocation" type="Integer" minvalue="0" maxvalue="65535" minsize="1" maxsize="1000" array="true" mandatory="true">
      <description>Get raw data from vehicle data DID location(s).</description>
    </param>
    <param name="appID" type="Integer" mandatory="true">
      <description>ID of application related to this RPC.</description>
    </param>
  </function>
  <function name="ReadDID" messagetype="response">
    <param name="didResult" type="Common.DIDResult" minsize="0" maxsize="1000" array="true" mandatory="false">
      <description>Array of requested DID results (with data if available).</description>
    </param>
  </function>
  <function name="GetDTCs" messagetype="request">
    <description>Vehicle module diagnostic trouble code request.</description>
    <param name="ecuName" type="Integer" minvalue="0" maxvalue="65535" mandatory="true">
      <description>Name of ECU.</description>
    </param>
    <param name="dtcMask" type="Integer" minvalue="0" maxvalue="255" mandatory="false">
      <description>DTC Mask Byte to be sent in diagnostic request to module .</description>
    </param>
    <param name="appID" type="Integer" mandatory="true">
      <description>ID of application that requested this RPC.</description>
    </param>
  </function>
  <function name="GetDTCs" messagetype="response">
    <param name="ecuHeader" type="Integer" minvalue="0" maxvalue="65535" mandatory="true">
      <description>2 byte ECU Header for DTC response (as defined in VHR_Layout_Specification_DTCs.pdf)</description>
    </param>
    <param name="dtc" type="String" mandatory="false" minsize="1" maxsize="15" maxlength="10" array="true">
      <description>
        Array of all reported DTCs on module. Each DTC is represented with 4 bytes:
        3 bytes for data
        1 byte for status
      </description>
    </param>
  </function>
  <function name="GetVehicleData" messagetype="request">
    <description>Non periodic vehicle data read request.</description>
    <param name="gps" type="Boolean" mandatory="false">
      <description>See GPSData</description>
    </param>
    <param name="speed" type="Boolean" mandatory="false">
      <description>The vehicle speed in kilometers per hour</description>
    </param>
    <param name="rpm" type="Boolean" mandatory="false">
      <description>The number of revolutions per minute of the engine</description>
    </param>
    <param name="fuelLevel" type="Boolean" mandatory="false">
      <description>The fuel level in the tank (percentage)</description>
    </param>
    <param name="fuelLevel_State" type="Boolean" mandatory="false">
      <description>The fuel level state</description>
    </param>
    <param name="instantFuelConsumption" type="Boolean" mandatory="false">
      <description>The instantaneous fuel consumption in microlitres</description>
    </param>
    <param name="externalTemperature" type="Boolean" mandatory="false">
      <description>The external temperature in degrees celsius</description>
    </param>
    <param name="vin" type="Boolean" mandatory="false">
      <description>Vehicle identification number</description>
    </param>
    <param name="prndl" type="Boolean" mandatory="false">
      <description>See PRNDL</description>
    </param>
    <param name="tirePressure" type="Boolean" mandatory="false">
      <description>See TireStatus</description>
    </param>
    <param name="odometer" type="Boolean" mandatory="false">
      <description>Odometer in km</description>
    </param>
    <param name="beltStatus" type="Boolean" mandatory="false">
      <description>The status of the seat belts</description>
    </param>
    <param name="bodyInformation" type="Boolean" mandatory="false">
      <description>The body information including ignition status and internal temp</description>
    </param>
    <param name="deviceStatus" type="Boolean" mandatory="false">
      <description>The device status including signal and battery strength</description>
    </param>
    <param name="driverBraking" type="Boolean" mandatory="false">
      <description>The status of the brake pedal</description>
    </param>
    <param name="wiperStatus" type="Boolean" mandatory="false">
      <description>The status of the wipers</description>
    </param>
    <param name="headLampStatus" type="Boolean" mandatory="false">
      <description>Status of the head lamps</description>
    </param>
    <param name="engineTorque" type="Boolean" mandatory="false">
      <description>Torque value for engine (in Nm) on non-diesel variants</description>
    </param>
    <param name="accPedalPosition" type="Boolean" mandatory="false">
      <description>Accelerator pedal position (percentage depressed)</description>
    </param>
    <param name="steeringWheelAngle" type="Boolean" mandatory="false">
      <description>Current angle of the steering wheel (in deg)</description>
    </param>
    <param name="myKey" type="Boolean" mandatory="false">
      <description>Information related to the MyKey feature</description>
    </param>
    <param name="appID" type="Integer" mandatory="true">
      <description>ID of application requested this RPC.</description>
    </param>
  </function>
  <function name="GetVehicleData" messagetype="response">
    <param name="gps" type="Common.GPSData" mandatory="false">
      <description>See GPSData</description>
    </param>
    <param name="speed" type="Float" minvalue="0" maxvalue="700" mandatory="false">
      <description>The vehicle speed in kilometers per hour</description>
    </param>
    <param name="rpm" type="Integer" minvalue="0" maxvalue="20000" mandatory="false">
      <description>The number of revolutions per minute of the engine</description>
    </param>
    <param name="fuelLevel" type="Float" minvalue="-6" maxvalue="106" mandatory="false">
      <description>The fuel level in the tank (percentage)</description>
    </param>
    <param name="fuelLevel_State" type="Common.ComponentVolumeStatus" mandatory="false">
      <description>The fuel level state</description>
    </param>
    <param name="instantFuelConsumption" type="Float" minvalue="0" maxvalue="25575" mandatory="false">
      <description>The instantaneous fuel consumption in microlitres</description>
    </param>
    <param name="externalTemperature" type="Float" minvalue="-40" maxvalue="100" mandatory="false">
      <description>The external temperature in degrees celsius</description>
    </param>
    <param name="vin" type="String" maxlength="17" mandatory="false">
      <description>Vehicle identification number</description>
    </param>
    <param name="prndl" type="Common.PRNDL" mandatory="false">
      <description>See PRNDL</description>
    </param>
    <param name="tirePressure" type="Common.TireStatus" mandatory="false">
      <description>See TireStatus</description>
    </param>
    <param name="odometer" type="Integer" minvalue="0" maxvalue="17000000" mandatory="false">
      <description>Odometer in km</description>
    </param>
    <param name="beltStatus" type="Common.BeltStatus" mandatory="false">
      <description>The status of the seat belts</description>
    </param>
    <param name="bodyInformation" type="Common.BodyInformation" mandatory="false">
      <description>The body information including power modes</description>
    </param>
    <param name="deviceStatus" type="Common.DeviceStatus" mandatory="false">
      <description>The device status including signal and battery strength</description>
    </param>
    <param name="driverBraking" type="Common.VehicleDataEventStatus" mandatory="false">
      <description>The status of the brake pedal</description>
    </param>
    <param name="wiperStatus" type="Common.WiperStatus" mandatory="false">
      <description>The status of the wipers</description>
    </param>
    <param name="headLampStatus" type="Common.HeadLampStatus" mandatory="false">
      <description>Status of the head lamps</description>
    </param>
    <param name="engineTorque" type="Float" minvalue="-1000" maxvalue="2000" mandatory="false">
      <description>Torque value for engine (in Nm) on non-diesel variants</description>
    </param>
    <param name="accPedalPosition" type="Float" minvalue="0" maxvalue="100" mandatory="false">
      <description>Accelerator pedal position (percentage depressed)</description>
    </param>
    <param name="steeringWheelAngle" type="Float" minvalue="-2000" maxvalue="2000" mandatory="false">
      <description>Current angle of the steering wheel (in deg)</description>
    </param>
    <param name="myKey" type="Common.MyKey" mandatory="false">
      <description>Information related to the MyKey feature</description>
    </param>
  </function>
  <function name="OnVehicleData" messagetype="notification">
    <description>Callback for the periodic and non periodic vehicle data read function.</description>
    <param name="gps" type="Common.GPSData" mandatory="false">
      <description>See GPSData</description>
    </param>
    <param name="speed" type="Float" minvalue="-100" maxvalue="500" mandatory="false">
      <description>The vehicle speed in kilometers per hour</description>
    </param>
    <param name="rpm" type="Integer" minvalue="0" maxvalue="20000" mandatory="false">
      <description>The number of revolutions per minute of the engine</description>
    </param>
    <param name="fuelLevel" type="Float" minvalue="-6" maxvalue="106" mandatory="false">
      <description>The fuel level in the tank (percentage)</description>
    </param>
    <param name="fuelLevel_State" type="Common.ComponentVolumeStatus" mandatory="false">
      <description>The fuel level state</description>
    </param>
    <param name="instantFuelConsumption" type="Float" minvalue="0" maxvalue="25575" mandatory="false">
      <description>The instantaneous fuel consumption in microlitres</description>
    </param>
    <param name="externalTemperature" type="Float" minvalue="-40" maxvalue="100" mandatory="false">
      <description>The external temperature in degrees celsius</description>
    </param>
    <param name="vin" type="String" maxlength="17" mandatory="false">
      <description>Vehicle identification number.</description>
    </param>
    <param name="prndl" type="Common.PRNDL" mandatory="false">
      <description>See PRNDL</description>
    </param>
    <param name="tirePressure" type="Common.TireStatus" mandatory="false">
      <description>See TireStatus</description>
    </param>
    <param name="odometer" type="Integer" minvalue="0" maxvalue="2000000" mandatory="false">
      <description>Odometer in km</description>
    </param>
    <param name="beltStatus" type="Common.BeltStatus" mandatory="false">
      <description>The status of the seat belts</description>
    </param>
    <param name="bodyInformation" type="Common.BodyInformation" mandatory="false">
      <description>The body information including power modes</description>
    </param>
    <param name="deviceStatus" type="Common.DeviceStatus" mandatory="false">
      <description>The device status including signal and battery strength</description>
    </param>
    <param name="driverBraking" type="Common.VehicleDataEventStatus" mandatory="false">
      <description>The status of the brake pedal</description>
    </param>
    <param name="wiperStatus" type="Common.WiperStatus" mandatory="false">
      <description>The status of the wipers</description>
    </param>
    <param name="headLampStatus" type="Common.HeadLampStatus" mandatory="false">
      <description>Status of the head lamps</description>
    </param>
    <param name="engineTorque" type="Float" minvalue="-1000" maxvalue="2000" mandatory="false">
      <description>Torque value for engine (in Nm) on non-diesel variants</description>
    </param>
    <param name="accPedalPosition" type="Float" minvalue="0" maxvalue="100" mandatory="false">
      <description>Accelerator pedal position (percentage depressed)</description>
    </param>
    <param name="steeringWheelAngle" type="Float" minvalue="-2000" maxvalue="2000" mandatory="false">
      <description>Current angle of the steering wheel (in deg)</description>
    </param>
    <param name="myKey" type="Common.MyKey" mandatory="false">
      <description>Information related to the MyKey feature</description>
    </param>
  </function>
</interface>
</interfaces><|MERGE_RESOLUTION|>--- conflicted
+++ resolved
@@ -1498,19 +1498,11 @@
       <description>Initiated by HMI user for getting the list of connected devices.</description>
     </function>
     <function name="UpdateDeviceList" messagetype="request">
-<<<<<<< HEAD
-        <description>Request from SmartDeviceLink to HMI to change device list.</description>
-        <param name="deviceList" type="Common.DeviceInfo" mandatory="true" array="true" minsize="0" maxsize="100">
-			<description>The array of names/IDs of connected devices</description>
-        </param>
-	</function>
-=======
       <description>Request from SmartDeviceLink to HMI to change device list.</description>
       <param name="deviceList" type="Common.DeviceInfo" mandatory="true" array="true" minsize="0" maxsize="100">
         <description>The array of names/IDs of connected devices</description>
       </param>
     </function>
->>>>>>> f9a7be6f
     <function name="UpdateDeviceList" messagetype="response">
     </function>
     <function name="OnUpdateDeviceList" messagetype="notification">
