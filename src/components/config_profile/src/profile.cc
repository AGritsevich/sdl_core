/*
 * Copyright (c) 2015, Ford Motor Company
 * All rights reserved.
 *
 * Redistribution and use in source and binary forms, with or without
 * modification, are permitted provided that the following conditions are met:
 *
 * Redistributions of source code must retain the above copyright notice, this
 * list of conditions and the following disclaimer.
 *
 * Redistributions in binary form must reproduce the above copyright notice,
 * this list of conditions and the following
 * disclaimer in the documentation and/or other materials provided with the
 * distribution.
 *
 * Neither the name of the Ford Motor Company nor the names of its contributors
 * may be used to endorse or promote products derived from this software
 * without specific prior written permission.
 *
 * THIS SOFTWARE IS PROVIDED BY THE COPYRIGHT HOLDERS AND CONTRIBUTORS "AS IS"
 * AND ANY EXPRESS OR IMPLIED WARRANTIES, INCLUDING, BUT NOT LIMITED TO, THE
 * IMPLIED WARRANTIES OF MERCHANTABILITY AND FITNESS FOR A PARTICULAR PURPOSE
 * ARE DISCLAIMED. IN NO EVENT SHALL THE COPYRIGHT HOLDER OR CONTRIBUTORS BE
 * LIABLE FOR ANY DIRECT, INDIRECT, INCIDENTAL, SPECIAL, EXEMPLARY, OR
 * CONSEQUENTIAL DAMAGES (INCLUDING, BUT NOT LIMITED TO, PROCUREMENT OF
 * SUBSTITUTE GOODS OR SERVICES; LOSS OF USE, DATA, OR PROFITS; OR BUSINESS
 * INTERRUPTION) HOWEVER CAUSED AND ON ANY THEORY OF LIABILITY, WHETHER IN
 * CONTRACT, STRICT LIABILITY, OR TORT (INCLUDING NEGLIGENCE OR OTHERWISE)
 * ARISING IN ANY WAY OUT OF THE USE OF THIS SOFTWARE, EVEN IF ADVISED OF THE
 * POSSIBILITY OF SUCH DAMAGE.
 */

#include "config_profile/profile.h"

#include <errno.h>
#include <string.h>
#include <stdlib.h>
#include <sstream>
#include <algorithm>

#include "config_profile/ini_file.h"
#include "utils/logger.h"
#include "utils/threads/thread.h"
#include "utils/file_system.h"

namespace {
#define LOG_UPDATED_VALUE(value, key, section) {\
  LOG4CXX_INFO(logger_, "Setting value '" << value\
  << "' for key '" << key\
  << "' in section '" << section << "'.");\
}

#define LOG_UPDATED_BOOL_VALUE(value, key, section) {\
  LOG4CXX_INFO(logger_, "Setting value '" << std::boolalpha << value\
  << "' for key '" << key\
  << "' in section '" << section << "'.");\
}

const char* kDefaultConfigFileName = "smartDeviceLink.ini";

const char* kMainSection = "MAIN";
const char* kPolicySection = "Policy";
const char* kHmiSection = "HMI";
const char* kAppInfoSection = "AppInfo";
const char* kMediaManagerSection = "MEDIA MANAGER";
const char* kGlobalPropertiesSection = "GLOBAL PROPERTIES";
const char* kVrCommandsSection = "VR COMMANDS";
const char* kTransportManagerSection = "TransportManager";
const char* kApplicationManagerSection = "ApplicationManager";
const char* kFilesystemRestrictionsSection = "FILESYSTEM RESTRICTIONS";
const char* kIAPSection = "IAP";
const char* kProtocolHandlerSection = "ProtocolHandler";
const char* kSDL4Section = "SDL4";
const char* kResumptionSection = "Resumption";

const char* kSDLVersionKey = "SDLVersion";
const char* kHmiCapabilitiesKey = "HMICapabilities";
const char* kPathToSnapshotKey = "PathToSnapshot";
const char* kPreloadedPTKey = "PreloadedPT";
const char* kAttemptsToOpenPolicyDBKey = "AttemptsToOpenPolicyDB";
const char* kOpenAttemptTimeoutMsKey = "OpenAttemptTimeoutMs";
const char* kServerAddressKey = "ServerAddress";
const char* kAppInfoStorageKey = "AppInfoStorage";
const char* kAppStorageFolderKey = "AppStorageFolder";
const char* kAppResourseFolderKey = "AppResourceFolder";
const char* kLogsEnabledKey = "LogsEnabled";
const char* kAppConfigFolderKey = "AppConfigFolder";
const char* kEnableProtocol4Key = "EnableProtocol4";
const char* kAppIconsFolderKey = "AppIconsFolder";
const char* kAppIconsFolderMaxSizeKey = "AppIconsFolderMaxSize";
const char* kAppIconsAmountToRemoveKey = "AppIconsAmountToRemove";
const char* kLaunchHMIKey = "LaunchHMI";

const char* kDefaultSDLVersion = "";
#ifdef WEB_HMI
const char* kLinkToWebHMI = "LinkToWebHMI";
#endif // WEB_HMI
const char* kStartStreamRetry = "StartStreamRetry";
const char* kEnableRedecodingKey = "EnableRedecoding";
const char* kVideoStreamConsumerKey = "VideoStreamConsumer";
const char* kAudioStreamConsumerKey = "AudioStreamConsumer";
const char* kNamedVideoPipePathKey = "NamedVideoPipePath";
const char* kNamedAudioPipePathKey = "NamedAudioPipePath";
const char* kVideoStreamFileKey = "VideoStreamFile";
const char* kAudioStreamFileKey = "AudioStreamFile";
const char* kAudioDataStoppedTimeoutKey = "AudioDataStoppedTimeout";
const char* kVideoDataStoppedTimeoutKey = "VideoDataStoppedTimeout";
const char* kMixingAudioSupportedKey = "MixingAudioSupported";
const char* kHelpPromptKey = "HelpPromt";
const char* kTimeoutPromptKey = "TimeOutPromt";
const char* kHelpTitleKey = "HelpTitle";
const char* kHelpCommandKey = "HelpCommand";
const char* kSystemFilesPathKey = "SystemFilesPath";
const char* kHeartBeatTimeoutKey = "HeartBeatTimeout";
const char* kUseLastStateKey = "UseLastState";
const char* kTCPAdapterPortKey = "TCPAdapterPort";
const char* kServerPortKey = "ServerPort";
const char* kVideoStreamingPortKey = "VideoStreamingPort";
const char* kAudioStreamingPortKey = "AudioStreamingPort";
const char* kStopStreamingTimeout = "StopStreamingTimeout";
const char* kTimeTestingPortKey = "TimeTestingPort";
const char* kThreadStackSizeKey = "ThreadStackSize";
const char* kMaxCmdIdKey = "MaxCmdID";
const char* kPutFileRequestKey = "PutFileRequest";
const char* kDeleteFileRequestKey = "DeleteFileRequest";
const char* kListFilesRequestKey = "ListFilesRequest";
const char* kDefaultTimeoutKey = "DefaultTimeout";
const char* kAppResumingTimeoutKey = "ApplicationResumingTimeout";
const char* kAppSavePersistentDataTimeoutKey = "AppSavePersistentDataTimeout";
const char* kResumptionDelayBeforeIgnKey = "ResumptionDelayBeforeIgn";
const char* kResumptionDelayAfterIgnKey = "ResumptionDelayAfterIgn";
const char* kAppDirectoryQuotaKey = "AppDirectoryQuota";
const char* kAppTimeScaleMaxRequestsKey = "AppTimeScaleMaxRequests";
const char* kAppRequestsTimeScaleKey = "AppRequestsTimeScale";
const char* kAppHmiLevelNoneTimeScaleMaxRequestsKey =
    "AppHMILevelNoneTimeScaleMaxRequests";
const char* kAppHmiLevelNoneRequestsTimeScaleKey =
    "AppHMILevelNoneRequestsTimeScale";
const char* kPendingRequestsAmoundKey = "PendingRequestsAmount";
const char* kSupportedDiagModesKey = "SupportedDiagModes";
const char* kTransportManagerDisconnectTimeoutKey = "DisconnectTimeout";
const char* kTTSDelimiterKey = "TTSDelimiter";
const char* kRecordingFileNameKey = "RecordingFileName";
const char* kRecordingFileSourceKey = "RecordingFileSource";
const char* kEnablePolicy = "EnablePolicy";
const char* kEventMQKey = "EventMQ";
const char* kAckMQKey = "AckMQ";
const char* kApplicationListUpdateTimeoutKey = "ApplicationListUpdateTimeout";
const char* kReadDIDFrequencykey = "ReadDIDRequest";
const char* kGetVehicleDataFrequencyKey = "GetVehicleDataRequest";
const char* kLegacyProtocolMaskKey = "LegacyProtocol";
const char* kHubProtocolMaskKey = "HubProtocol";
const char* kPoolProtocolMaskKey = "PoolProtocol";
const char* kIAPSystemConfigKey = "IAPSystemConfig";
const char* kIAP2SystemConfigKey = "IAP2SystemConfig";
const char* kIAP2HubConnectAttemptskey = "IAP2HubConnectAttempts";
const char* kIAPHubConnectionWaitTimeoutKey = "ConnectionWaitTimeout";
const char* kDefaultHubProtocolIndexKey = "DefaultHubProtocolIndex";
const char* kTTSGlobalPropertiesTimeoutKey = "TTSGlobalPropertiesTimeout";
const char* kMaximumPayloadSizeKey = "MaximumPayloadSize";
const char* kFrequencyCount = "FrequencyCount";
const char* kFrequencyTime = "FrequencyTime";
const char* kMalformedMessageFiltering = "MalformedMessageFiltering";
const char* kMalformedFrequencyCount = "MalformedFrequencyCount";
const char* kMalformedFrequencyTime = "MalformedFrequencyTime";
const char* kHashStringSizeKey = "HashStringSize";
const char* kUseDBForResumptionKey = "UseDBForResumption";
const char* kAttemptsToOpenResumptionDBKey = "AttemptsToOpenResumptionDB";
const char* kOpenAttemptTimeoutMsResumptionDBKey = "OpenAttemptTimeoutMsResumptionDB";

#ifdef WEB_HMI
const char* kDefaultLinkToWebHMI = "HMI/index.html";
#endif // WEB_HMI
const char* kDefaultSDLVersion = "";
const char* kDefaultPoliciesSnapshotFileName = "sdl_snapshot.json";
const char* kDefaultHmiCapabilitiesFileName = "hmi_capabilities.json";
const char* kDefaultPreloadedPTFileName = "sdl_preloaded_pt.json";
const char* kDefaultServerAddress = "127.0.0.1";
const char* kDefaultAppInfoFileName = "app_info.dat";
const char* kDefaultSystemFilesPath = "/tmp/fs/mp/images/ivsu_cache";
const char* kDefaultTtsDelimiter = ",";
const uint32_t kDefaultAudioDataStoppedTimeout = 1000;
const uint32_t kDefaultVideoDataStoppedTimeout = 1000;
const char* kDefaultEventMQ = "/dev/mqueue/ToSDLCoreUSBAdapter";
const char* kDefaultAckMQ = "/dev/mqueue/FromSDLCoreUSBAdapter";
const char* kDefaultRecordingFileSourceName = "audio.8bit.wav";
const char* kDefaultRecordingFileName = "record.wav";
const char* kDefaultThreadPoolSize = "ThreadPoolSize";
const char* kDefaultLegacyProtocolMask = "com.ford.sync.prot";
const char* kDefaultHubProtocolMask = "com.smartdevicelink.prot";
const char* kDefaultPoolProtocolMask = "com.smartdevicelink.prot";
const char* kDefaultIAPSystemConfig = "/fs/mp/etc/mm/ipod.cfg";
const char* kDefaultIAP2SystemConfig = "/fs/mp/etc/mm/iap2.cfg";

const uint32_t kDefaultHubProtocolIndex = 0;
const uint32_t kDefaultHeartBeatTimeout = 0;
const uint16_t kDefautTransportManagerTCPPort = 12345;
const uint16_t kDefaultServerPort = 8087;
const uint16_t kDefaultVideoStreamingPort = 5050;
const uint16_t kDefaultAudioStreamingPort = 5080;
const uint32_t kDefaultStopStreamingTimeout = 1;
const uint16_t kDefaultTimeTestingPort = 5090;
const uint32_t kDefaultMaxCmdId = 2000000000;
const uint32_t kDefaultPutFileRequestInNone = 5;
const uint32_t kDefaultDeleteFileRequestInNone = 5;
const uint32_t kDefaultListFilesRequestInNone = 5;
const uint32_t kDefaultTimeout = 10000;
const uint32_t kDefaultAppResumingTimeout = 3000;
const uint32_t kDefaultAppSavePersistentDataTimeout = 10000;
const uint32_t kDefaultResumptionDelayBeforeIgn = 30;
const uint32_t kDefaultResumptionDelayAfterIgn = 30;
const uint32_t kDefaultHashStringSize = 32;

const uint32_t kDefaultDirQuota = 104857600;
const uint32_t kDefaultAppTimeScaleMaxRequests = 0;
const uint32_t kDefaultAppRequestsTimeScale = 0;
const uint32_t kDefaultAppHmiLevelNoneTimeScaleMaxRequests = 100;
const uint32_t kDefaultAppHmiLevelNoneRequestsTimeScale = 10;
const uint32_t kDefaultPendingRequestsAmount = 0;
const uint32_t kDefaultTransportManagerDisconnectTimeout = 0;
const uint32_t kDefaultApplicationListUpdateTimeout = 1;
const std::pair<uint32_t, uint32_t> kReadDIDFrequency = { 5, 1 };
const std::pair<uint32_t, uint32_t> kGetVehicleDataFrequency = { 5, 1 };
const std::pair<uint32_t, uint32_t> kStartStreamRetryAmount = { 3, 1 };
const uint32_t kDefaultMaxThreadPoolSize = 2;
const int kDefaultIAP2HubConnectAttempts = 0;
const int kDefaultIAPHubConnectionWaitTimeout = 10000;
const int kDefaultIAPArmEventTimeout = 500;
const uint16_t kDefaultTTSGlobalPropertiesTimeout = 20;
// TCP MTU - header size = 1500 - 12
const size_t kDefaultMaximumPayloadSize = 1500 - 12;
const size_t kDefaultFrequencyCount = 1000;
const size_t kDefaultFrequencyTime = 1000;
const bool kDefaulMalformedMessageFiltering = true;
const size_t kDefaultMalformedFrequencyCount = 10;
const size_t kDefaultMalformedFrequencyTime = 1000;
const uint16_t kDefaultAttemptsToOpenPolicyDB = 5;
const uint16_t kDefaultOpenAttemptTimeoutMs = 500;
const uint32_t kDefaultAppIconsFolderMaxSize = 104857600;
const uint32_t kDefaultAppIconsAmountToRemove = 1;
const uint16_t kDefaultAttemptsToOpenResumptionDB = 5;
const uint16_t kDefaultOpenAttemptTimeoutMsResumptionDB = 500;
}  // namespace

namespace profile {

CREATE_LOGGERPTR_GLOBAL(logger_, "Profile")

Profile::Profile()
    : sdl_version_(kDefaultSDLVersion),
      launch_hmi_(true),
#ifdef WEB_HMI
      link_to_web_hmi_(kDefaultLinkToWebHMI),
#endif // WEB_HMI
      app_config_folder_(),
      app_storage_folder_(),
      app_resourse_folder_(),
      enable_protocol_4_(false),
      app_icons_folder_(),
      app_icons_folder_max_size_(kDefaultAppIconsFolderMaxSize),
      app_icons_amount_to_remove_(kDefaultAppIconsAmountToRemove),
      config_file_name_(kDefaultConfigFileName),
      server_address_(kDefaultServerAddress),
      server_port_(kDefaultServerPort),
      video_streaming_port_(kDefaultVideoStreamingPort),
      audio_streaming_port_(kDefaultAudioStreamingPort),
      time_testing_port_(kDefaultTimeTestingPort),
      hmi_capabilities_file_name_(kDefaultHmiCapabilitiesFileName),
      help_prompt_(),
      time_out_promt_(),
      min_tread_stack_size_(threads::Thread::kMinStackSize),
      is_mixing_audio_supported_(false),
      is_redecoding_enabled_(false),
      max_cmd_id_(kDefaultMaxCmdId),
      default_timeout_(kDefaultTimeout),
      app_resuming_timeout_(kDefaultAppResumingTimeout),
      app_dir_quota_(kDefaultDirQuota),
      app_hmi_level_none_time_scale_max_requests_(
          kDefaultAppHmiLevelNoneTimeScaleMaxRequests),
      app_hmi_level_none_requests_time_scale_(
          kDefaultAppHmiLevelNoneRequestsTimeScale),
      app_time_scale_max_requests_(kDefaultAppTimeScaleMaxRequests),
      app_requests_time_scale_(kDefaultAppRequestsTimeScale),
      pending_requests_amount_(kDefaultPendingRequestsAmount),
      put_file_in_none_(kDefaultPutFileRequestInNone),
      delete_file_in_none_(kDefaultDeleteFileRequestInNone),
      list_files_in_none_(kDefaultListFilesRequestInNone),
      app_info_storage_(kDefaultAppInfoFileName),
      heart_beat_timeout_(kDefaultHeartBeatTimeout),
      policy_snapshot_file_name_(kDefaultPoliciesSnapshotFileName),
      enable_policy_(false),
      transport_manager_disconnect_timeout_(
          kDefaultTransportManagerDisconnectTimeout),
      use_last_state_(false),
      supported_diag_modes_(),
      system_files_path_(kDefaultSystemFilesPath),
      transport_manager_tcp_adapter_port_(kDefautTransportManagerTCPPort),
      tts_delimiter_(kDefaultTtsDelimiter),
      audio_data_stopped_timeout_(kDefaultAudioDataStoppedTimeout),
      video_data_stopped_timeout_(kDefaultVideoDataStoppedTimeout),
      event_mq_name_(kDefaultEventMQ),
      ack_mq_name_(kDefaultAckMQ),
      recording_file_source_(kDefaultRecordingFileSourceName),
      recording_file_name_(kDefaultRecordingFileName),
      application_list_update_timeout_(kDefaultApplicationListUpdateTimeout),
      iap_legacy_protocol_mask_(kDefaultLegacyProtocolMask),
      iap_hub_protocol_mask_(kDefaultHubProtocolMask),
      iap_pool_protocol_mask_(kDefaultPoolProtocolMask),
      iap_system_config_(kDefaultIAPSystemConfig),
      iap2_system_config_(kDefaultIAP2SystemConfig),
      iap2_hub_connect_attempts_(kDefaultIAP2HubConnectAttempts),
      iap_hub_connection_wait_timeout_(kDefaultIAPHubConnectionWaitTimeout),
      tts_global_properties_timeout_(kDefaultTTSGlobalPropertiesTimeout),
      attempts_to_open_policy_db_(kDefaultAttemptsToOpenPolicyDB),
      open_attempt_timeout_ms_(kDefaultAttemptsToOpenPolicyDB),
<<<<<<< HEAD
      hash_string_size_(kDefaultHashStringSize),
      use_db_for_resumption_(false),
      attempts_to_open_resumption_db_(kDefaultAttemptsToOpenResumptionDB),
      open_attempt_timeout_ms_resumption_db_(kDefaultOpenAttemptTimeoutMsResumptionDB){

=======
      hash_string_size_(kDefaultHashStringSize) {
  ReadStringValue(&sdl_version_, kDefaultSDLVersion,
                  kMainSection, kSDLVersionKey);
>>>>>>> 4d6cf970
}



Profile::~Profile() {
}

void Profile::config_file_name(const std::string& fileName) {
  if (false == fileName.empty()) {
    config_file_name_ = fileName;
    UpdateValues();
  }
}

const std::string& Profile::config_file_name() const {
  return config_file_name_;
}

const std::string& Profile::sdl_version() const {
  return sdl_version_;
}

bool Profile::launch_hmi() const {
  return launch_hmi_;
}

#ifdef WEB_HMI
std::string Profile::link_to_web_hmi() const {
  return link_to_web_hmi_;
}
#endif // WEB_HMI

const std::string& Profile::app_config_folder() const {
  return app_config_folder_;
}

const std::string& Profile::app_storage_folder() const {
  return app_storage_folder_;
}

const std::string& Profile::app_resourse_folder() const {
  return app_resourse_folder_;
}

bool Profile::enable_protocol_4() const {
  return enable_protocol_4_;
}

const std::string&Profile::app_icons_folder() const {
  return app_icons_folder_;
}

const uint32_t&Profile::app_icons_folder_max_size() const {
  return app_icons_folder_max_size_;
}

const uint32_t&Profile::app_icons_amount_to_remove() const {
  return app_icons_amount_to_remove_;
}

const std::string& Profile::hmi_capabilities_file_name() const {
  return hmi_capabilities_file_name_;
}

const std::string& Profile::server_address() const {
  return server_address_;
}

const std::vector<std::string>& Profile::help_prompt() const {
  return help_prompt_;
}

const std::vector<std::string>& Profile::time_out_promt() const {
  return time_out_promt_;
}

const std::vector<std::string>& Profile::vr_commands() const {
  return vr_commands_;
}

const uint32_t& Profile::max_cmd_id() const {
  return max_cmd_id_;
}

const uint32_t& Profile::default_timeout() const {
  return default_timeout_;
}

const uint32_t& Profile::app_resuming_timeout() const {
  return app_resuming_timeout_;
}

const uint32_t& Profile::app_resumption_save_persistent_data_timeout() const {
  return app_resumption_save_persistent_data_timeout_;
}

const std::string& Profile::vr_help_title() const {
  return vr_help_title_;
}

const uint16_t& Profile::server_port() const {
  return server_port_;
}

const uint16_t& Profile::video_streaming_port() const {
  return video_streaming_port_;
}

const uint16_t& Profile::audio_streaming_port() const {
  return audio_streaming_port_;
}

uint32_t Profile::stop_streaming_timeout() const {
  return stop_streaming_timeout_;
}

const uint16_t& Profile::time_testing_port() const {
  return time_testing_port_;
}

const uint64_t& Profile::thread_min_stack_size() const {
  return min_tread_stack_size_;
}

bool Profile::is_mixing_audio_supported() const {
  return is_mixing_audio_supported_;
}

const uint32_t& Profile::app_dir_quota() const {
  return app_dir_quota_;
}

bool Profile::is_redecoding_enabled() const {
  return is_redecoding_enabled_;
}

const std::string& Profile::video_server_type() const {
  return video_consumer_type_;
}

const std::string& Profile::audio_server_type() const {
  return audio_consumer_type_;
}

const std::string& Profile::named_video_pipe_path() const {
  return named_video_pipe_path_;
}

const std::string& Profile::named_audio_pipe_path() const {
  return named_audio_pipe_path_;
}

const uint32_t& Profile::app_hmi_level_none_time_scale() const {
  return app_hmi_level_none_requests_time_scale_;
}

const uint32_t& Profile::app_hmi_level_none_time_scale_max_requests() const {
  return app_hmi_level_none_time_scale_max_requests_;
}

const std::string& Profile::video_stream_file() const {
  return video_stream_file_;
}

const std::string& Profile::audio_stream_file() const {
  return audio_stream_file_;
}

const std::uint32_t Profile::audio_data_stopped_timeout() const {
  return audio_data_stopped_timeout_;
}

const std::uint32_t Profile::video_data_stopped_timeout() const {
  return video_data_stopped_timeout_;
}

const uint32_t& Profile::app_time_scale() const {
  return app_requests_time_scale_;
}

const uint32_t& Profile::app_time_scale_max_requests() const {
  return app_time_scale_max_requests_;
}

const uint32_t& Profile::pending_requests_amount() const {
  return pending_requests_amount_;
}

const uint32_t& Profile::put_file_in_none() const {
  return put_file_in_none_;
}

const uint32_t& Profile::delete_file_in_none() const {
  return delete_file_in_none_;
}

const uint32_t& Profile::list_files_in_none() const {
  return list_files_in_none_;
}

const std::string& Profile::app_info_storage() const {
  return app_info_storage_;
}

uint32_t Profile::heart_beat_timeout() const {
  return heart_beat_timeout_;
}

const std::string& Profile::preloaded_pt_file() const {
  return preloaded_pt_file_;
}

const std::string& Profile::policies_snapshot_file_name() const {
  return policy_snapshot_file_name_;
}

bool Profile::enable_policy() const {
  return enable_policy_;
}

uint32_t Profile::transport_manager_disconnect_timeout() const {
  return transport_manager_disconnect_timeout_;
}

bool Profile::use_last_state() const {
  return use_last_state_;
}

const std::string& Profile::system_files_path() const {
  return system_files_path_;
}

const std::vector<uint32_t>& Profile::supported_diag_modes() const {
  return supported_diag_modes_;
}

uint16_t Profile::transport_manager_tcp_adapter_port() const {
  return transport_manager_tcp_adapter_port_;
}

const std::string& Profile::tts_delimiter() const {
  return tts_delimiter_;
}

const std::string& Profile::recording_file_source() const {
  return recording_file_source_;
}

const std::string&Profile::recording_file_name() const {
  return recording_file_name_;
}

const std::string& Profile::event_mq_name() const {
  return event_mq_name_;
}

const std::string& Profile::ack_mq_name() const {
  return ack_mq_name_;
}

uint32_t Profile::application_list_update_timeout() const {
  return application_list_update_timeout_;
}

const std::pair<uint32_t, int32_t>& Profile::read_did_frequency() const {
  return read_did_frequency_;
}

const std::pair<uint32_t, int32_t>& Profile::get_vehicle_data_frequency() const {
  return get_vehicle_data_frequency_;
}

const std::pair<uint32_t, int32_t>& Profile::start_stream_retry_amount() const {
  return start_stream_retry_amount_;
}

uint32_t Profile::thread_pool_size() const {
  return max_thread_pool_size_;
}

uint32_t Profile::default_hub_protocol_index() const {
  return default_hub_protocol_index_;
}

const std::string& Profile::iap_legacy_protocol_mask() const {
  return iap_legacy_protocol_mask_;
}

const std::string& Profile::iap_hub_protocol_mask() const {
  return iap_hub_protocol_mask_;
}

const std::string& Profile::iap_pool_protocol_mask() const {
  return iap_pool_protocol_mask_;
}

const std::string& Profile::iap_system_config() const {
  return iap_system_config_;
}

const std::string& Profile::iap2_system_config() const {
  return iap2_system_config_;
}

int Profile::iap2_hub_connect_attempts() const {
  return iap2_hub_connect_attempts_;
}

int Profile::iap_hub_connection_wait_timeout() const {
  return iap_hub_connection_wait_timeout_;
}

size_t Profile::maximum_payload_size() const {
  size_t maximum_payload_size = 0;
  ReadUIntValue(&maximum_payload_size, kDefaultMaximumPayloadSize,
                kProtocolHandlerSection, kMaximumPayloadSizeKey);
  return maximum_payload_size;
}

size_t Profile::message_frequency_count() const {
  size_t message_frequency_count = 0;
  ReadUIntValue(&message_frequency_count, kDefaultFrequencyCount,
                kProtocolHandlerSection, kFrequencyCount);
  return message_frequency_count;
}

size_t Profile::message_frequency_time() const {
  size_t message_frequency_time = 0;
  ReadUIntValue(&message_frequency_time, kDefaultFrequencyTime,
                kProtocolHandlerSection, kFrequencyTime);
  return message_frequency_time;
}

bool Profile::malformed_message_filtering() const {
  bool malformed_message_filtering = 0;
  ReadBoolValue(&malformed_message_filtering, kDefaulMalformedMessageFiltering,
                kProtocolHandlerSection, kMalformedMessageFiltering);
  return malformed_message_filtering;
}

size_t Profile::malformed_frequency_count() const {
  size_t malformed_frequency_count = 0;
  ReadUIntValue(&malformed_frequency_count, kDefaultMalformedFrequencyCount,
                kProtocolHandlerSection, kMalformedFrequencyCount);
  return malformed_frequency_count;
}

size_t Profile::malformed_frequency_time() const {
  size_t malformed_frequency_time = 0;
  ReadUIntValue(&malformed_frequency_time, kDefaultMalformedFrequencyTime,
                kProtocolHandlerSection, kMalformedFrequencyTime);
  return malformed_frequency_time;
}

uint16_t Profile::attempts_to_open_policy_db() const {
  return attempts_to_open_policy_db_;
}

uint16_t Profile::open_attempt_timeout_ms() const {
  return open_attempt_timeout_ms_;
}

uint32_t Profile::resumption_delay_before_ign() const {
  return resumption_delay_before_ign_;
}

uint32_t Profile::resumption_delay_after_ign() const {
  return resumption_delay_after_ign_;
}

uint32_t Profile::hash_string_size() const {
  return hash_string_size_;
}

uint16_t Profile::tts_global_properties_timeout() const {
  return tts_global_properties_timeout_;
}

bool Profile::logs_enabled() const {
  return logs_enabled_;
}

bool Profile::use_db_for_resumption() const {
  return use_db_for_resumption_;
}

uint16_t Profile::attempts_to_open_resumption_db() const {
  return attempts_to_open_resumption_db_;
}

uint16_t Profile::open_attempt_timeout_ms_resumption_db() const {
  return open_attempt_timeout_ms_resumption_db_;
}

void Profile::UpdateValues() {
  LOG4CXX_AUTO_TRACE(logger_);

  // SDL version
  ReadStringValue(&sdl_version_, kDefaultSDLVersion,
                  kMainSection, kSDLVersionKey);

  LOG_UPDATED_VALUE(sdl_version_, kSDLVersionKey, kMainSection);

  // Launch HMI parameter
  std::string launch_value;
  if (ReadValue(&launch_value, kHmiSection, kLaunchHMIKey) &&
      0 == strcmp("true", launch_value.c_str())) {
    launch_hmi_ = true;
  } else {
    launch_hmi_ = false;
  }

 LOG_UPDATED_BOOL_VALUE(launch_hmi_, kLaunchHMIKey, kHmiSection);

#ifdef WEB_HMI
  // Link to web HMI parameter
  ReadStringValue(&link_to_web_hmi_, kDefaultLinkToWebHMI,
                  kHmiSection, kLinkToWebHMI);
  LOG_UPDATED_BOOL_VALUE(link_to_web_hmi_, kLinkToWebHMI, kHmiSection);
#endif // WEB_HMI

  // Logs enabled
  ReadBoolValue(&logs_enabled_, false, kMainSection, kLogsEnabledKey);

  LOG_UPDATED_BOOL_VALUE(logs_enabled_, kLogsEnabledKey, kMainSection);

  // Application config folder
  ReadStringValue(&app_config_folder_,
                  file_system::CurrentWorkingDirectory().c_str(),
                  kMainSection, kAppConfigFolderKey);

  if (IsRelativePath(app_config_folder_)) {
    MakeAbsolutePath(app_config_folder_);
  }

  LOG_UPDATED_VALUE(app_config_folder_, kAppConfigFolderKey, kMainSection);

  // Application storage folder
  ReadStringValue(&app_storage_folder_,
                  file_system::CurrentWorkingDirectory().c_str(),
                  kMainSection, kAppStorageFolderKey);

  if (IsRelativePath(app_storage_folder_)) {
    MakeAbsolutePath(app_storage_folder_);
  }

  LOG_UPDATED_VALUE(app_storage_folder_, kAppStorageFolderKey, kMainSection);

  // Application resourse folder
  ReadStringValue(&app_resourse_folder_,
                  file_system::CurrentWorkingDirectory().c_str(),
                  kMainSection, kAppResourseFolderKey);

  if (IsRelativePath(app_resourse_folder_)) {
    MakeAbsolutePath(app_resourse_folder_);
  }

  LOG_UPDATED_VALUE(app_resourse_folder_, kAppResourseFolderKey,
                    kMainSection);

  // Enable protocol ver.4 parameter
  std::string enable_protocol_4_value;
  if (ReadValue(&enable_protocol_4_value, kSDL4Section, kEnableProtocol4Key) &&
      0 == strcmp("true", enable_protocol_4_value.c_str())) {
    enable_protocol_4_ = true;
  } else {
    enable_protocol_4_ = false;
  }

  LOG_UPDATED_BOOL_VALUE(enable_protocol_4_, kEnableProtocol4Key, kSDL4Section);

  // Application icon folder
  ReadStringValue(&app_icons_folder_,
                  file_system::CurrentWorkingDirectory().c_str(),
                  kSDL4Section, kAppIconsFolderKey);

  if (IsRelativePath(app_icons_folder_)) {
    MakeAbsolutePath(app_icons_folder_);
  }

  LOG_UPDATED_VALUE(app_icons_folder_, kAppIconsFolderKey,
                    kSDL4Section);

  // Application icon folder maximum size
  ReadUIntValue(&app_icons_folder_max_size_, kDefaultAppIconsFolderMaxSize,
                kSDL4Section, kAppIconsFolderMaxSizeKey);

  if (app_icons_folder_max_size_ < kDefaultAppIconsFolderMaxSize) {
    app_icons_folder_max_size_ = kDefaultAppIconsFolderMaxSize;
  }

  LOG_UPDATED_VALUE(app_icons_folder_max_size_, kAppIconsFolderMaxSizeKey,
                    kSDL4Section);

  // Application icon folder maximum size
  ReadUIntValue(&app_icons_amount_to_remove_, kDefaultAppIconsAmountToRemove,
                kSDL4Section, kAppIconsAmountToRemoveKey);

  LOG_UPDATED_VALUE(app_icons_amount_to_remove_, kAppIconsAmountToRemoveKey,
                    kSDL4Section);

  // Application info file name
  ReadStringValue(&app_info_storage_, kDefaultAppInfoFileName,
                  kAppInfoSection,
                  kAppInfoStorageKey);

  LOG_UPDATED_VALUE(app_info_storage_, kAppInfoStorageKey,
                    kAppInfoSection);

  // Server address
  ReadStringValue(&server_address_, kDefaultServerAddress, kHmiSection,
                  kServerAddressKey);

  LOG_UPDATED_VALUE(server_address_, kServerAddressKey, kHmiSection);

  // HMI capabilities
  ReadStringValue(&hmi_capabilities_file_name_ ,
                  kDefaultHmiCapabilitiesFileName,
                  kMainSection, kHmiCapabilitiesKey);

  hmi_capabilities_file_name_ = app_config_folder_ + "/" +
                                hmi_capabilities_file_name_;

  LOG_UPDATED_VALUE(hmi_capabilities_file_name_, kHmiCapabilitiesKey,
                    kMainSection);

  // Server port
  ReadUIntValue(&server_port_, kDefaultServerPort, kHmiSection,
                kServerPortKey);

  LOG_UPDATED_VALUE(server_port_, kServerPortKey, kHmiSection);

  // Video streaming port
  ReadUIntValue(&video_streaming_port_, kDefaultVideoStreamingPort,
                kHmiSection, kVideoStreamingPortKey);

  LOG_UPDATED_VALUE(video_streaming_port_, kVideoStreamingPortKey,
                    kHmiSection);
  // Audio streaming port
  ReadUIntValue(&audio_streaming_port_, kDefaultAudioStreamingPort,
                kHmiSection, kAudioStreamingPortKey);

  LOG_UPDATED_VALUE(audio_streaming_port_, kAudioStreamingPortKey,
                    kHmiSection);

  // Streaming timeout
  ReadUIntValue(&stop_streaming_timeout_, kDefaultStopStreamingTimeout,
                kMediaManagerSection, kStopStreamingTimeout);

  stop_streaming_timeout_ = std::max(kDefaultStopStreamingTimeout, stop_streaming_timeout_);

  LOG_UPDATED_VALUE(stop_streaming_timeout_, kStopStreamingTimeout,
                    kHmiSection);

  // Time testing port
  ReadUIntValue(&time_testing_port_, kDefaultTimeTestingPort, kMainSection,
                kTimeTestingPortKey);

  LOG_UPDATED_VALUE(time_testing_port_, kTimeTestingPortKey, kMainSection);

  // Minimum thread stack size
  ReadUIntValue(&min_tread_stack_size_, threads::Thread::kMinStackSize,
                kMainSection, kThreadStackSizeKey);

  if (min_tread_stack_size_ < threads::Thread::kMinStackSize) {
    min_tread_stack_size_ = threads::Thread::kMinStackSize;
  }

  LOG_UPDATED_VALUE(min_tread_stack_size_, kThreadStackSizeKey, kMainSection);

  // Start stream retry frequency
  ReadUintIntPairValue(&start_stream_retry_amount_, kStartStreamRetryAmount,
                       kMediaManagerSection, kStartStreamRetry);

  // Redecoding parameter
  std::string redecoding_value;
  if (ReadValue(&redecoding_value, kMediaManagerSection, kEnableRedecodingKey)
      && 0 == strcmp("true", redecoding_value.c_str())) {
    is_redecoding_enabled_ = true;
  } else {
    is_redecoding_enabled_ = false;
  }

  LOG_UPDATED_BOOL_VALUE(is_redecoding_enabled_, kEnableRedecodingKey,
                         kMediaManagerSection);

  // Video consumer type
  ReadStringValue(&video_consumer_type_, "", kMediaManagerSection,
                  kVideoStreamConsumerKey);

  LOG_UPDATED_VALUE(video_consumer_type_, kVideoStreamConsumerKey,
                    kMediaManagerSection);

  // Audio stream consumer
  ReadStringValue(&audio_consumer_type_, "", kMediaManagerSection,
                  kAudioStreamConsumerKey);

  LOG_UPDATED_VALUE(audio_consumer_type_, kAudioStreamConsumerKey,
                    kMediaManagerSection);

  // Named video pipe path
  ReadStringValue(&named_video_pipe_path_, "", kMediaManagerSection,
                  kNamedVideoPipePathKey);

  named_video_pipe_path_ = app_storage_folder_ + "/" + named_video_pipe_path_;

  LOG_UPDATED_VALUE(named_video_pipe_path_, kNamedVideoPipePathKey,
                    kMediaManagerSection);

  // Named audio pipe path
  ReadStringValue(&named_audio_pipe_path_, "", kMediaManagerSection,
                  kNamedAudioPipePathKey);

  named_audio_pipe_path_ = app_storage_folder_ + "/" + named_audio_pipe_path_;

  LOG_UPDATED_VALUE(named_audio_pipe_path_, kNamedAudioPipePathKey,
                    kMediaManagerSection);

  // Video stream file
  ReadStringValue(&video_stream_file_, "", kMediaManagerSection,
                  kVideoStreamFileKey);

  video_stream_file_ = app_storage_folder_ + "/" + video_stream_file_;

  LOG_UPDATED_VALUE(video_stream_file_, kVideoStreamFileKey,
                    kMediaManagerSection);

  // Audio stream file
  ReadStringValue(&audio_stream_file_, "", kMediaManagerSection,
                  kAudioStreamFileKey);

  audio_stream_file_ = app_storage_folder_ + "/" + audio_stream_file_;

  LOG_UPDATED_VALUE(audio_stream_file_, kAudioStreamFileKey,
                    kMediaManagerSection);

  ReadUIntValue(&audio_data_stopped_timeout_, kDefaultAudioDataStoppedTimeout,
                kMediaManagerSection, kAudioDataStoppedTimeoutKey);

  LOG_UPDATED_VALUE(audio_data_stopped_timeout_, kAudioDataStoppedTimeoutKey,
                    kMediaManagerSection);

  ReadUIntValue(&video_data_stopped_timeout_, kDefaultVideoDataStoppedTimeout,
                kMediaManagerSection, kVideoDataStoppedTimeoutKey);

  LOG_UPDATED_VALUE(video_data_stopped_timeout_, kVideoDataStoppedTimeoutKey,
                    kMediaManagerSection);

  // Mixing audio parameter
  std::string mixing_audio_value;
  if (ReadValue(&mixing_audio_value, kMainSection, kMixingAudioSupportedKey)
      && 0 == strcmp("true", mixing_audio_value.c_str())) {
    is_mixing_audio_supported_ = true;
  } else {
    is_mixing_audio_supported_ = false;
  }

  LOG_UPDATED_BOOL_VALUE(is_mixing_audio_supported_, kMixingAudioSupportedKey,
                         kMainSection);

  // Maximum command id value
  ReadUIntValue(&max_cmd_id_, kDefaultMaxCmdId, kMainSection, kMaxCmdIdKey);

  LOG_UPDATED_VALUE(max_cmd_id_, kMaxCmdIdKey, kMainSection);

  // PutFile restrictions
  ReadUIntValue(&put_file_in_none_, kDefaultPutFileRequestInNone,
                kFilesystemRestrictionsSection, kPutFileRequestKey);

  LOG_UPDATED_VALUE(put_file_in_none_, kPutFileRequestKey,
                    kFilesystemRestrictionsSection);

  // DeleteFileRestrictions
  ReadUIntValue(&delete_file_in_none_, kDefaultDeleteFileRequestInNone,
                kFilesystemRestrictionsSection, kDeleteFileRequestKey);

  LOG_UPDATED_VALUE(delete_file_in_none_, kDeleteFileRequestKey,
                    kFilesystemRestrictionsSection);

  // ListFiles restrictions
  ReadUIntValue(&list_files_in_none_, kDefaultListFilesRequestInNone,
                kFilesystemRestrictionsSection, kListFilesRequestKey);

  LOG_UPDATED_VALUE(list_files_in_none_, kListFilesRequestKey,
                    kFilesystemRestrictionsSection);

  // Default timeout
  ReadUIntValue(&default_timeout_, kDefaultTimeout, kMainSection,
                kDefaultTimeoutKey);

  if (default_timeout_ == 0) {
    default_timeout_ = kDefaultTimeout;
  }

  LOG_UPDATED_VALUE(default_timeout_, kDefaultTimeoutKey, kMainSection);

  // Application resuming timeout
  ReadUIntValue(&app_resuming_timeout_, kDefaultAppResumingTimeout,
                kResumptionSection, kAppResumingTimeoutKey);

  if (app_resuming_timeout_ == 0) {
    app_resuming_timeout_ = kDefaultAppResumingTimeout;
  }
  // Save resumption info to File System
  LOG_UPDATED_VALUE(app_resuming_timeout_, kAppSavePersistentDataTimeoutKey,
                    kResumptionSection);

  ReadUIntValue(&app_resumption_save_persistent_data_timeout_,
                kDefaultAppSavePersistentDataTimeout,
                kResumptionSection, kAppSavePersistentDataTimeoutKey);
  if (app_resuming_timeout_ == 0) {
    app_resuming_timeout_ = kDefaultAppSavePersistentDataTimeout;
  }

  LOG_UPDATED_VALUE(app_resuming_timeout_, kAppResumingTimeoutKey,
                    kResumptionSection);
  // Open attempt timeout in ms
  ReadUIntValue(&resumption_delay_before_ign_,
                kDefaultResumptionDelayBeforeIgn,
                kResumptionSection,
                kResumptionDelayBeforeIgnKey);

  LOG_UPDATED_VALUE(resumption_delay_before_ign_,
                    kResumptionDelayBeforeIgnKey, kResumptionSection);

  // Open attempt timeout in ms
  ReadUIntValue(&resumption_delay_after_ign_,
                kDefaultResumptionDelayAfterIgn,
                kResumptionSection,
                kResumptionDelayAfterIgnKey);

  LOG_UPDATED_VALUE(resumption_delay_after_ign_,
                    kResumptionDelayAfterIgnKey, kResumptionSection);

  // Application directory quota
  ReadUIntValue(&app_dir_quota_, kDefaultDirQuota, kMainSection,
                kAppDirectoryQuotaKey);

  if (app_dir_quota_ == 0) {
    app_dir_quota_ = kDefaultDirQuota;
  }

  LOG_UPDATED_VALUE(app_dir_quota_, kAppDirectoryQuotaKey, kMainSection);

  // TTS delimiter
  // Should be gotten before any TTS prompts, since it should be appended back
  ReadStringValue(&tts_delimiter_, kDefaultTtsDelimiter,
                  kGlobalPropertiesSection, kTTSDelimiterKey);

  LOG_UPDATED_VALUE(tts_delimiter_, kTTSDelimiterKey,
                    kGlobalPropertiesSection);

  // Help prompt
  help_prompt_.clear();
  std::string help_prompt_value;
  if (ReadValue(&help_prompt_value, kGlobalPropertiesSection,
                kHelpPromptKey)) {
    char* str = NULL;
    str = strtok(const_cast<char*>(help_prompt_value.c_str()), ",");
    while (str != NULL) {
      // Default prompt should have delimiter included for each item
      const std::string prompt_item = std::string(str) + tts_delimiter_;
      help_prompt_.push_back(prompt_item);
      LOG_UPDATED_VALUE(prompt_item, kHelpPromptKey,
                        kGlobalPropertiesSection);
      str = strtok(NULL, ",");
    }
  } else {
    help_prompt_value.clear();
    LOG_UPDATED_VALUE(help_prompt_value, kHelpPromptKey,
                      kGlobalPropertiesSection);
  }



  // Timeout prompt
  time_out_promt_.clear();
  std::string timeout_prompt_value;
  if (ReadValue(&timeout_prompt_value, kGlobalPropertiesSection,
                kTimeoutPromptKey)) {
    char* str = NULL;
    str = strtok(const_cast<char*>(timeout_prompt_value.c_str()), ",");
    while (str != NULL) {
      // Default prompt should have delimiter included for each item
      const std::string prompt_item = std::string(str) + tts_delimiter_;
      time_out_promt_.push_back(prompt_item);
      LOG_UPDATED_VALUE(prompt_item, kTimeoutPromptKey,
                        kGlobalPropertiesSection);
      str = strtok(NULL, ",");
    }
  } else {
    timeout_prompt_value.clear();
    LOG_UPDATED_VALUE(timeout_prompt_value, kTimeoutPromptKey,
                      kGlobalPropertiesSection);
  }

  // Voice recognition help title
  ReadStringValue(&vr_help_title_, "", kGlobalPropertiesSection,
                  kHelpTitleKey);

  LOG_UPDATED_VALUE(vr_help_title_, kHelpTitleKey,
                    kGlobalPropertiesSection);

  // Voice recognition help command
  vr_commands_.clear();
  std::string vr_help_command_value;
  if (ReadValue(&vr_help_command_value, kVrCommandsSection,
                kHelpCommandKey)) {
    char* str = NULL;
    str = strtok(const_cast<char*>(vr_help_command_value.c_str()), ",");
    while (str != NULL) {
      const std::string vr_item = str;
      vr_commands_.push_back(vr_item);
      LOG_UPDATED_VALUE(vr_item, kHelpCommandKey, kVrCommandsSection);
      str = strtok(NULL, ",");
    }
  } else {
    vr_help_command_value.clear();
    LOG_UPDATED_VALUE(vr_help_command_value, kHelpCommandKey,
                      kVrCommandsSection);
  }

  //TTS GlobalProperties timeout
  ReadUIntValue(&tts_global_properties_timeout_,
                kDefaultTTSGlobalPropertiesTimeout,
                kGlobalPropertiesSection,
                kTTSGlobalPropertiesTimeoutKey);

  LOG_UPDATED_VALUE(tts_global_properties_timeout_, kTTSGlobalPropertiesTimeoutKey,
                    kGlobalPropertiesSection);

  // Application time scale maximum requests
  ReadUIntValue(&app_time_scale_max_requests_,
                kDefaultAppTimeScaleMaxRequests,
                kMainSection,
                kAppTimeScaleMaxRequestsKey);

  LOG_UPDATED_VALUE(app_time_scale_max_requests_, kAppTimeScaleMaxRequestsKey,
                    kMainSection);

  // Application time scale
  ReadUIntValue(&app_requests_time_scale_, kDefaultAppRequestsTimeScale,
                kMainSection, kAppRequestsTimeScaleKey);

  LOG_UPDATED_VALUE(app_requests_time_scale_, kAppRequestsTimeScaleKey,
                    kMainSection);

  // Application HMI level NONE time scale maximum requests
  ReadUIntValue(&app_hmi_level_none_time_scale_max_requests_,
                kDefaultAppHmiLevelNoneTimeScaleMaxRequests,
                kMainSection,
                kAppHmiLevelNoneTimeScaleMaxRequestsKey);

  LOG_UPDATED_VALUE(app_hmi_level_none_time_scale_max_requests_,
                    kAppHmiLevelNoneTimeScaleMaxRequestsKey,
                    kMainSection);

  // Application HMI level NONE requests time scale
  ReadUIntValue(&app_hmi_level_none_requests_time_scale_,
                kDefaultAppHmiLevelNoneRequestsTimeScale,
                kMainSection,
                kAppHmiLevelNoneRequestsTimeScaleKey);

  LOG_UPDATED_VALUE(app_hmi_level_none_requests_time_scale_,
                    kAppHmiLevelNoneRequestsTimeScaleKey,
                    kMainSection);

  // Amount of pending requests
  ReadUIntValue(&pending_requests_amount_, kDefaultPendingRequestsAmount,
                kMainSection, kPendingRequestsAmoundKey);

  if (pending_requests_amount_ == 0) {
    pending_requests_amount_ = kDefaultPendingRequestsAmount;
  }

  LOG_UPDATED_VALUE(pending_requests_amount_, kPendingRequestsAmoundKey,
                    kMainSection);

  // Supported diagnostic modes
  supported_diag_modes_.clear();
  std::string supported_diag_modes_value;
  std::string correct_diag_modes;
  if (ReadStringValue(&supported_diag_modes_value, "", kMainSection,
                      kSupportedDiagModesKey)) {
    char* str = NULL;
    str = strtok(const_cast<char*>(supported_diag_modes_value.c_str()), ",");
    while (str != NULL) {
      errno = 0;
      uint32_t user_value = strtol(str, NULL, 16);
      if (user_value && errno != ERANGE) {
        correct_diag_modes += str;
        correct_diag_modes += ",";
        supported_diag_modes_.push_back(user_value);
      }
      str = strtok(NULL, ",");
    }
  }

  LOG_UPDATED_VALUE(correct_diag_modes, kSupportedDiagModesKey, kMainSection);

  // System files path
  ReadStringValue(&system_files_path_, kDefaultSystemFilesPath, kMainSection,
                  kSystemFilesPathKey);

  LOG_UPDATED_VALUE(system_files_path_, kSystemFilesPathKey, kMainSection);

  // Heartbeat timeout
  ReadUIntValue(&heart_beat_timeout_, kDefaultHeartBeatTimeout, kMainSection,
                kHeartBeatTimeoutKey);

  LOG_UPDATED_VALUE(heart_beat_timeout_, kHeartBeatTimeoutKey, kMainSection);

  // Use last state value
  std::string last_state_value;
  if (ReadValue(&last_state_value, kMainSection, kUseLastStateKey) &&
      0 == strcmp("true", last_state_value.c_str())) {
    use_last_state_ = true;
  } else {
    use_last_state_ = false;
  }

  LOG_UPDATED_BOOL_VALUE(use_last_state_, kUseLastStateKey, kMainSection);

  // Transport manager TCP port
  ReadUIntValue(&transport_manager_tcp_adapter_port_,
                kDefautTransportManagerTCPPort,
                kTransportManagerSection,
                kTCPAdapterPortKey);

  LOG_UPDATED_VALUE(transport_manager_tcp_adapter_port_, kTCPAdapterPortKey,
                    kTransportManagerSection);

  // Event MQ
  ReadStringValue(&event_mq_name_,
                  kDefaultEventMQ,
                  kTransportManagerSection,
                  kEventMQKey);

  LOG_UPDATED_VALUE(event_mq_name_, kEventMQKey, kTransportManagerSection);

  // Ack MQ
  ReadStringValue(&ack_mq_name_,
                  kDefaultAckMQ,
                  kTransportManagerSection,
                  kAckMQKey);

  LOG_UPDATED_VALUE(ack_mq_name_, kAckMQKey, kTransportManagerSection);

  // Transport manager disconnect timeout
  ReadUIntValue(&transport_manager_disconnect_timeout_,
                kDefaultTransportManagerDisconnectTimeout,
                kTransportManagerSection,
                kTransportManagerDisconnectTimeoutKey);

  LOG_UPDATED_VALUE(transport_manager_disconnect_timeout_,
                    kTransportManagerDisconnectTimeoutKey,
                    kTransportManagerSection);

  // Recording file
  ReadStringValue(&recording_file_name_, kDefaultRecordingFileName,
                  kMediaManagerSection, kRecordingFileNameKey);

  LOG_UPDATED_VALUE(recording_file_name_, kRecordingFileNameKey, kMediaManagerSection);

  // Recording file source
  ReadStringValue(&recording_file_source_, kDefaultRecordingFileSourceName,
                  kMediaManagerSection, kRecordingFileSourceKey);

  LOG_UPDATED_VALUE(recording_file_source_, kRecordingFileSourceKey,
                    kMediaManagerSection);

  // Policy preloaded file
  ReadStringValue(&preloaded_pt_file_,
                  kDefaultPreloadedPTFileName,
                  kPolicySection, kPreloadedPTKey);

  preloaded_pt_file_ = app_config_folder_ + '/' + preloaded_pt_file_;

  LOG_UPDATED_VALUE(preloaded_pt_file_, kPreloadedPTKey, kPolicySection);

  // Policy snapshot file
  ReadStringValue(&policy_snapshot_file_name_,
                  kDefaultPoliciesSnapshotFileName,
                  kPolicySection, kPathToSnapshotKey);

  LOG_UPDATED_VALUE(policy_snapshot_file_name_, kPathToSnapshotKey,
                    kPolicySection);

  // Attempts number for opening policy DB
  ReadUIntValue(&attempts_to_open_policy_db_,
                kDefaultAttemptsToOpenPolicyDB,
                kPolicySection,
                kAttemptsToOpenPolicyDBKey);

  LOG_UPDATED_VALUE(attempts_to_open_policy_db_,
                    kAttemptsToOpenPolicyDBKey, kPolicySection);

  // Open attempt timeout in ms
  ReadUIntValue(&open_attempt_timeout_ms_, kDefaultOpenAttemptTimeoutMs,
                kPolicySection, kOpenAttemptTimeoutMsKey);

  LOG_UPDATED_VALUE(open_attempt_timeout_ms_,
                    kOpenAttemptTimeoutMsKey, kPolicySection);

  // Turn Policy Off?
  std::string enable_policy_string;
  if (ReadValue(&enable_policy_string, kPolicySection, kEnablePolicy) &&
      0 == strcmp("true", enable_policy_string.c_str())) {
    enable_policy_ = true;
  } else {
    enable_policy_ = false;
  }

  LOG_UPDATED_BOOL_VALUE(enable_policy_, kEnablePolicy, kPolicySection);

  ReadUIntValue(&application_list_update_timeout_,
                kDefaultApplicationListUpdateTimeout,
                kApplicationManagerSection,
                kApplicationListUpdateTimeoutKey);

  LOG_UPDATED_VALUE(application_list_update_timeout_,
                    kApplicationListUpdateTimeoutKey, kMainSection);

  ReadUintIntPairValue(&read_did_frequency_, kReadDIDFrequency,
                       kMainSection, kReadDIDFrequencykey);

  ReadUintIntPairValue(&get_vehicle_data_frequency_, kGetVehicleDataFrequency,
                       kMainSection, kGetVehicleDataFrequencyKey);

  ReadUIntValue(&max_thread_pool_size_,
                kDefaultMaxThreadPoolSize,
                kApplicationManagerSection,
                kDefaultThreadPoolSize);
  if (max_thread_pool_size_ > kDefaultMaxThreadPoolSize) {
    max_thread_pool_size_ = kDefaultMaxThreadPoolSize;
  }
  LOG_UPDATED_VALUE(max_thread_pool_size_,
                    kDefaultMaxThreadPoolSize, kApplicationManagerSection);

  ReadStringValue(&iap_legacy_protocol_mask_,
                  kDefaultLegacyProtocolMask,
                  kIAPSection,
                  kLegacyProtocolMaskKey);

  LOG_UPDATED_VALUE(iap_legacy_protocol_mask_, kLegacyProtocolMaskKey, kIAPSection);

  ReadStringValue(&iap_hub_protocol_mask_,
                  kDefaultHubProtocolMask,
                  kIAPSection,
                  kHubProtocolMaskKey);

  LOG_UPDATED_VALUE(iap_hub_protocol_mask_, kHubProtocolMaskKey, kIAPSection);

  ReadStringValue(&iap_pool_protocol_mask_,
                  kDefaultPoolProtocolMask,
                  kIAPSection,
                  kPoolProtocolMaskKey);

  LOG_UPDATED_VALUE(iap_pool_protocol_mask_, kPoolProtocolMaskKey, kIAPSection);

  ReadStringValue(&iap_system_config_,
                  kDefaultIAPSystemConfig,
                  kIAPSection,
                  kIAPSystemConfigKey);

  LOG_UPDATED_VALUE(iap_system_config_, kIAPSystemConfigKey, kIAPSection);

  ReadStringValue(&iap2_system_config_,
                  kDefaultIAP2SystemConfig,
                  kIAPSection,
                  kIAP2SystemConfigKey);

  LOG_UPDATED_VALUE(iap2_system_config_, kIAP2SystemConfigKey, kIAPSection);

  ReadIntValue(&iap2_hub_connect_attempts_,
               kDefaultIAP2HubConnectAttempts,
               kIAPSection,
               kIAP2HubConnectAttemptskey);

  LOG_UPDATED_VALUE(iap2_hub_connect_attempts_, kIAP2HubConnectAttemptskey, kIAPSection);

  ReadIntValue(&iap_hub_connection_wait_timeout_,
               kDefaultIAPHubConnectionWaitTimeout,
               kIAPSection,
               kIAPHubConnectionWaitTimeoutKey);

  LOG_UPDATED_VALUE(iap_hub_connection_wait_timeout_,
                    kIAPHubConnectionWaitTimeoutKey, kIAPSection);

  ReadUIntValue(&default_hub_protocol_index_, kDefaultHubProtocolIndex, kIAPSection, kDefaultHubProtocolIndexKey);

  LOG_UPDATED_VALUE(default_hub_protocol_index_, kDefaultHubProtocolIndexKey, kIAPSection);

    ReadUIntValue(&hash_string_size_,
                kDefaultHashStringSize,
                kApplicationManagerSection,
                kHashStringSizeKey);

   LOG_UPDATED_VALUE(hash_string_size_,
                    kHashStringSizeKey,
                    kApplicationManagerSection);

  ReadBoolValue(&use_db_for_resumption_, false, kResumptionSection,
                kUseDBForResumptionKey);

  LOG_UPDATED_BOOL_VALUE(use_db_for_resumption_, kUseDBForResumptionKey,
                         kResumptionSection);

  ReadUIntValue(&attempts_to_open_resumption_db_, kDefaultAttemptsToOpenResumptionDB,
                kResumptionSection, kAttemptsToOpenResumptionDBKey);

  LOG_UPDATED_VALUE(attempts_to_open_resumption_db_, kAttemptsToOpenResumptionDBKey,
                    kResumptionSection);

  ReadUIntValue(&open_attempt_timeout_ms_resumption_db_,
                kDefaultOpenAttemptTimeoutMsResumptionDB,
                kResumptionSection, kOpenAttemptTimeoutMsResumptionDBKey);

  LOG_UPDATED_VALUE(open_attempt_timeout_ms_resumption_db_,
                    kOpenAttemptTimeoutMsResumptionDBKey,
                    kResumptionSection);
}

bool Profile::ReadValue(bool* value, const char* const pSection,
                        const char* const pKey) const {
  DCHECK(value);
  bool ret = false;

  char buf[INI_LINE_LEN + 1];
  *buf = '\0';
  if ((0 != ini_read_value(config_file_name_.c_str(), pSection, pKey, buf))
      && ('\0' != *buf)) {
    const int32_t tmpVal = atoi(buf);
    if ((0 == strcmp("true", buf)) || (0 != tmpVal)) {
      *value = true;
    } else {
      *value = false;
    }
    ret = true;
  }
  return ret;
}

bool Profile::ReadValue(std::string* value, const char* const pSection,
                        const char* const pKey) const {
  DCHECK(value);
  bool ret = false;

  char buf[INI_LINE_LEN + 1];
  *buf = '\0';
  if ((0 != ini_read_value(config_file_name_.c_str(), pSection, pKey, buf))
      && ('\0' != *buf)) {
    *value = buf;
    ret = true;
  }
  return ret;
}

bool Profile::ReadStringValue(std::string* value, const char* default_value,
                              const char* const pSection,
                              const char* const pKey) const {
  DCHECK(value);
  if (!ReadValue(value, pSection, pKey)) {
    *value = default_value;
    return false;
  }
  return true;
}

bool Profile::ReadIntValue(int32_t* value, const int32_t default_value,
                           const char* const pSection,
                           const char* const pKey) const {
  DCHECK(value);
  std::string string_value;
  if (!ReadValue(&string_value, pSection, pKey)) {
    *value = default_value;
    return false;
  }
  *value = atoi(string_value.c_str());
  return true;
}

bool Profile::ReadUintIntPairValue(std::pair<uint32_t, int32_t>* value,
    const std::pair<uint32_t, uint32_t>& default_value,
                                   const char *const pSection,
                                   const char *const pKey) const {
  std::string string_value;
  if (!ReadValue(&string_value, pSection, pKey)) {
    *value = default_value;
    return false;
  }
  std::string first_str = string_value.substr(0, string_value.find(","));
  std::string second_str = string_value.substr(string_value.find(",") + 1,
                                               string_value.size() - first_str.size());
  (*value).first = strtoul(first_str.c_str(), NULL, 10);
  (*value).second = strtoul(second_str.c_str(), NULL, 10);
  return true;
}

bool Profile::ReadBoolValue(bool* value, const bool default_value,
                            const char* const pSection,
                            const char* const pKey) const {
  DCHECK(value);
  bool read_value;
  const bool result = ReadValue(&read_value, pSection, pKey);
  *value = result ? read_value : default_value;
  return result;
}
namespace {
int32_t hex_to_int(const std::string& value) {
  return static_cast<int32_t>(strtol(value.c_str(), NULL, 16));
}
}

std::list<int> Profile::ReadIntContainer(
    const char * const pSection, const char * const pKey,
                                         bool *out_result) const {
  const std::list<std::string> string_list =
      ReadStringContainer(pSection, pKey, out_result);
  std::list<int> value_list;
  value_list.resize(string_list.size());
  std::transform(string_list.begin(), string_list.end(),
                 value_list.begin(), hex_to_int);
  return value_list;
}

std::list<std::string> Profile::ReadStringContainer(
    const char * const pSection, const char * const pKey,
                                                    bool *out_result) const {
  std::string string;
  const bool result = ReadValue(&string, pSection, pKey);
  if (out_result)
    *out_result = result;
  std::list < std::string > value_container;
  if (result) {
    std::istringstream iss(string);
    std::string temp_str;
    while (iss) {
      if (!getline( iss, temp_str, ',' )) break;
      value_container.push_back(temp_str);
    }
  }
  return value_container;
}

bool Profile::ReadUIntValue(uint16_t* value, uint16_t default_value,
                            const char* const pSection,
                            const char* const pKey) const {
  std::string string_value;
  if (!ReadValue(&string_value, pSection, pKey)) {
    *value = default_value;
    return false;
  } else {
    uint64_t user_value;
    if (!StringToNumber(string_value, user_value)) {
      *value = default_value;
      return false;
    }

    *value = static_cast<uint16_t>(user_value);
    return true;
  }
}

bool Profile::ReadUIntValue(uint32_t* value, uint32_t default_value,
                            const char* const pSection,
                            const char* const pKey) const {
  std::string string_value;
  if (!ReadValue(&string_value, pSection, pKey)) {
    *value = default_value;
    return false;
  } else {
    uint64_t user_value;
    if (!StringToNumber(string_value, user_value)) {
     *value = default_value;
      return false;
    }

    *value = static_cast<uint32_t>(user_value);
    return true;
  }
}

bool Profile::ReadUIntValue(uint64_t* value, uint64_t default_value,
                            const char* const pSection,
                            const char* const pKey) const {
  std::string string_value;
  if (!ReadValue(&string_value, pSection, pKey)) {
    *value = default_value;
    return false;
  } else {
    uint64_t user_value;
    if (!StringToNumber(string_value, user_value)) {
      *value = default_value;
      return false;
    }

    *value = user_value;
    return true;
  }
}

bool Profile::StringToNumber(const std::string& input, uint64_t& output) const {
  const char* input_value = input.c_str();
  char* endptr;
  const int8_t base = 10;
  errno = 0;
  uint64_t user_value = strtoull(input_value, &endptr, base);
  bool is_real_zero_value =
      (!user_value && endptr != input_value && *endptr == '\0');
  if (!is_real_zero_value && (!user_value || errno == ERANGE)) {
    return false;
  }
  output = user_value;
  return true;
}

bool Profile::IsRelativePath(const std::string& path) {
  if (path.empty()) {
    LOG4CXX_ERROR(logger_, "Empty path passed.");
    return false;
  }
  return '/' != path[0];
}

void Profile::MakeAbsolutePath(std::string& path) {
  path = file_system::CurrentWorkingDirectory() + "/" + path;
}

}//  namespace profile<|MERGE_RESOLUTION|>--- conflicted
+++ resolved
@@ -171,7 +171,6 @@
 #ifdef WEB_HMI
 const char* kDefaultLinkToWebHMI = "HMI/index.html";
 #endif // WEB_HMI
-const char* kDefaultSDLVersion = "";
 const char* kDefaultPoliciesSnapshotFileName = "sdl_snapshot.json";
 const char* kDefaultHmiCapabilitiesFileName = "hmi_capabilities.json";
 const char* kDefaultPreloadedPTFileName = "sdl_preloaded_pt.json";
@@ -313,17 +312,10 @@
       tts_global_properties_timeout_(kDefaultTTSGlobalPropertiesTimeout),
       attempts_to_open_policy_db_(kDefaultAttemptsToOpenPolicyDB),
       open_attempt_timeout_ms_(kDefaultAttemptsToOpenPolicyDB),
-<<<<<<< HEAD
       hash_string_size_(kDefaultHashStringSize),
       use_db_for_resumption_(false),
       attempts_to_open_resumption_db_(kDefaultAttemptsToOpenResumptionDB),
       open_attempt_timeout_ms_resumption_db_(kDefaultOpenAttemptTimeoutMsResumptionDB){
-
-=======
-      hash_string_size_(kDefaultHashStringSize) {
-  ReadStringValue(&sdl_version_, kDefaultSDLVersion,
-                  kMainSection, kSDLVersionKey);
->>>>>>> 4d6cf970
 }
 
 
