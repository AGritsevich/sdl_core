/*
 * Copyright (c) 2013, Ford Motor Company
 * All rights reserved.
 *
 * Redistribution and use in source and binary forms, with or without
 * modification, are permitted provided that the following conditions are met:
 *
 * Redistributions of source code must retain the above copyright notice, this
 * list of conditions and the following disclaimer.
 *
 * Redistributions in binary form must reproduce the above copyright notice,
 * this list of conditions and the following
 * disclaimer in the documentation and/or other materials provided with the
 * distribution.
 *
 * Neither the name of the Ford Motor Company nor the names of its contributors
 * may be used to endorse or promote products derived from this software
 * without specific prior written permission.
 *
 * THIS SOFTWARE IS PROVIDED BY THE COPYRIGHT HOLDERS AND CONTRIBUTORS "AS IS"
 * AND ANY EXPRESS OR IMPLIED WARRANTIES, INCLUDING, BUT NOT LIMITED TO, THE
 * IMPLIED WARRANTIES OF MERCHANTABILITY AND FITNESS FOR A PARTICULAR PURPOSE
 * ARE DISCLAIMED. IN NO EVENT SHALL THE COPYRIGHT HOLDER OR CONTRIBUTORS BE
 * LIABLE FOR ANY DIRECT, INDIRECT, INCIDENTAL, SPECIAL, EXEMPLARY, OR
 * CONSEQUENTIAL DAMAGES (INCLUDING, BUT NOT LIMITED TO, PROCUREMENT OF
 * SUBSTITUTE GOODS OR SERVICES; LOSS OF USE, DATA, OR PROFITS; OR BUSINESS
 * INTERRUPTION) HOWEVER CAUSED AND ON ANY THEORY OF LIABILITY, WHETHER IN
 * CONTRACT, STRICT LIABILITY, OR TORT (INCLUDING NEGLIGENCE OR OTHERWISE)
 * ARISING IN ANY WAY OUT OF THE USE OF THIS SOFTWARE, EVEN IF ADVISED OF THE
 * POSSIBILITY OF SUCH DAMAGE.
 */

#ifndef SRC_COMPONENTS_CONFIG_PROFILE_INCLUDE_CONFIG_PROFILE_INI_FILE_H_
#define SRC_COMPONENTS_CONFIG_PROFILE_INCLUDE_CONFIG_PROFILE_INI_FILE_H_

#include <stdint.h>

namespace profile {

<<<<<<< HEAD
=======
#if defined(_MSC_VER)
#define snprintf _snprintf_s
#define strtoull _strtoui64
#endif

>>>>>>> 64ac11d0
#define INI_FILE_VER 1000

#if !defined TRUE
#define TRUE 1
#endif
#if !defined True
#define True 1
#endif

#if !defined FALSE
#define FALSE 0
#endif
#if !defined False
#define False 0
#endif

/*
 * @brief Global defines
 */
#define INI_LINE_LEN 512
#define INI_FILE_TEMP_NAME "ini.tmp"

#define INI_FLAG_UPDATE 0x00
#define INI_FLAG_ITEM_UP_CREA 0x01
#define INI_FLAG_FILE_UP_CREA 0x10

/*
 * @brief Global typedefs
 */
typedef enum Ini_search_id_e {
  INI_NOTHING,
  INI_RIGHT_CHAPTER,
  INI_WRONG_CHAPTER,
  INI_RIGHT_ITEM,
  INI_WRONG_ITEM,
  INI_REMARK,

  INI_SEARCH_MAX
} Ini_search_id;

/*
 * @brief Prototypes of functions
 */
#ifdef __cplusplus
extern "C" {
#endif

/*
 * @brief Write usage instructions to the end of the file
 * @param
 *
 * @return NULL if file or desired entry not found, otherwise pointer to fname
 */
extern char* ini_write_inst(const char* fname, uint8_t flag);

/*
 * @brief Read a certain item of the specified chapter of a ini-file
 *
 * @return NULL if file or desired entry not found, otherwise pointer to value
 */
extern char* ini_read_value(const char* fname,
                            const char* chapter,
                            const char* item,
                            char* value);

/*
 * @brief Write a certain item of the specified chapter of a ini-file
 *
 * @return NULL if file not found, otherwise pointer to value
 */
extern char ini_write_value(const char* fname,
                            const char* chapter,
                            const char* item,
                            const char* value,
                            uint8_t flag);

/*
 * @brief Parse the given line for the item and returns the value if
 *        there is one otherwise NULL
 *
 * @return NULL if desired entry not found, otherwise pointer to value
 */
extern Ini_search_id ini_parse_line(const char* line,
                                    const char* tag,
                                    char* value);

#ifdef __cplusplus
}
#endif

}  // namespace profile

#endif  // SRC_COMPONENTS_CONFIG_PROFILE_INCLUDE_CONFIG_PROFILE_INI_FILE_H_<|MERGE_RESOLUTION|>--- conflicted
+++ resolved
@@ -37,15 +37,11 @@
 
 namespace profile {
 
-<<<<<<< HEAD
-=======
 #if defined(_MSC_VER)
 #define snprintf _snprintf_s
 #define strtoull _strtoui64
 #endif
-
->>>>>>> 64ac11d0
-#define INI_FILE_VER 1000
+#define INI_FILE_VER  1000
 
 #if !defined TRUE
 #define TRUE 1
@@ -64,12 +60,12 @@
 /*
  * @brief Global defines
  */
-#define INI_LINE_LEN 512
-#define INI_FILE_TEMP_NAME "ini.tmp"
+#define INI_LINE_LEN                512
+#define INI_FILE_TEMP_NAME          "ini.tmp"
 
-#define INI_FLAG_UPDATE 0x00
-#define INI_FLAG_ITEM_UP_CREA 0x01
-#define INI_FLAG_FILE_UP_CREA 0x10
+#define INI_FLAG_UPDATE             0x00
+#define INI_FLAG_ITEM_UP_CREA       0x01
+#define INI_FLAG_FILE_UP_CREA       0x10
 
 /*
  * @brief Global typedefs
@@ -105,20 +101,20 @@
  *
  * @return NULL if file or desired entry not found, otherwise pointer to value
  */
-extern char* ini_read_value(const char* fname,
-                            const char* chapter,
-                            const char* item,
-                            char* value);
+extern char* ini_read_value(const char *fname,
+                            const char *chapter,
+                            const char *item,
+                            char *value);
 
 /*
  * @brief Write a certain item of the specified chapter of a ini-file
  *
  * @return NULL if file not found, otherwise pointer to value
  */
-extern char ini_write_value(const char* fname,
-                            const char* chapter,
-                            const char* item,
-                            const char* value,
+extern char ini_write_value(const char *fname,
+                            const char *chapter,
+                            const char *item,
+                            const char *value,
                             uint8_t flag);
 
 /*
@@ -127,9 +123,9 @@
  *
  * @return NULL if desired entry not found, otherwise pointer to value
  */
-extern Ini_search_id ini_parse_line(const char* line,
-                                    const char* tag,
-                                    char* value);
+extern Ini_search_id ini_parse_line(const char *line,
+                                    const char *tag,
+                                    char *value);
 
 #ifdef __cplusplus
 }
