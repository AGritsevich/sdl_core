# Copyright (c) 2013, Ford Motor Company
# All rights reserved.
#
# Redistribution and use in source and binary forms, with or without
# modification, are permitted provided that the following conditions are met:
#
# Redistributions of source code must retain the above copyright notice, this
# list of conditions and the following disclaimer.
#
# Redistributions in binary form must reproduce the above copyright notice,
# this list of conditions and the following
# disclaimer in the documentation and/or other materials provided with the
# distribution.
#
# Neither the name of the Ford Motor Company nor the names of its contributors
# may be used to endorse or promote products derived from this software
# without specific prior written permission.
#
# THIS SOFTWARE IS PROVIDED BY THE COPYRIGHT HOLDERS AND CONTRIBUTORS "AS IS"
# AND ANY EXPRESS OR IMPLIED WARRANTIES, INCLUDING, BUT NOT LIMITED TO, THE
# IMPLIED WARRANTIES OF MERCHANTABILITY AND FITNESS FOR A PARTICULAR PURPOSE
# ARE DISCLAIMED. IN NO EVENT SHALL THE COPYRIGHT HOLDER OR CONTRIBUTORS BE
# LIABLE FOR ANY DIRECT, INDIRECT, INCIDENTAL, SPECIAL, EXEMPLARY, OR
# CONSEQUENTIAL DAMAGES (INCLUDING, BUT NOT LIMITED TO, PROCUREMENT OF
# SUBSTITUTE GOODS OR SERVICES; LOSS OF USE, DATA, OR PROFITS; OR BUSINESS
# INTERRUPTION) HOWEVER CAUSED AND ON ANY THEORY OF LIABILITY, WHETHER IN
# CONTRACT, STRICT LIABILITY, OR TORT (INCLUDING NEGLIGENCE OR OTHERWISE)
# ARISING IN ANY WAY OUT OF THE USE OF THIS SOFTWARE, EVEN IF ADVISED OF THE
# POSSIBILITY OF SUCH DAMAGE.

# --- Interfaces
add_subdirectory(./interfaces)

# --- TransportManager
add_subdirectory(./transport_manager)

# --- formatters
add_subdirectory(./formatters)

# --- ProtocolHandler
add_subdirectory(./protocol_handler)

# --- ConnectionHandler
add_subdirectory(./connection_handler)

# --- Utils
add_subdirectory(./utils)

# --- SmartObjects
add_subdirectory(./smart_objects)

# --- Mobile message handler
add_subdirectory(./mobile_message_handler)

# --- Application manager
add_subdirectory(./application_manager)

# --- Request watchdog
add_subdirectory(./request_watchdog)

# --- HMI Message Handler
add_subdirectory(./hmi_message_handler)

# --- Config
add_subdirectory(./config_profile)

# --- AudioManager
<<<<<<< HEAD
add_subdirectory(./audio_manager)

IF (${QT_HMI})
# --- DBus
    add_subdirectory(./dbus)
# --- Qt HMI
    add_subdirectory(./qt_hmi)
ENDIF (${QT_HMI})
=======
add_subdirectory(./media_manager)
>>>>>>> f9a7be6f
<|MERGE_RESOLUTION|>--- conflicted
+++ resolved
@@ -65,15 +65,11 @@
 add_subdirectory(./config_profile)
 
 # --- AudioManager
-<<<<<<< HEAD
-add_subdirectory(./audio_manager)
+add_subdirectory(./media_manager)
 
 IF (${QT_HMI})
 # --- DBus
     add_subdirectory(./dbus)
 # --- Qt HMI
     add_subdirectory(./qt_hmi)
-ENDIF (${QT_HMI})
-=======
-add_subdirectory(./media_manager)
->>>>>>> f9a7be6f
+ENDIF (${QT_HMI})