/*
 * Copyright (c) 2014, Ford Motor Company
 * All rights reserved.
 *
 * Redistribution and use in source and binary forms, with or without
 * modification, are permitted provided that the following conditions are met:
 *
 * Redistributions of source code must retain the above copyright notice, this
 * list of conditions and the following disclaimer.
 *
 * Redistributions in binary form must reproduce the above copyright notice,
 * this list of conditions and the following
 * disclaimer in the documentation and/or other materials provided with the
 * distribution.
 *
 * Neither the name of the Ford Motor Company nor the names of its contributors
 * may be used to endorse or promote products derived from this software
 * without specific prior written permission.
 *
 * THIS SOFTWARE IS PROVIDED BY THE COPYRIGHT HOLDERS AND CONTRIBUTORS "AS IS"
 * AND ANY EXPRESS OR IMPLIED WARRANTIES, INCLUDING, BUT NOT LIMITED TO, THE
 * IMPLIED WARRANTIES OF MERCHANTABILITY AND FITNESS FOR A PARTICULAR PURPOSE
 * ARE DISCLAIMED. IN NO EVENT SHALL THE COPYRIGHT HOLDER OR CONTRIBUTORS BE
 * LIABLE FOR ANY DIRECT, INDIRECT, INCIDENTAL, SPECIAL, EXEMPLARY, OR
 * CONSEQUENTIAL DAMAGES (INCLUDING, BUT NOT LIMITED TO, PROCUREMENT OF
 * SUBSTITUTE GOODS OR SERVICES; LOSS OF USE, DATA, OR PROFITS; OR BUSINESS
 * INTERRUPTION) HOWEVER CAUSED AND ON ANY THEORY OF LIABILITY, WHETHER IN
 * CONTRACT, STRICT LIABILITY, OR TORT (INCLUDING NEGLIGENCE OR OTHERWISE)
 * ARISING IN ANY WAY OUT OF THE USE OF THIS SOFTWARE, EVEN IF ADVISED OF THE
 * POSSIBILITY OF SUCH DAMAGE.
 */
#include <strings.h>

#include <string>
#include <list>
#include <algorithm>

#include "connection_handler/connection_handler_impl.h"
#include "transport_manager/info.h"
#include "config_profile/profile.h"

#ifdef ENABLE_SECURITY
#include "security_manager/security_query.h"
#endif  // ENABLE_SECURITY

namespace {
int32_t HeartBeatTimeout() {
  return profile::Profile::instance()->heart_beat_timeout();
}
}  // namespace

/**
 * \namespace connection_handler
 * \brief SmartDeviceLink ConnectionHandler namespace.
 */
namespace connection_handler {

CREATE_LOGGERPTR_GLOBAL(logger_, "ConnectionHandler")

ConnectionHandle HandleFromConnectionUID(transport_manager::ConnectionUID uid) {
  return ConnectionHandle(uid);
}

transport_manager::ConnectionUID ConnectionUIDFromHandle(
    ConnectionHandle handle) {
  return transport_manager::ConnectionUID(handle);
}

ConnectionHandlerImpl::ConnectionHandlerImpl()
  : connection_handler_observer_(NULL),
    transport_manager_(NULL),
    protocol_handler_(NULL),
    connection_list_deleter_(&connection_list_) {
}

ConnectionHandlerImpl::~ConnectionHandlerImpl() {
  LOG4CXX_TRACE(logger_, "Destructing ConnectionHandlerImpl.");
}

void ConnectionHandlerImpl::set_connection_handler_observer(
    ConnectionHandlerObserver *observer) {
  LOG4CXX_DEBUG(logger_, "ConnectionHandlerImpl::set_connection_handler_observer() "
                << observer);
  if (!observer) {
    LOG4CXX_WARN(logger_, "Set Null pointer to observer.");
  }
  connection_handler_observer_ = observer;
}

void ConnectionHandlerImpl::set_transport_manager(
    transport_manager::TransportManager *transport_mngr) {
  LOG4CXX_DEBUG(logger_, "ConnectionHandlerImpl::set_transport_manager() "
                << transport_mngr);
  if (!transport_mngr) {
    LOG4CXX_ERROR(logger_, "Null pointer to TransportManager.");
    return;
  }
  transport_manager_ = transport_mngr;
}

void ConnectionHandlerImpl::set_protocol_handler(
    protocol_handler::ProtocolHandler *protocol_handler) {
  LOG4CXX_DEBUG(logger_, "ConnectionHandlerImpl::set_protocol_handler()"
                << protocol_handler);
  if (!protocol_handler) {
    LOG4CXX_WARN(logger_, "Set Null pointer to protocol handler.");
  }
  protocol_handler_ = protocol_handler;
}

void ConnectionHandlerImpl::OnDeviceListUpdated(
    const std::vector<transport_manager::DeviceInfo>&) {
  LOG4CXX_TRACE(logger_, "ConnectionHandlerImpl::OnDeviceListUpdated()");
  if (connection_handler_observer_) {
    connection_handler_observer_->OnDeviceListUpdated(device_list_);
  }
}

void ConnectionHandlerImpl::OnFindNewApplicationsRequest() {
  if (connection_handler_observer_) {
    connection_handler_observer_->OnFindNewApplicationsRequest();
  }
}

void ConnectionHandlerImpl::OnDeviceFound(
    const transport_manager::DeviceInfo&) {
  LOG4CXX_TRACE(logger_, "ConnectionHandlerImpl::OnDeviceFound()");
}

void ConnectionHandlerImpl::OnDeviceAdded(
    const transport_manager::DeviceInfo &device_info) {
  LOG4CXX_TRACE(logger_, "ConnectionHandlerImpl::OnDeviceAdded()");
  device_list_.insert(
        DeviceList::value_type(
          device_info.device_handle(),
          Device(device_info.device_handle(), device_info.name(),
                 device_info.mac_address())));
  if (connection_handler_observer_) {
    connection_handler_observer_->OnDeviceListUpdated(device_list_);
  }
}

void ConnectionHandlerImpl::OnDeviceRemoved(
    const transport_manager::DeviceInfo &device_info) {
  LOG4CXX_TRACE(logger_, "ConnectionHandlerImpl::OnDeviceRemoved()");
  // Device has been removed. Perform all needed actions.
  // 1. Delete all the connections and sessions of this device
  // 2. Delete device from a list
  // 3. Let observer know that device has been deleted.
<<<<<<< HEAD
  for (ConnectionList::iterator it = connection_list_.begin();
      it != connection_list_.end(); ++it) {
    if (device_info.device_handle() == (*it).second->connection_device_handle()) {
      RemoveConnection((*it).first);
=======

  {
    sync_primitives::AutoLock lock(connection_list_lock_);
    for (ConnectionListIterator it = connection_list_.begin();
         it != connection_list_.end(); ++it) {
      if (device_info.device_handle() ==
          (*it).second->connection_device_handle()) {
        ConnectionHandle connection_handle = (*it).first;
        // Unlock connection_list to avoid deadlock during connection removing
        sync_primitives::AutoUnlock auto_unlock(lock);
        RemoveConnection(connection_handle);
      }
>>>>>>> 1fc15fe9
    }
  }

  device_list_.erase(device_info.device_handle());
  if (connection_handler_observer_) {
    connection_handler_observer_->RemoveDevice(device_info.device_handle());
    connection_handler_observer_->OnDeviceListUpdated(device_list_);
  }
}

void ConnectionHandlerImpl::OnScanDevicesFinished() {
  LOG4CXX_TRACE(logger_, "Scan devices finished successfully.");
}

void ConnectionHandlerImpl::OnScanDevicesFailed(
    const transport_manager::SearchDeviceError &error) {
  LOG4CXX_WARN(logger_, "Scan devices failed. " << error.text());
}

void ConnectionHandlerImpl::OnConnectionEstablished(
    const transport_manager::DeviceInfo &device_info,
    const transport_manager::ConnectionUID &connection_id) {
  LOG4CXX_TRACE(logger_, "ConnectionHandlerImpl::OnConnectionEstablished()");

  DeviceListIterator it = device_list_.find(device_info.device_handle());
  if (device_list_.end() == it) {
    LOG4CXX_ERROR(logger_, "Unknown device!");
    return;
  }
  LOG4CXX_INFO(logger_, "Add Connection:" << connection_id << " to the list.");
  sync_primitives::AutoLock lock(connection_list_lock_);
  connection_list_.insert(
      ConnectionList::value_type(
          connection_id,
          new Connection(connection_id, device_info.device_handle(), this,
                         HeartBeatTimeout())));
}

void ConnectionHandlerImpl::OnConnectionFailed(
    const transport_manager::DeviceInfo &device_info,
    const transport_manager::ConnectError &error) {
  // TODO(PV): implement
  LOG4CXX_ERROR(logger_, "Failed connecting.");
}

void ConnectionHandlerImpl::OnConnectionClosed(
    transport_manager::ConnectionUID connection_id) {
  LOG4CXX_INFO(logger_, "ConnectionHandlerImpl::OnConnectionClosed");

  OnConnectionEnded(connection_id);
}

void ConnectionHandlerImpl::OnConnectionClosedFailure(
    transport_manager::ConnectionUID connection_id,
    const transport_manager::DisconnectError &error) {
  // TODO(PV): implement
  LOG4CXX_ERROR(logger_, "ConnectionHandlerImpl::OnConnectionClosedFailure");
}

void ConnectionHandlerImpl::OnUnexpectedDisconnect(
    transport_manager::ConnectionUID connection_id,
    const transport_manager::CommunicationError &error) {
  LOG4CXX_ERROR(logger_, "ConnectionHandlerImpl::OnUnexpectedDisconnect");

  OnConnectionEnded(connection_id);
}

void ConnectionHandlerImpl::OnDeviceConnectionLost(
    const transport_manager::DeviceHandle &device,
    const transport_manager::DisconnectDeviceError &error) {
  // TODO(PV): implement
  LOG4CXX_ERROR(logger_, "Lost connection with device " << device);
}

void ConnectionHandlerImpl::OnDisconnectFailed(
    const transport_manager::DeviceHandle &device,
    const transport_manager::DisconnectDeviceError &error) {
  // TODO(PV): implement
  LOG4CXX_ERROR(logger_, "Trying to Disconnect device failed.");
}

void ConnectionHandlerImpl::RemoveConnection(
    const ConnectionHandle connection_handle) {
  LOG4CXX_INFO(logger_, "ConnectionHandlerImpl::RemoveConnection()");

  OnConnectionEnded(connection_handle);
}

uint32_t ConnectionHandlerImpl::OnSessionStartedCallback(
    const transport_manager::ConnectionUID &connection_handle,
    const uint8_t session_id, const protocol_handler::ServiceType &service_type,
    const bool is_protected) {
  LOG4CXX_TRACE(logger_, "ConnectionHandlerImpl::OnSessionStartedCallback()");

  sync_primitives::AutoLock lock(connection_list_lock_);
  ConnectionList::iterator it = connection_list_.find(connection_handle);
  if (connection_list_.end() == it) {
    LOG4CXX_ERROR(logger_, "Unknown connection!");
    return 0;
  }
#ifdef ENABLE_SECURITY
  // FIXME(EZamakhov): refactoring (move to other module)
  if (is_protected) {
    // Check deliver-specific services (which shall not be protected)
    const std::list<int> force_unprotected_list =
        profile::Profile::instance()->ReadIntContainer(
          "Security Manager", "ForceUnprotectedService", NULL);
    if (std::find(force_unprotected_list.begin(), force_unprotected_list.end(), service_type) !=
        force_unprotected_list.end()) {
      LOG4CXX_ERROR(logger_, "Service " << static_cast<int>(service_type)
                    << " is forbidden to be protected");
      return 0;
    }
  } else {
    // Check deliver-specific services (which shall be protected)
    const std::list<int> force_protected_list =
        profile::Profile::instance()->ReadIntContainer(
          "Security Manager", "ForceProtectedService", NULL);
    if (std::find(force_protected_list.begin(), force_protected_list.end(), service_type) !=
        force_protected_list.end()) {
      LOG4CXX_ERROR(logger_, "Service " << static_cast<int>(service_type)
                    << " shall be protected");
      return 0;
    }
  }
#endif  //  ENABLE_SECURITY

  uint32_t new_session_id = 0;

  Connection *connection = it->second;
  if ((0 == session_id) && (protocol_handler::kRpc == service_type)) {
    new_session_id = connection->AddNewSession();
    if (0 == new_session_id) {
      LOG4CXX_ERROR(logger_, "Not possible to start new session!");
      return 0;
    }
  } else {  // Could be create new service or protected exists one
    if (!connection->AddNewService(session_id, service_type, is_protected)) {
      LOG4CXX_ERROR(logger_, "Not possible to establish "
                    << (is_protected ? "protected" : "nonprotected")
                    << " service " << static_cast<int>(service_type)
                    << " for session " << static_cast<int>(session_id));
      return 0;
    }
    new_session_id = session_id;
  }

  if (connection_handler_observer_) {
    const uint32_t session_key = KeyFromPair(connection_handle, new_session_id);
    const bool success = connection_handler_observer_->OnServiceStartedCallback(
        connection->connection_device_handle(), session_key, service_type);
    if (!success) {
      if (protocol_handler::kRpc == service_type) {
        connection->RemoveSession(new_session_id);
      } else {
        connection->RemoveService(session_id, service_type);
      }
      return 0;
    }
  }
  return new_session_id;
}

uint32_t ConnectionHandlerImpl::OnSessionEndedCallback(
    const uint32_t &connection_handle, const uint8_t session_id,
    const uint32_t &hashCode,
    const protocol_handler::ServiceType &service_type) {
  LOG4CXX_TRACE(logger_, "ConnectionHandlerImpl::OnSessionEndedCallback()");

  sync_primitives::AutoLock lock(connection_list_lock_);
  ConnectionList::iterator it = connection_list_.find(connection_handle);
  if (connection_list_.end() == it) {
    LOG4CXX_ERROR(logger_, "Unknown connection!");
    return 0;
  }
  Connection *connection = it->second;

  if (protocol_handler::kRpc == service_type) {
    LOG4CXX_INFO(logger_, "Session "  << static_cast<uint32_t>(session_id)
                 << " to be removed");
    if (!connection->RemoveSession(session_id)) {
      LOG4CXX_ERROR(logger_, "Not possible to remove session!");
      return 0;
    }
  } else {
    LOG4CXX_INFO(logger_, "Service "  << static_cast<uint32_t>(service_type)
                 << " to be removed");
    if (!connection->RemoveService(session_id, service_type)) {
      LOG4CXX_ERROR(logger_, "Not possible to remove service!");
      return 0;
    }
  }

  const uint32_t session_key = KeyFromPair(connection_handle, session_id);
  if (connection_handler_observer_) {
    connection_handler_observer_->OnServiceEndedCallback(session_key,
                                                         service_type);
  }
  return session_key;
}

uint32_t ConnectionHandlerImpl::KeyFromPair(
    transport_manager::ConnectionUID connection_handle, uint8_t session_id) {
  const uint32_t key = connection_handle | (session_id << 16);
  LOG4CXX_TRACE(logger_, "Key for ConnectionHandle:"
                << static_cast<uint32_t>(connection_handle)
                << " Session:" << static_cast<uint32_t>(session_id)
                << " is: " << static_cast<uint32_t>(key));
  return key;
}

void ConnectionHandlerImpl::PairFromKey(uint32_t key,
                                        uint32_t *connection_handle,
                                        uint8_t *session_id) {
  *connection_handle = key & 0xFF00FFFF;
  *session_id = key >> 16;
  LOG4CXX_TRACE(logger_, "ConnectionHandle:"
                << static_cast<int32_t>(*connection_handle)
                << " Session:" << static_cast<int32_t>(*session_id)
                << " for key:" << static_cast<int32_t>(key));
}

int32_t ConnectionHandlerImpl::GetDataOnSessionKey(
    uint32_t key, uint32_t *app_id, std::list<int32_t> *sessions_list,
    uint32_t *device_id) {
  LOG4CXX_TRACE(logger_, "ConnectionHandlerImpl::GetDataOnSessionKey");

  int32_t result = -1;
  transport_manager::ConnectionUID conn_handle = 0;
  uint8_t session_id = 0;
  PairFromKey(key, &conn_handle, &session_id);
  ConnectionList::iterator it = connection_list_.find(conn_handle);

  if (connection_list_.end() == it) {
    LOG4CXX_ERROR(logger_, "Unknown connection!");
    return result;
  }

  Connection &connection = *it->second;
  if (device_id) {
    *device_id = connection.connection_device_handle();
  }

  if (sessions_list) {
    sessions_list->clear();
  }

  if (0 == session_id) {
    LOG4CXX_WARN(
        logger_,
        "No sessions in connection " << static_cast<int32_t>(conn_handle));
    if (app_id) {
      *app_id = 0;
    }
  } else {
    if (app_id) {
      *app_id = KeyFromPair(conn_handle, session_id);
    }

    LOG4CXX_INFO(logger_, "Connection "
                 << static_cast<int32_t>(conn_handle)
                 << " has " << connection.session_map().size()
                 << " sessions.");

    if (sessions_list) {
      const SessionMap session_map = connection.session_map();
      for (SessionMap::const_iterator session_it = session_map.begin();
           session_map.end() != session_it; ++session_it) {
        sessions_list->push_back(KeyFromPair(conn_handle, it->first));
      }
    }

    result = 0;
  }

  return result;
}

struct CompareMAC {
  explicit CompareMAC(const std::string &mac) : mac_(mac) {}
  bool operator() (const DeviceList::value_type &device) {
    return strcasecmp(device.second.mac_address().c_str(), mac_.c_str()) == 0;
  }
 private:
  std::string mac_;
};

bool ConnectionHandlerImpl::GetDeviceID(const std::string &mac_address,
                                        DeviceHandle *device_handle) {
  DeviceList::const_iterator it = std::find_if(device_list_.begin(),
                                               device_list_.end(),
                                               CompareMAC(mac_address));
  if (it != device_list_.end()) {
    if (device_handle) {
      *device_handle = it->first;
    }
    return true;
  }
  return false;
}

int32_t ConnectionHandlerImpl::GetDataOnDeviceID(
    DeviceHandle device_handle, std::string *device_name,
    std::list<uint32_t> *applications_list, std::string *mac_address) {
  LOG4CXX_TRACE(logger_, "ConnectionHandlerImpl::GetDataOnDeviceID");

  int32_t result = -1;
  DeviceListIterator it = device_list_.find(device_handle);
  if (device_list_.end() == it) {
    LOG4CXX_ERROR(logger_, "Device not found!");
    return result;
  }

  if (device_name) {
    *device_name = it->second.user_friendly_name();
  }

  if (applications_list) {
    applications_list->clear();
    sync_primitives::AutoLock connection_list_lock(connection_list_lock_);
    for (ConnectionList::iterator itr = connection_list_.begin();
        itr != connection_list_.end(); ++itr) {
      if (device_handle == (*itr).second->connection_device_handle()) {
        const SessionMap &session_map = (itr->second)->session_map();
        for (SessionMap::const_iterator session_it = session_map.begin();
             session_map.end() != session_it; ++session_it) {
          const transport_manager::ConnectionUID &connection_handle = itr->first;
          const uint32_t session_id = session_it->first;
          const uint32_t application_id = KeyFromPair(connection_handle, session_id);
          applications_list->push_back(application_id);
        }
      }
    }
  }

  if (mac_address) {
    *mac_address = it->second.mac_address();
  }

  result = 0;

  return result;
}
#ifdef ENABLE_SECURITY
int ConnectionHandlerImpl::SetSSLContext(
    const uint32_t &key, security_manager::SSLContext *context) {
  LOG4CXX_TRACE(logger_, "ConnectionHandlerImpl::SetSSLContext");
  transport_manager::ConnectionUID connection_handle = 0;
  uint8_t session_id = 0;
  PairFromKey(key, &connection_handle, &session_id);

  sync_primitives::AutoLock lock(connection_list_lock_);
  ConnectionList::iterator it = connection_list_.find(connection_handle);
  if (connection_list_.end() == it) {
    LOG4CXX_ERROR(logger_, "Unknown connection!");
    return security_manager::SecurityQuery::ERROR_INTERNAL;
  }
  Connection &connection = *it->second;
  return connection.SetSSLContext(session_id, context);
}

security_manager::SSLContext *ConnectionHandlerImpl::GetSSLContext(
    const uint32_t &key, const protocol_handler::ServiceType &service_type) {
  LOG4CXX_TRACE(logger_, "ConnectionHandlerImpl::GetSSLContext");
  transport_manager::ConnectionUID connection_handle = 0;
  uint8_t session_id = 0;
  PairFromKey(key, &connection_handle, &session_id);

  sync_primitives::AutoLock lock(connection_list_lock_);
  ConnectionList::iterator it = connection_list_.find(connection_handle);
  if (connection_list_.end() == it) {
    LOG4CXX_ERROR(logger_, "Unknown connection!");
    return NULL;
  }
  Connection &connection = *it->second;
  return connection.GetSSLContext(session_id, service_type);
}

void ConnectionHandlerImpl::SetProtectionFlag(
    const uint32_t &key, const protocol_handler::ServiceType &service_type) {
  LOG4CXX_TRACE(logger_, "ConnectionHandlerImpl::SetProtectionFlag");
  transport_manager::ConnectionUID connection_handle = 0;
  uint8_t session_id = 0;
  PairFromKey(key, &connection_handle, &session_id);

  sync_primitives::AutoLock lock(connection_list_lock_);
  ConnectionList::iterator it = connection_list_.find(connection_handle);
  if (connection_list_.end() == it) {
    LOG4CXX_ERROR(logger_, "Unknown connection!");
    return;
  }
  Connection &connection = *it->second;
  connection.SetProtectionFlag(session_id, service_type);
}
#endif  // ENABLE_SECURITY

void ConnectionHandlerImpl::StartDevicesDiscovery() {
  LOG4CXX_TRACE(logger_, "ConnectionHandlerImpl::StartDevicesDiscovery()");

  if (NULL == transport_manager_) {
    LOG4CXX_ERROR(logger_, "Null pointer to TransportManager.");
    return;
  }
  transport_manager_->SearchDevices();
  if (connection_handler_observer_) {
    connection_handler_observer_->OnDeviceListUpdated(device_list_);
  }
}

void ConnectionHandlerImpl::ConnectToDevice(
    connection_handler::DeviceHandle device_handle) {
  connection_handler::DeviceList::const_iterator it_in;
  it_in = device_list_.find(device_handle);
  if (device_list_.end() != it_in) {
    LOG4CXX_INFO_EXT(logger_,
                     "Connecting to device with handle " << device_handle);
    if (transport_manager_) {
      if (transport_manager::E_SUCCESS
          != transport_manager_->ConnectDevice(device_handle)) {
        LOG4CXX_WARN(logger_, "Can't connect to device");
      }
    } else {
      LOG4CXX_ERROR(logger_, "Null pointer to TransportManager.");
    }
  } else {
    LOG4CXX_ERROR(
        logger_, "Application Manager wanted to connect to non-existing device");
  }
}

void ConnectionHandlerImpl::ConnectToAllDevices() {
  for (DeviceListIterator i = device_list_.begin(); i != device_list_.end(); ++i) {
    connection_handler::DeviceHandle device_handle = i->first;
    ConnectToDevice(device_handle);
  }
}

void ConnectionHandlerImpl::StartTransportManager() {
  LOG4CXX_INFO(logger_, "ConnectionHandlerImpl::StartTransportManager()");
  if (NULL == transport_manager_) {
    LOG4CXX_ERROR(logger_, "Null pointer to TransportManager.");
    return;
  }

  transport_manager_->Visibility(true);
}

void ConnectionHandlerImpl::CloseConnection(uint32_t key) {
  LOG4CXX_TRACE(logger_, "ConnectionHandlerImpl::CloseConnection by HB");

  uint32_t connection_handle = 0;
  uint8_t session_id = 0;
  PairFromKey(key, &connection_handle, &session_id);

  CloseConnection(connection_handle);
}

void ConnectionHandlerImpl::CloseConnection(
    ConnectionHandle connection_handle) {
  LOG4CXX_TRACE(logger_, "ConnectionHandlerImpl::CloseConnection");
  if (!transport_manager_) {
    LOG4CXX_ERROR(logger_, "Null pointer to TransportManager.");
    return;
  }
  transport_manager::ConnectionUID connection_uid =
      ConnectionUIDFromHandle(connection_handle);
  transport_manager_->DisconnectForce(connection_uid);
}

uint32_t ConnectionHandlerImpl::GetConnectionSessionsCount(
    uint32_t connection_key) {
  uint32_t connection_handle = 0;
  uint8_t session_id = 0;
  PairFromKey(connection_key, &connection_handle, &session_id);

  sync_primitives::AutoLock lock(connection_list_lock_);
  ConnectionList::iterator itr = connection_list_.find(connection_handle);

  if (connection_list_.end() != itr) {
    return itr->second->session_map().size();
  }

  return 0;
}

void ConnectionHandlerImpl::CloseSession(uint32_t key) {
  LOG4CXX_TRACE(logger_, "ConnectionHandlerImpl::CloseSession");

  uint32_t connection_handle = 0;
  uint8_t session_id = 0;
  PairFromKey(key, &connection_handle, &session_id);

  CloseSession(connection_handle, session_id);
}

void ConnectionHandlerImpl::CloseSession(ConnectionHandle connection_handle,
                                         uint8_t session_id) {
  if (protocol_handler_) {
    protocol_handler_->SendEndSession(connection_handle, session_id);
  }

  transport_manager::ConnectionUID connection_id =
        ConnectionUIDFromHandle(connection_handle);

  sync_primitives::AutoLock connection_list_lock(connection_list_lock_);
<<<<<<< HEAD
  ConnectionList::iterator itr = connection_list_.find(connection_id);
=======
  ConnectionListIterator itr = connection_list_.find(connection_id);
>>>>>>> 1fc15fe9

  if (connection_list_.end() != itr) {
    if (connection_handler_observer_) {
      SessionMap session_map = itr->second->session_map();
      SessionMap::iterator session_it = session_map.find(session_id);
      if (session_it != session_map.end()) {
        const Session &session = session_it->second;
        const ServiceList &service_list = session.service_list;
        ServiceList::const_iterator it = service_list.begin();
        for (;it != service_list.end(); ++it) {
          const uint32_t session_key = KeyFromPair(connection_id, session_id);
          const protocol_handler::ServiceType service_type = it->service_type;
          connection_handler_observer_->OnServiceEndedCallback(session_key,
                                                               service_type);
        }
      }
    }
    itr->second->RemoveSession(session_id);
  }
}

void ConnectionHandlerImpl::StartSessionHeartBeat(uint32_t connection_key) {
  uint32_t connection_handle = 0;
  uint8_t session_id = 0;
  PairFromKey(connection_key, &connection_handle, &session_id);

  sync_primitives::AutoLock lock(connection_list_lock_);
  ConnectionList::iterator it = connection_list_.find(connection_handle);
  if (connection_list_.end() != it) {
    it->second->StartHeartBeat(session_id);
  }
}

void ConnectionHandlerImpl::SendHeartBeat(ConnectionHandle connection_handle,
                                          uint8_t session_id) {
  transport_manager::ConnectionUID connection_uid =
      ConnectionUIDFromHandle(connection_handle);
  if (protocol_handler_) {
    protocol_handler_->SendHeartBeat(connection_uid, session_id);
  }
}

//TODO(VSemenyuk): connection_key -> connection_id
void ConnectionHandlerImpl::KeepConnectionAlive(uint32_t connection_key,
                                                uint8_t session_id) {
  sync_primitives::AutoLock lock(connection_list_lock_);

  ConnectionList::iterator it = connection_list_.find(connection_key);
  if (connection_list_.end() != it) {
    it->second->KeepAlive(session_id);
  }
}

void ConnectionHandlerImpl::OnConnectionEnded(
    const transport_manager::ConnectionUID &connection_id) {
  LOG4CXX_INFO(logger_, "Delete Connection: " << static_cast<int32_t>(connection_id)
               << " from the list.");

  sync_primitives::AutoLock lock(connection_list_lock_);
  ConnectionList::iterator itr = connection_list_.find(connection_id);
  if (connection_list_.end() == itr) {
    LOG4CXX_ERROR(logger_, "Connection not found!");
    return;
  }

  if (connection_handler_observer_) {
    const Connection *connection = itr->second;
    const SessionMap session_map = connection->session_map();
<<<<<<< HEAD

    for (SessionMap::const_iterator session_it = session_map.begin();
         session_map.end() != session_it; ++session_it) {
      const uint32_t session_key = KeyFromPair(connection_id, session_it->first);
      const ServiceList &service_list = session_it->second.service_list;
      for (ServiceList::const_iterator service_it = service_list.begin(), end =
          service_list.end(); service_it != end; ++service_it) {
        connection_handler_observer_->OnServiceEndedCallback(
            session_key, service_it->service_type);
=======
    for (SessionMapConstIterator session_it = session_map.begin(),
         end = session_map.end(); session_it != end; ++session_it) {

      uint32_t session_key = KeyFromPair(connection_id, session_it->first);
      for (ServiceListConstIterator service_it = session_it->second.begin(),
          end = session_it->second.end(); service_it != end; ++service_it) {
        connection_handler_observer_->OnServiceEndedCallback(
          session_key, static_cast<protocol_handler::ServiceType>(*service_it));
>>>>>>> 1fc15fe9
      }
    }
  }

  delete itr->second;
  connection_list_.erase(itr);
}

#ifdef BUILD_TESTS
ConnectionList &ConnectionHandlerImpl::getConnectionList() {
  return connection_list_;
}

void ConnectionHandlerImpl::addDeviceConnection(
    const transport_manager::DeviceInfo &device_info,
    const transport_manager::ConnectionUID &connection_id) {
  // Add Device
  OnDeviceAdded(device_info);
  // Add connection
  OnConnectionEstablished(device_info, connection_id);
}
#endif

}  // namespace connection_handler<|MERGE_RESOLUTION|>--- conflicted
+++ resolved
@@ -147,25 +147,18 @@
   // 1. Delete all the connections and sessions of this device
   // 2. Delete device from a list
   // 3. Let observer know that device has been deleted.
-<<<<<<< HEAD
-  for (ConnectionList::iterator it = connection_list_.begin();
-      it != connection_list_.end(); ++it) {
-    if (device_info.device_handle() == (*it).second->connection_device_handle()) {
-      RemoveConnection((*it).first);
-=======
-
   {
     sync_primitives::AutoLock lock(connection_list_lock_);
-    for (ConnectionListIterator it = connection_list_.begin();
+    for (ConnectionList::iterator it = connection_list_.begin();
          it != connection_list_.end(); ++it) {
       if (device_info.device_handle() ==
           (*it).second->connection_device_handle()) {
         ConnectionHandle connection_handle = (*it).first;
         // Unlock connection_list to avoid deadlock during connection removing
         sync_primitives::AutoUnlock auto_unlock(lock);
+        // FIXME(EZamakhov): It could be wrong after return from Remove
         RemoveConnection(connection_handle);
       }
->>>>>>> 1fc15fe9
     }
   }
 
@@ -671,11 +664,7 @@
         ConnectionUIDFromHandle(connection_handle);
 
   sync_primitives::AutoLock connection_list_lock(connection_list_lock_);
-<<<<<<< HEAD
   ConnectionList::iterator itr = connection_list_.find(connection_id);
-=======
-  ConnectionListIterator itr = connection_list_.find(connection_id);
->>>>>>> 1fc15fe9
 
   if (connection_list_.end() != itr) {
     if (connection_handler_observer_) {
@@ -744,30 +733,18 @@
   if (connection_handler_observer_) {
     const Connection *connection = itr->second;
     const SessionMap session_map = connection->session_map();
-<<<<<<< HEAD
 
     for (SessionMap::const_iterator session_it = session_map.begin();
          session_map.end() != session_it; ++session_it) {
       const uint32_t session_key = KeyFromPair(connection_id, session_it->first);
       const ServiceList &service_list = session_it->second.service_list;
       for (ServiceList::const_iterator service_it = service_list.begin(), end =
-          service_list.end(); service_it != end; ++service_it) {
+           service_list.end(); service_it != end; ++service_it) {
         connection_handler_observer_->OnServiceEndedCallback(
-            session_key, service_it->service_type);
-=======
-    for (SessionMapConstIterator session_it = session_map.begin(),
-         end = session_map.end(); session_it != end; ++session_it) {
-
-      uint32_t session_key = KeyFromPair(connection_id, session_it->first);
-      for (ServiceListConstIterator service_it = session_it->second.begin(),
-          end = session_it->second.end(); service_it != end; ++service_it) {
-        connection_handler_observer_->OnServiceEndedCallback(
-          session_key, static_cast<protocol_handler::ServiceType>(*service_it));
->>>>>>> 1fc15fe9
+              session_key, service_it->service_type);
       }
     }
   }
-
   delete itr->second;
   connection_list_.erase(itr);
 }
