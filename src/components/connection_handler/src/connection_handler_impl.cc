--- conflicted
+++ resolved
@@ -454,10 +454,7 @@
 
 security_manager::SSLContext *ConnectionHandlerImpl::GetSSLContext(
     const uint32_t &key, const protocol_handler::ServiceType& service_type) {
-<<<<<<< HEAD
-=======
   LOG4CXX_TRACE(logger_, "ConnectionHandlerImpl::GetSSLContext");
->>>>>>> 1fe2c827
   transport_manager::ConnectionUID connection_handle = 0;
   uint8_t session_id = 0;
   PairFromKey(key, &connection_handle, &session_id);
