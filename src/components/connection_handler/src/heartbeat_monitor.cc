/**
 * Copyright (c) 2013, Ford Motor Company
 * All rights reserved.
 *
 * Redistribution and use in source and binary forms, with or without
 * modification, are permitted provided that the following conditions are met:
 *
 * Redistributions of source code must retain the above copyright notice, this
 * list of conditions and the following disclaimer.
 *
 * Redistributions in binary form must reproduce the above copyright notice,
 * this list of conditions and the following
 * disclaimer in the documentation and/or other materials provided with the
 * distribution.
 *
 * Neither the name of the Ford Motor Company nor the names of its contributors
 * may be used to endorse or promote products derived from this software
 * without specific prior written permission.
 *
 * THIS SOFTWARE IS PROVIDED BY THE COPYRIGHT HOLDERS AND CONTRIBUTORS "AS IS"
 * AND ANY EXPRESS OR IMPLIED WARRANTIES, INCLUDING, BUT NOT LIMITED TO, THE
 * IMPLIED WARRANTIES OF MERCHANTABILITY AND FITNESS FOR A PARTICULAR PURPOSE
 * ARE DISCLAIMED. IN NO EVENT SHALL THE COPYRIGHT HOLDER OR CONTRIBUTORS BE
 * LIABLE FOR ANY DIRECT, INDIRECT, INCIDENTAL, SPECIAL, EXEMPLARY, OR
 * CONSEQUENTIAL DAMAGES (INCLUDING, BUT NOT LIMITED TO, PROCUREMENT OF
 * SUBSTITUTE GOODS OR SERVICES; LOSS OF USE, DATA, OR PROFITS; OR BUSINESS
 * INTERRUPTION) HOWEVER CAUSED AND ON ANY THEORY OF LIABILITY, WHETHER IN
 * CONTRACT, STRICT LIABILITY, OR TORT (INCLUDING NEGLIGENCE OR OTHERWISE)
 * ARISING IN ANY WAY OUT OF THE USE OF THIS SOFTWARE, EVEN IF ADVISED OF THE
 * POSSIBILITY OF SUCH DAMAGE.
 */
#include "connection_handler/heartbeat_monitor.h"
#include <unistd.h>
#include "connection_handler/connection.h"
#include "utils/logger.h"

namespace connection_handler {

<<<<<<< HEAD
CREATE_LOGGERPTR_GLOBAL(logger_, "ConnectionHandler")
=======
using namespace sync_primitives;

CREATE_LOGGERPTR_GLOBAL(logger_, "HeartBeatMonitor")
>>>>>>> 3966d472

HeartBeatMonitor::HeartBeatMonitor(int32_t heartbeat_timeout_seconds,
                                   Connection* connection)
    : heartbeat_timeout_seconds_(heartbeat_timeout_seconds),
      connection_(connection),
      stop_flag_(false) {
}

HeartBeatMonitor::~HeartBeatMonitor() {
  LOG4CXX_TRACE_ENTER(logger_);
}

<<<<<<< HEAD
void HeartBeatMonitor::BeginMonitoring() {
  AssertRunningOnCreationThread();
  if (heartbeat_timeout_seconds_ != 0) {
    LOG4CXX_INFO(logger_, "Heart beat monitor: monitoring connection "
                 << connection_->connection_handle() << ", timeout "
                 << heartbeat_timeout_seconds_ << " seconds");
    timer_.start(heartbeat_timeout_seconds_);
  } else {
    LOG4CXX_INFO(logger_, "Heart beat monitor: disabled");
  }
}

void HeartBeatMonitor::TimeOut() {
  LOG4CXX_INFO(logger_, "Heart beat monitor: connection "
               << connection_->connection_handle() << " timed out, closing");
  connection_->Close();
}

void HeartBeatMonitor::KeepAlive() {
  AssertRunningOnCreationThread();
  if (heartbeat_timeout_seconds_ != 0) {
    LOG4CXX_INFO(
        logger_,
        "Resetting heart beat timer for connection "
          << connection_->connection_handle());
    timer_.stop();
    timer_.start(heartbeat_timeout_seconds_);
=======

void HeartBeatMonitor::threadMain() {
   std::map<uint8_t, SessionState>::iterator it;

  while (!stop_flag_) {
    usleep(kdefault_cycle_timeout);

    AutoLock auto_lock(sessions_list_lock_);

    it = sessions_.begin();
    while (it != sessions_.end()) {
      if (it->second.heartbeat_expiration_.tv_sec < date_time::DateTime::getCurrentTime().tv_sec) {
        if (it->second.is_heartbeat_sent_) {
          LOG4CXX_INFO(logger_, "Session with id " << static_cast<int32_t>(it->first) <<" timed out, closing");
          uint8_t session_id = it->first;
          sessions_.erase(it);
          it = sessions_.begin();
          if (sessions_.empty()) {
            stop_flag_ = true;
          }
          connection_->CloseSession(session_id);
        } else {
          it->second.heartbeat_expiration_ =
              date_time::DateTime::getCurrentTime();
          it->second.heartbeat_expiration_.tv_sec +=
              heartbeat_timeout_seconds_;

          connection_->SendHeartBeat(it->first);

          it->second.is_heartbeat_sent_ = true;
          ++it;
        }
      } else {
        ++it;
      }
    }
  }
}

void HeartBeatMonitor::AddSession(uint8_t session_id) {
  LOG4CXX_INFO(logger_, "Add session with id" <<
               static_cast<int32_t>(session_id));

  AutoLock auto_lock(sessions_list_lock_);

  SessionState session_state;
  session_state.heartbeat_expiration_ = date_time::DateTime::getCurrentTime();
  session_state.heartbeat_expiration_.tv_sec +=  heartbeat_timeout_seconds_;
  session_state.is_heartbeat_sent_ = false;

  sessions_[session_id] = session_state;
}

void HeartBeatMonitor::RemoveSession(uint8_t session_id) {
  AutoLock auto_lock(sessions_list_lock_);

  if (sessions_.end() != sessions_.find(session_id)) {
    LOG4CXX_INFO(logger_, "Remove session with id" <<
                 static_cast<int32_t>(session_id));
    sessions_.erase(session_id);
  }
}

void HeartBeatMonitor::KeepAlive(uint8_t session_id) {
  AutoLock auto_lock(sessions_list_lock_);

  if (sessions_.end() != sessions_.find(session_id)) {
    LOG4CXX_INFO(logger_, "Resetting heart beat timer for session with id"
                 << static_cast<int32_t>(session_id));

    sessions_[session_id].heartbeat_expiration_ =
        date_time::DateTime::getCurrentTime();
    sessions_[session_id].heartbeat_expiration_.tv_sec +=
        heartbeat_timeout_seconds_;
    sessions_[session_id].is_heartbeat_sent_ = false;
>>>>>>> 3966d472
  }
}

bool HeartBeatMonitor::exitThreadMain() {
  stop_flag_ = true;
  LOG4CXX_INFO(logger_, "exitThreadMain");
  return true;
}

} // namespace connection_handler<|MERGE_RESOLUTION|>--- conflicted
+++ resolved
@@ -36,13 +36,9 @@
 
 namespace connection_handler {
 
-<<<<<<< HEAD
-CREATE_LOGGERPTR_GLOBAL(logger_, "ConnectionHandler")
-=======
 using namespace sync_primitives;
 
 CREATE_LOGGERPTR_GLOBAL(logger_, "HeartBeatMonitor")
->>>>>>> 3966d472
 
 HeartBeatMonitor::HeartBeatMonitor(int32_t heartbeat_timeout_seconds,
                                    Connection* connection)
@@ -55,35 +51,6 @@
   LOG4CXX_TRACE_ENTER(logger_);
 }
 
-<<<<<<< HEAD
-void HeartBeatMonitor::BeginMonitoring() {
-  AssertRunningOnCreationThread();
-  if (heartbeat_timeout_seconds_ != 0) {
-    LOG4CXX_INFO(logger_, "Heart beat monitor: monitoring connection "
-                 << connection_->connection_handle() << ", timeout "
-                 << heartbeat_timeout_seconds_ << " seconds");
-    timer_.start(heartbeat_timeout_seconds_);
-  } else {
-    LOG4CXX_INFO(logger_, "Heart beat monitor: disabled");
-  }
-}
-
-void HeartBeatMonitor::TimeOut() {
-  LOG4CXX_INFO(logger_, "Heart beat monitor: connection "
-               << connection_->connection_handle() << " timed out, closing");
-  connection_->Close();
-}
-
-void HeartBeatMonitor::KeepAlive() {
-  AssertRunningOnCreationThread();
-  if (heartbeat_timeout_seconds_ != 0) {
-    LOG4CXX_INFO(
-        logger_,
-        "Resetting heart beat timer for connection "
-          << connection_->connection_handle());
-    timer_.stop();
-    timer_.start(heartbeat_timeout_seconds_);
-=======
 
 void HeartBeatMonitor::threadMain() {
    std::map<uint8_t, SessionState>::iterator it;
@@ -159,7 +126,6 @@
     sessions_[session_id].heartbeat_expiration_.tv_sec +=
         heartbeat_timeout_seconds_;
     sessions_[session_id].is_heartbeat_sent_ = false;
->>>>>>> 3966d472
   }
 }
 
