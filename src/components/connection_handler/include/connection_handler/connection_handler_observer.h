--- conflicted
+++ resolved
@@ -60,21 +60,10 @@
   virtual void OnDeviceListUpdated(
       const connection_handler::DeviceList& device_list) = 0;
 
-<<<<<<< HEAD
   /**
-    * @brief Reaction on event, when new applications are started on device
-    * and SDL found this application
-    *
-    * @param device_handle Unique ID of device with new application list
-    */
-  virtual void OnApplicationListUpdated(
-      const connection_handler::DeviceHandle& device_handle) = 0;
-=======
-    /**
-     * @brief Reaction to "Find new applications" request
-     */
-    virtual void OnFindNewApplicationsRequest() = 0;
->>>>>>> 3b2826d1
+   * @brief Reaction to "Find new applications" request
+   */
+  virtual void OnFindNewApplicationsRequest() = 0;
 
   /**
    * \brief Removes device.
