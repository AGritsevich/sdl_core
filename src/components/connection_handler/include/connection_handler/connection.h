/**
 * \file Connection.hpp
 * \brief Connection class.
 * Stores connection information
 *
 * Copyright (c) 2014, Ford Motor Company
 * All rights reserved.
 *
 * Redistribution and use in source and binary forms, with or without
 * modification, are permitted provided that the following conditions are met:
 *
 * Redistributions of source code must retain the above copyright notice, this
 * list of conditions and the following disclaimer.
 *
 * Redistributions in binary form must reproduce the above copyright notice,
 * this list of conditions and the following
 * disclaimer in the documentation and/or other materials provided with the
 * distribution.
 *
 * Neither the name of the Ford Motor Company nor the names of its contributors
 * may be used to endorse or promote products derived from this software
 * without specific prior written permission.
 *
 * THIS SOFTWARE IS PROVIDED BY THE COPYRIGHT HOLDERS AND CONTRIBUTORS "AS IS"
 * AND ANY EXPRESS OR IMPLIED WARRANTIES, INCLUDING, BUT NOT LIMITED TO, THE
 * IMPLIED WARRANTIES OF MERCHANTABILITY AND FITNESS FOR A PARTICULAR PURPOSE
 * ARE DISCLAIMED. IN NO EVENT SHALL THE COPYRIGHT HOLDER OR CONTRIBUTORS BE
 * LIABLE FOR ANY DIRECT, INDIRECT, INCIDENTAL, SPECIAL, EXEMPLARY, OR
 * CONSEQUENTIAL DAMAGES (INCLUDING, BUT NOT LIMITED TO, PROCUREMENT OF
 * SUBSTITUTE GOODS OR SERVICES; LOSS OF USE, DATA, OR PROFITS; OR BUSINESS
 * INTERRUPTION) HOWEVER CAUSED AND ON ANY THEORY OF LIABILITY, WHETHER IN
 * CONTRACT, STRICT LIABILITY, OR TORT (INCLUDING NEGLIGENCE OR OTHERWISE)
 * ARISING IN ANY WAY OUT OF THE USE OF THIS SOFTWARE, EVEN IF ADVISED OF THE
 * POSSIBILITY OF SUCH DAMAGE.
 */

#ifndef SRC_COMPONENTS_CONNECTION_HANDLER_INCLUDE_CONNECTION_HANDLER_CONNECTION_H_
#define SRC_COMPONENTS_CONNECTION_HANDLER_INCLUDE_CONNECTION_HANDLER_CONNECTION_H_

#include <map>
#include <vector>

#include "utils/lock.h"
#include "connection_handler/device.h"
#include "connection_handler/heartbeat_monitor.h"
#include "protocol_handler/service_type.h"
#include "security_manager/ssl_context.h"

/**
 * \namespace connection_handler
 * \brief SmartDeviceLink connection_handler namespace.
 */
namespace connection_handler {

class ConnectionHandler;

/**
 * \brief Type for ConnectionHandle
 */
typedef int32_t ConnectionHandle;

/**
 * \brief Type for Connections map
 * Key is ConnectionHandle which is unique
 */
typedef std::map<int32_t, Connection*> ConnectionList;

/**
 * \brief Type for Connections map iterator
 */
typedef ConnectionList::iterator ConnectionListIterator;

/**
 * \brief ServiceType
 */
struct Service {
  protocol_handler::ServiceType service_type;
  bool is_protected_;
  Service()
    : service_type(protocol_handler::kInvalidServiceType),
      is_protected_(false) {
  }
  Service(protocol_handler::ServiceType service_type,
          const bool is_protected = false)
    : service_type(service_type), is_protected_(is_protected) {
  }
  bool operator==(const protocol_handler::ServiceType service_type) const {
    return this->service_type == service_type;
  }
};

/**
 * \brief Type for Session Services
 */
typedef std::vector<Service> ServiceList;

/**
 * \brief Type for Services iterator
 */
typedef ServiceList::iterator ServiceListIterator;

/**
 * \brief Type for Services iterator
 */
typedef ServiceList::const_iterator ServiceListConstIterator;


struct Session {
  ServiceList service_list;
  security_manager::SSLContext* ssl_context;
  Session()
    : service_list(), ssl_context(NULL) {
  }
  explicit Session(const ServiceList& services)
    : service_list(services),
      ssl_context(NULL) {
  }
};

/**
 * \brief Type for Services iterator
 */
typedef std::map<uint8_t, Session> SessionMap;

/**
 * \brief Type for Services iterator
 */
typedef SessionMap::iterator SessionMapIterator;

/**
 * \brief Type for Services const iterator
 */
typedef SessionMap::const_iterator SessionMapConstIterator;

/**
 * \class Connection
 * \brief Connection class
 */
class Connection {
 public:
  /**
   * \brief Class constructor
   */
  Connection(ConnectionHandle connection_handle,
             DeviceHandle connection_device_handle,
             ConnectionHandler* connection_handler,
             int32_t heartbeat_timeout);

  /**
   * \brief Destructor
   */
  ~Connection();

  /**
   * \brief Returns device handle
   * \return DeviceHandle
   */
  ConnectionHandle connection_handle() const;

  /**
   * \brief Returns connection device handle
   * \return ConnectionDeviceHandle
   */
  DeviceHandle connection_device_handle();

  /**
   * \brief Adds session to connection
   * \return sessionID or -1 in case of issues
   */
  int32_t AddNewSession(const uint8_t& protocol_version);

  /**
   * \brief Removes session from connection
   * \param session session ID
   * \return sessionID or -1 in case of issues
   */
  int32_t RemoveSession(uint8_t session);

  /**
   * \brief Adds service to session oradd protection to service been started before
   * \param session session ID
   * \param service_type Type of service
   * \param is_protected protection state
   * \return TRUE on success, otherwise FALSE
   */
  bool AddNewService(uint8_t session,
                     protocol_handler::ServiceType service_type,
                     const bool is_protected);

  /**
   * \brief Removes service from session
   * \param session session ID
   * \param service_type Type of service
   * \return TRUE on success, otherwise FALSE
   */
  bool RemoveService(uint8_t session,
                     protocol_handler::ServiceType service_type);

  /**
   * \brief Sets crypto context of service
   * \param sessionId Identifier of the session
   * \param context SSL for connection
   * \return \c true in case of service is protected or \c false otherwise
   */
  int SetSSLContext(uint8_t sessionId,
                    security_manager::SSLContext* context);
  /**
   * \brief Gets crypto context of session, use service_type to get NULL
   * SSLContex for not protected services or ControlService (0x0)
   * to get current SSLContext of connection
   * \param key Unique key used by other components as session identifier
   * \param service_type Type of service
   * \return \ref SSLContext of connection
   */
  security_manager::SSLContext* GetSSLContext(
      uint8_t sessionId,
      const protocol_handler::ServiceType& service_type) const;

  /**
   * \brief Returns map of sessions which have been opened in
   *  current connection.
   */
  const SessionMap session_map() const;

<<<<<<< HEAD
  /**
   * \brief Close this connection and all associated sessions
=======
  /*
   * \brief Close session
>>>>>>> cba24a2f
   */
  void CloseSession(uint8_t session_id);

<<<<<<< HEAD
  /**
   * \brief Prevent this connection from being closed by heartbeat timeout
=======
  /*
   * \brief Prevent session from being closed by heartbeat timeout
>>>>>>> cba24a2f
   */
  void KeepAlive(uint8_t session_id);

  /*
   * \brief Send heartbeat to  mobile app
   */
  void SendHeartBeat(uint8_t session_id);

 private:
  /**
   * \brief Current connection handler.
   */
  ConnectionHandler* connection_handler_;

  /**
   * \brief Current connection handle.
   */
  ConnectionHandle connection_handle_;

  /**
   * \brief DeviceHandle of this connection.
   */
  DeviceHandle connection_device_handle_;

  /**
   * \brief session/services map
   */
  SessionMap  session_map_;

  mutable sync_primitives::Lock session_map_lock_;

  /**
   * \brief monitor that closes connection if there is no traffic over it
   */
<<<<<<< HEAD
  HeartBeatMonitor heartbeat_monitor_;
  DISALLOW_COPY_AND_ASSIGN(Connection);
=======
  HeartBeatMonitor* heartbeat_monitor_;

  threads::Thread* heart_beat_monitor_thread_;
>>>>>>> cba24a2f
};

}/* namespace connection_handler */

#endif  // SRC_COMPONENTS_CONNECTION_HANDLER_INCLUDE_CONNECTION_HANDLER_CONNECTION_H_<|MERGE_RESOLUTION|>--- conflicted
+++ resolved
@@ -1,8 +1,4 @@
-/**
- * \file Connection.hpp
- * \brief Connection class.
- * Stores connection information
- *
+/*
  * Copyright (c) 2014, Ford Motor Company
  * All rights reserved.
  *
@@ -134,7 +130,7 @@
 
 /**
  * \class Connection
- * \brief Connection class
+ * \brief Stores connection information
  */
 class Connection {
  public:
@@ -222,23 +218,13 @@
    */
   const SessionMap session_map() const;
 
-<<<<<<< HEAD
-  /**
-   * \brief Close this connection and all associated sessions
-=======
-  /*
+  /**
    * \brief Close session
->>>>>>> cba24a2f
    */
   void CloseSession(uint8_t session_id);
 
-<<<<<<< HEAD
-  /**
-   * \brief Prevent this connection from being closed by heartbeat timeout
-=======
-  /*
+  /**
    * \brief Prevent session from being closed by heartbeat timeout
->>>>>>> cba24a2f
    */
   void KeepAlive(uint8_t session_id);
 
@@ -273,14 +259,10 @@
   /**
    * \brief monitor that closes connection if there is no traffic over it
    */
-<<<<<<< HEAD
-  HeartBeatMonitor heartbeat_monitor_;
+  HeartBeatMonitor* heartbeat_monitor_;
+  threads::Thread* heart_beat_monitor_thread_;
+
   DISALLOW_COPY_AND_ASSIGN(Connection);
-=======
-  HeartBeatMonitor* heartbeat_monitor_;
-
-  threads::Thread* heart_beat_monitor_thread_;
->>>>>>> cba24a2f
 };
 
 }/* namespace connection_handler */
