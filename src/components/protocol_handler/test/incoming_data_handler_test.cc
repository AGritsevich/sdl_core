--- conflicted
+++ resolved
@@ -214,17 +214,12 @@
 
 // TODO(EZamakhov): add validator abstraction and replace next test with check only return frames
 
-<<<<<<< HEAD
 // Protocol version shall be from 1 to 4
 TEST_F(IncomingDataHandlerTest, MalformedPacket_Version) {
-=======
-// Protocol version shall be from 1 to 3
-TEST_F(IncomingDataHandlerTest, DISABLED_MalformedPacket_Version) {
->>>>>>> d6120b98
   FrameList malformed_packets;
   std::vector<uint8_t> malformed_versions;
   malformed_versions.push_back(0);
-  for (uint8_t version = PROTOCOL_VERSION_3 + 1; version <= PROTOCOL_VERSION_MAX; ++version) {
+  for (uint8_t version = PROTOCOL_VERSION_4 + 1; version <= PROTOCOL_VERSION_MAX; ++version) {
     malformed_versions.push_back(version);
   }
   for (size_t i = 0; i < malformed_versions.size(); ++i) {
@@ -676,11 +671,7 @@
   EXPECT_EQ(2u, actual_frames.size());
 }
 
-<<<<<<< HEAD
 TEST_F(IncomingDataHandlerTest, TwoPortionsOfData_CorrectMalformedANDCorrectMalformed_TwoMalformedCounted) {
-=======
-TEST_F(IncomingDataHandlerTest, DISABLED_TwoPortionsOfData_CorrectMalformedANDCorrectMalformed_TwoMalformedCounted) {
->>>>>>> d6120b98
   // Arrange
   ProtocolPacket correct_hb_packet_(uid1, PROTOCOL_VERSION_3, PROTECTION_OFF, FRAME_TYPE_CONTROL,
                                     kControl, FRAME_DATA_HEART_BEAT, some_session_id, 0u,
@@ -710,11 +701,7 @@
   EXPECT_EQ(1u, actual_frames.size());
 }
 
-<<<<<<< HEAD
 TEST_F(IncomingDataHandlerTest, TwoPortionsOfData_CorrectMalformedANDMalformedCorrect_OneMalformedCounted) {
-=======
-TEST_F(IncomingDataHandlerTest, DISABLED_TwoPortionsOfData_CorrectMalformedANDMalformedCorrect_OneMalformedCounted) {
->>>>>>> d6120b98
   // Arrange
   ProtocolPacket correct_hb_packet_(uid1, PROTOCOL_VERSION_3, PROTECTION_OFF, FRAME_TYPE_CONTROL,
                                     kControl, FRAME_DATA_HEART_BEAT, some_session_id, 0u,
