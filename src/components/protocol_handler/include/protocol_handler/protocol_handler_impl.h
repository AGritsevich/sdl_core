/**
 * \file protocol_handler.h
 * \brief ProtocolHandlerImpl class header file.
 *
 * Copyright (c) 2013, Ford Motor Company
 * All rights reserved.
 *
 * Redistribution and use in source and binary forms, with or without
 * modification, are permitted provided that the following conditions are met:
 *
 * Redistributions of source code must retain the above copyright notice, this
 * list of conditions and the following disclaimer.
 *
 * Redistributions in binary form must reproduce the above copyright notice,
 * this list of conditions and the following
 * disclaimer in the documentation and/or other materials provided with the
 * distribution.
 *
 * Neither the name of the Ford Motor Company nor the names of its contributors
 * may be used to endorse or promote products derived from this software
 * without specific prior written permission.
 *
 * THIS SOFTWARE IS PROVIDED BY THE COPYRIGHT HOLDERS AND CONTRIBUTORS "AS IS"
 * AND ANY EXPRESS OR IMPLIED WARRANTIES, INCLUDING, BUT NOT LIMITED TO, THE
 * IMPLIED WARRANTIES OF MERCHANTABILITY AND FITNESS FOR A PARTICULAR PURPOSE
 * ARE DISCLAIMED. IN NO EVENT SHALL THE COPYRIGHT HOLDER OR CONTRIBUTORS BE
 * LIABLE FOR ANY DIRECT, INDIRECT, INCIDENTAL, SPECIAL, EXEMPLARY, OR
 * CONSEQUENTIAL DAMAGES (INCLUDING, BUT NOT LIMITED TO, PROCUREMENT OF
 * SUBSTITUTE GOODS OR SERVICES; LOSS OF USE, DATA, OR PROFITS; OR BUSINESS
 * INTERRUPTION) HOWEVER CAUSED AND ON ANY THEORY OF LIABILITY, WHETHER IN
 * CONTRACT, STRICT LIABILITY, OR TORT (INCLUDING NEGLIGENCE OR OTHERWISE)
 * ARISING IN ANY WAY OUT OF THE USE OF THIS SOFTWARE, EVEN IF ADVISED OF THE
 * POSSIBILITY OF SUCH DAMAGE.
 */

#ifndef SRC_COMPONENTS_PROTOCOL_HANDLER_INCLUDE_PROTOCOL_HANDLER_PROTOCOL_HANDLER_IMPL_H_
#define SRC_COMPONENTS_PROTOCOL_HANDLER_INCLUDE_PROTOCOL_HANDLER_PROTOCOL_HANDLER_IMPL_H_

#include <map>
#include <set>
#include "utils/logger.h"
#include "utils/prioritized_queue.h"
#include "utils/message_queue.h"
#include "utils/threads/thread.h"
#include "utils/threads/message_loop_thread.h"
#include "utils/shared_ptr.h"

#include "protocol_handler/protocol_handler.h"
#include "protocol_handler/protocol_packet.h"
#include "protocol_handler/session_observer.h"
#include "protocol_handler/protocol_observer.h"
#include "transport_manager/common.h"
#include "transport_manager/transport_manager.h"
#include "transport_manager/transport_manager_listener_empty.h"

/**
 *\namespace NsProtocolHandler
 *\brief Namespace for SmartDeviceLink ProtocolHandler related functionality.
 */
namespace protocol_handler {
class ProtocolObserver;
class SessionObserver;

class MessagesFromMobileAppHandler;
class MessagesToMobileAppHandler;

using transport_manager::TransportManagerListenerEmpty;

/**
 * @brief Type definition for variable that hold shared pointer to raw message.
 */
typedef utils::SharedPtr<protocol_handler::ProtocolPacket> ProtocolFramePtr;

typedef std::multimap<int32_t, RawMessagePtr> MessagesOverNaviMap;
typedef std::set<ProtocolObserver*> ProtocolObservers;
typedef transport_manager::ConnectionUID ConnectionID;

namespace impl {
/*
 * These dummy classes are here to locally impose strong typing on different
 * kinds of messages
 * Currently there is no type difference between incoming and outgoing messages
 * TODO(ik): replace these with globally defined message types
 * when we have them.
 */
struct RawFordMessageFromMobile: public ProtocolFramePtr {
  explicit RawFordMessageFromMobile(const ProtocolFramePtr& message)
      : ProtocolFramePtr(message) {}
  // PrioritizedQueue requires this method to decide which priority to assign
  size_t PriorityOrder() const { return MessagePriority::FromServiceType(ServiceTypeFromByte(
      get()->service_type())).OrderingValue(); }
};

struct RawFordMessageToMobile: public ProtocolFramePtr {
  explicit RawFordMessageToMobile(const ProtocolFramePtr& message, bool final_message)
      : ProtocolFramePtr(message), is_final(final_message) {}
  // PrioritizedQueue requires this method to decide which priority to assign
  size_t PriorityOrder() const { return MessagePriority::FromServiceType(ServiceTypeFromByte(
      get()->service_type())).OrderingValue(); }
  // Signals whether connection to mobile must be closed after processing this message
  bool is_final;
};

// Short type names for prioritized message queues
typedef threads::MessageLoopThread<
               utils::PrioritizedQueue<RawFordMessageFromMobile> > FromMobileQueue;
typedef threads::MessageLoopThread<
               utils::PrioritizedQueue<RawFordMessageToMobile> > ToMobileQueue;
}

/**
 * \class ProtocolHandlerImpl
 * \brief Class for handling message exchange between Transport and higher
 * layers. Receives message in form of array of bytes, parses its protocol,
 * handles according to parsing results (version number, start/end session etc
 * and if needed passes message to JSON Handler or notifies Connection Handler
 * about activities around sessions.
 */
class ProtocolHandlerImpl
    : public ProtocolHandler,
      public TransportManagerListenerEmpty,
      public impl::FromMobileQueue::Handler,
      public impl::ToMobileQueue::Handler {
  public:
    /**
     * \brief Constructor
     * \param transportManager Pointer to Transport layer handler for
     * message exchange.
     */
    explicit ProtocolHandlerImpl(
      transport_manager::TransportManager* transport_manager_param);

    /**
     * \brief Destructor
     */
    ~ProtocolHandlerImpl();

    /**
     * \brief Adds pointer to higher layer handler for message exchange
     * \param observer Pointer to object of the class implementing
     * IProtocolObserver
     */
    void AddProtocolObserver(ProtocolObserver* observer);

    /**
     * \brief Removes pointer to higher layer handler for message exchange
     * \param observer Pointer to object of the class implementing
     * IProtocolObserver.
     */
    void RemoveProtocolObserver(ProtocolObserver* observer);

    /**
     * \brief Sets pointer for Connection Handler layer for managing sessions
     * \param observer Pointer to object of the class implementing
     * ISessionObserver
     */
    void set_session_observer(SessionObserver* observer);

    /**
     * \brief Method for sending message to Mobile Application
     * \param message Message with params to be sent to Mobile App
     */
    void SendMessageToMobileApp(const RawMessagePtr& message,
                                bool final_message) OVERRIDE;

    /**
     * \brief Sends number of processed frames in case of binary nav streaming
     * \param connection_key Id of connection over which message is to be sent
     * \param number_of_frames Number of frames processed by
     * streaming server and displayed to user.
     */
    void SendFramesNumber(int32_t connection_key, int32_t number_of_frames);

  protected:

    /**
     * \brief Sends acknowledgement of starting session to mobile application
<<<<<<< HEAD
     * with session number and hash code for second version of protocol.
=======
     * with session number and hash code for second version of protocol
>>>>>>> a68820d8
     * \param connection_handle Identifier of connection within which session
     * was started
     * \param session_id ID of session to be sent to mobile application
     * \param protocol_version Version of protocol used for communication
     * \param hash_code For second version of protocol: identifier of session
     * to be sent to
     * mobile app for using when ending session
     * \param service_type Type of session: RPC or BULK Data. RPC by default
     */
    void SendStartSessionAck(
      ConnectionID connection_id,
      uint8_t session_id,
      uint8_t protocol_version,
      uint32_t hash_code = 0,
      uint8_t service_type = SERVICE_TYPE_RPC);

    /**
<<<<<<< HEAD
     * \brief Sends fail of starting session to mobile application.
=======
     * \brief Sends fail of starting session to mobile application
>>>>>>> a68820d8
     * \param connection_handle Identifier of connection within which session
     * ment to be started
     * \param session_id ID of session to be sent to mobile application
     * \param protocol_version Version of protocol used for communication
     * \param service_type Type of session: RPC or BULK Data. RPC by default
     */
    void SendStartSessionNAck(
      ConnectionID connection_id,
      uint8_t session_id,
      uint8_t protocol_version,
      uint8_t service_type = SERVICE_TYPE_RPC);

    /**
     * \brief Sends acknowledgement of end session/service to mobile application
<<<<<<< HEAD
     * with session number and hash code for second version of protocol.
=======
     * with session number and hash code for second version of protocol
>>>>>>> a68820d8
     * \param connection_handle Identifier of connection within which session
     * was started
     * \param session_id ID of session to be sent to mobile application
     * \param protocol_version Version of protocol used for communication
     * \param hash_code For second version of protocol: identifier of session
     * to be sent to
     * mobile app for using when ending session.
     * \param service_type Type of session: RPC or BULK Data. RPC by default
     */
    void SendEndSessionAck(
      ConnectionID connection_id ,
      uint8_t session_id,
      uint8_t protocol_version,
      uint32_t hash_code = 0,
      uint8_t service_type = SERVICE_TYPE_RPC);

    /**
<<<<<<< HEAD
     * \brief Sends fail of ending session to mobile application.
=======
     * \brief Sends fail of ending session to mobile application
>>>>>>> a68820d8
     * \param connection_handle Identifier of connection within which
     * session exists
     * \param session_id ID of session ment to be ended
     * \param protocol_version Version of protocol used for communication
     * \param service_type Type of session: RPC or BULK Data. RPC by default
     */
    void SendEndSessionNAck(
      ConnectionID connection_id ,
      uint32_t session_id,
      uint8_t protocol_version,
      uint8_t service_type = SERVICE_TYPE_RPC);

  private:
    /*
     * Prepare and send heartbeat acknowledge message
     */
    RESULT_CODE SendHeartBeatAck(ConnectionID connection_id,
                          uint8_t session_id,
                          uint32_t message_id);

    /**
     * @brief Notifies about receiving message from TM.
     *
     * @param message Received message
     **/
    virtual void OnTMMessageReceived(
      const RawMessagePtr message);

    /**
     * @brief Notifies about error on receiving message from TM.
     *
     * @param error Occurred error
     **/
    virtual void OnTMMessageReceiveFailed(
      const transport_manager::DataReceiveError& error);

    /**
     * @brief Notifies about successfully sending message.
     *
     **/
    virtual void OnTMMessageSend(const RawMessagePtr message);

    /**
     * @brief Notifies about error occurred during
     * sending message.
     *
     * @param error Describes occurred error.
     * @param message Message during sending which error occurred.
     **/
    virtual void OnTMMessageSendFailed(
      const transport_manager::DataSendError& error,
      const RawMessagePtr& message);

    /**
     * @brief Notifies subscribers about message
     * recieved from mobile device.
     * @param message Message with already parsed header.
     */
    void NotifySubscribers(const RawMessagePtr& message);

    /**
     * \brief Sends message which size permits to send it in one frame.
     * \param connection_handle Identifier of connection through which message
     * is to be sent.
     * \param session_id ID of session through which message is to be sent.
     * \param protocol_version Version of Protocol used in message.
     * \param service_type Type of session, RPC or BULK Data
     * \param data_size Size of message excluding protocol header
     * \param data Message string
     * \param compress Compression flag
     * \return \saRESULT_CODE Status of operation
     */
    RESULT_CODE SendSingleFrameMessage(
      ConnectionID connection_id,
      const uint8_t session_id,
      uint32_t protocol_version,
      const uint8_t service_type,
      const uint32_t data_size,
      const uint8_t* data,
      const bool compress);

    /**
     * \brief Sends message which size doesn't permit to send it in one frame.
     * \param connection_handle Identifier of connection through which message
     * is to be sent.
     * \param session_id ID of session through which message is to be sent.
     * \param protocol_version Version of Protocol used in message.
     * \param service_type Type of session, RPC or BULK Data
     * \param data_size Size of message excluding protocol header
     * \param data Message string
     * \param compress Compression flag
     * \param max_data_size Maximum allowed size of single frame.
     * \return \saRESULT_CODE Status of operation
     */
    RESULT_CODE SendMultiFrameMessage(
      ConnectionID connection_id,
      const uint8_t session_id,
      uint32_t protocol_version,
      const uint8_t service_type,
      const uint32_t data_size,
      const uint8_t* data,
      const bool compress,
      const uint32_t max_data_size);

    /**
     * \brief Sends message already containing protocol header.
     * \param connection_handle Identifier of connection through which message
     * is to be sent.
     * \param packet Message with protocol header.
     * \return \saRESULT_CODE Status of operation
     */
    RESULT_CODE SendFrame(
      ConnectionID connection_id,
      const ProtocolPacket& packet);

    /**
     * \brief Handles received message.
     * \param connection_handle Identifier of connection through which message
     * is received.
     * \param packet Received message with protocol header.
     * \return \saRESULT_CODE Status of operation
     */
    RESULT_CODE HandleMessage(
      ConnectionID connection_id ,
      const ProtocolFramePtr& packet);

    /**
     * \brief Handles message received in multiple frames. Collects all frames
     * of message.
     * \param connection_handle Identifier of connection through which message
     * is received.
     * \param packet Current frame of message with protocol header.
     * \return \saRESULT_CODE Status of operation
     */
    RESULT_CODE HandleMultiFrameMessage(
      ConnectionID connection_id ,
      const ProtocolFramePtr& packet);

    /**
     * \brief Handles message received in single frame.
     * \param connection_handle Identifier of connection through which message
     * is received.
     * \param packet Received message with protocol header.
     * \return \saRESULT_CODE Status of operation
     */
    RESULT_CODE HandleControlMessage(
      ConnectionID connection_id ,
      const ProtocolFramePtr& packet);

    RESULT_CODE HandleControlMessageEndSession(
      ConnectionID connection_id ,
      const ProtocolPacket& packet);

    RESULT_CODE HandleControlMessageStartSession(
      ConnectionID connection_id ,
      const ProtocolPacket& packet);

    RESULT_CODE HandleControlMessageHeartBeat(
      ConnectionID connection_id ,
      const ProtocolPacket& packet);

    /**
     * \brief Sends Mobile Navi Ack message
     */
    RESULT_CODE SendMobileNaviAck(
      ConnectionID connection_id ,
      int32_t connection_key);

    // threads::MessageLoopThread<*>::Handler implementations
    // CALLED ON raw_ford_messages_from_mobile_ thread!
    void Handle(const impl::RawFordMessageFromMobile& message);
    // CALLED ON raw_ford_messages_to_mobile_ thread!
    void Handle(const impl::RawFordMessageToMobile& message);
  private:
    /**
     * \brief For logging.
     */
    static log4cxx::LoggerPtr logger_;

    /**
     *\brief Pointer on instance of class implementing IProtocolObserver
     *\brief (JSON Handler)
     */
    ProtocolObservers protocol_observers_;

    /**
     *\brief Pointer on instance of class implementing ISessionObserver
     *\brief (Connection Handler)
     */
    SessionObserver* session_observer_;

    /**
     *\brief Pointer on instance of Transport layer handler for message exchange.
     */
    transport_manager::TransportManager* transport_manager_;

    /**
     *\brief Map of frames for messages received in multiple frames.
     */
    std::map<int32_t, ProtocolFramePtr> incomplete_multi_frame_messages_;

    /**
     * \brief Map of messages (frames) recieved over mobile nave session
     * for map streaming.
     */
    MessagesOverNaviMap message_over_navi_session_;

    /**
     * \brief Untill specified otherwise, amount of message recievied
     * over streaming session to send Ack
     */
    const uint32_t kPeriodForNaviAck;

    /**
     *\brief Counter of messages sent in each session.
     */
    std::map<uint8_t, uint32_t> message_counters_;

    // Thread that pumps non-parsed messages coming from mobile side.
    impl::FromMobileQueue raw_ford_messages_from_mobile_;
    // Thread that pumps messages prepared to being sent to mobile side.
    impl::ToMobileQueue raw_ford_messages_to_mobile_;
};
}  // namespace protocol_handler

#endif  // SRC_COMPONENTS_PROTOCOL_HANDLER_INCLUDE_PROTOCOL_HANDLER_PROTOCOL_HANDLER_IMPL_H_<|MERGE_RESOLUTION|>--- conflicted
+++ resolved
@@ -175,12 +175,7 @@
 
     /**
      * \brief Sends acknowledgement of starting session to mobile application
-<<<<<<< HEAD
-     * with session number and hash code for second version of protocol.
-=======
      * with session number and hash code for second version of protocol
->>>>>>> a68820d8
-     * \param connection_handle Identifier of connection within which session
      * was started
      * \param session_id ID of session to be sent to mobile application
      * \param protocol_version Version of protocol used for communication
@@ -197,13 +192,7 @@
       uint8_t service_type = SERVICE_TYPE_RPC);
 
     /**
-<<<<<<< HEAD
-     * \brief Sends fail of starting session to mobile application.
-=======
      * \brief Sends fail of starting session to mobile application
->>>>>>> a68820d8
-     * \param connection_handle Identifier of connection within which session
-     * ment to be started
      * \param session_id ID of session to be sent to mobile application
      * \param protocol_version Version of protocol used for communication
      * \param service_type Type of session: RPC or BULK Data. RPC by default
@@ -216,11 +205,9 @@
 
     /**
      * \brief Sends acknowledgement of end session/service to mobile application
-<<<<<<< HEAD
      * with session number and hash code for second version of protocol.
-=======
+     * \param connection_id Identifier of connection whithin which session
      * with session number and hash code for second version of protocol
->>>>>>> a68820d8
      * \param connection_handle Identifier of connection within which session
      * was started
      * \param session_id ID of session to be sent to mobile application
@@ -238,12 +225,8 @@
       uint8_t service_type = SERVICE_TYPE_RPC);
 
     /**
-<<<<<<< HEAD
-     * \brief Sends fail of ending session to mobile application.
-=======
      * \brief Sends fail of ending session to mobile application
->>>>>>> a68820d8
-     * \param connection_handle Identifier of connection within which
+     * \param connection_id Identifier of connection within which
      * session exists
      * \param session_id ID of session ment to be ended
      * \param protocol_version Version of protocol used for communication
