/*
 * Copyright (c) 2014, Ford Motor Company
 * All rights reserved.
 *
 * Redistribution and use in source and binary forms, with or without
 * modification, are permitted provided that the following conditions are met:
 *
 * Redistributions of source code must retain the above copyright notice, this
 * list of conditions and the following disclaimer.
 *
 * Redistributions in binary form must reproduce the above copyright notice,
 * this list of conditions and the following
 * disclaimer in the documentation and/or other materials provided with the
 * distribution.
 *
 * Neither the name of the Ford Motor Company nor the names of its contributors
 * may be used to endorse or promote products derived from this software
 * without specific prior written permission.
 *
 * THIS SOFTWARE IS PROVIDED BY THE COPYRIGHT HOLDERS AND CONTRIBUTORS "AS IS"
 * AND ANY EXPRESS OR IMPLIED WARRANTIES, INCLUDING, BUT NOT LIMITED TO, THE
 * IMPLIED WARRANTIES OF MERCHANTABILITY AND FITNESS FOR A PARTICULAR PURPOSE
 * ARE DISCLAIMED. IN NO EVENT SHALL THE COPYRIGHT HOLDER OR CONTRIBUTORS BE
 * LIABLE FOR ANY DIRECT, INDIRECT, INCIDENTAL, SPECIAL, EXEMPLARY, OR
 * CONSEQUENTIAL DAMAGES (INCLUDING, BUT NOT LIMITED TO, PROCUREMENT OF
 * SUBSTITUTE GOODS OR SERVICES; LOSS OF USE, DATA, OR PROFITS; OR BUSINESS
 * INTERRUPTION) HOWEVER CAUSED AND ON ANY THEORY OF LIABILITY, WHETHER IN
 * CONTRACT, STRICT LIABILITY, OR TORT (INCLUDING NEGLIGENCE OR OTHERWISE)
 * ARISING IN ANY WAY OUT OF THE USE OF THIS SOFTWARE, EVEN IF ADVISED OF THE
 * POSSIBILITY OF SUCH DAMAGE.
 */
/**
 * \file ProtocolPacket.cpp
 * \brief ProtocolPacket class source file.
 */

#include <stdint.h>
#include <memory.h>
#include "protocol_handler/protocol_packet.h"
#include "utils/macro.h"

namespace protocol_handler {

ProtocolPacket::ProtocolPacket()
    : data_offset_(0),
      packet_id_(0),
      connection_id_(0)  {
}

ProtocolPacket::ProtocolPacket(uint8_t connection_id,
                               uint8_t version, bool protection,
                               uint8_t frameType,
                               uint8_t serviceType,
                               uint8_t frameData, uint8_t sessionID,
                               uint32_t dataSize, uint32_t messageID,
                               const uint8_t* data,
                               uint32_t packet_id)
    : data_offset_(0),
      packet_id_(packet_id),
      connection_id_(connection_id) {
  packet_header_.version = version;
  packet_header_.protection_flag = protection;
  packet_header_.frameType = frameType;
  packet_header_.serviceType = serviceType;
  packet_header_.frameData = frameData;
  packet_header_.sessionId = sessionID;
  packet_header_.dataSize = dataSize;
  packet_header_.messageId = messageID;
  set_data(data, dataSize);
  DCHECK(MAXIMUM_FRAME_DATA_SIZE >= dataSize);
}

ProtocolPacket::ProtocolPacket(uint8_t connection_id, uint8_t* data_param,
                               uint32_t data_size)
  : data_offset_(0),
    packet_id_(0),
    connection_id_(connection_id) {
    RESULT_CODE result = deserializePacket(data_param, data_size);
    if (result != RESULT_OK) {
      NOTREACHED();
    }
}

ProtocolPacket::~ProtocolPacket() {
  packet_id_ = 0;
  delete[] packet_data_.data;
}

// Serialization
RawMessagePtr ProtocolPacket::serializePacket() {
  const uint8_t protectionF = packet_header_.protection_flag ? 0x1 : 0x0;
  const uint8_t firstByte =
      ((packet_header_.version << 4) & 0xF0) |
      ((protectionF << 3) & 0x08) |
      (packet_header_.frameType & 0x07);

  uint8_t offset = 0;
<<<<<<< HEAD
  uint8_t packet[MAXIMUM_FRAME_DATA_SIZE];
  packet[offset++] = firstByte;
  packet[offset++] = packet_header_.serviceType;
  packet[offset++] = packet_header_.frameData;
  packet[offset++] = packet_header_.sessionId;
=======
  uint8_t compressF = 0x0;
  packet_ = new uint8_t[MAXIMUM_FRAME_DATA_SIZE];
  if (compress) {
    compressF = 0x1;
  }
  uint8_t firstByte = ((version << 4) & 0xF0) | ((compressF << 3) & 0x08)
      | (frameType & 0x07);

  packet_[offset++] = firstByte;
  packet_[offset++] = serviceType;
  packet_[offset++] = frameData;
  packet_[offset++] = sessionID;

  packet_[offset++] = dataSize >> 24;
  packet_[offset++] = dataSize >> 16;
  packet_[offset++] = dataSize >> 8;
  packet_[offset++] = dataSize;

  if (version != PROTOCOL_VERSION_1) {
    packet_[offset++] = messageID >> 24;
    packet_[offset++] = messageID >> 16;
    packet_[offset++] = messageID >> 8;
    packet_[offset++] = messageID;
  }
>>>>>>> c1e78024

  packet[offset++] = packet_header_.dataSize >> 24;
  packet[offset++] = packet_header_.dataSize >> 16;
  packet[offset++] = packet_header_.dataSize >> 8;
  packet[offset++] = packet_header_.dataSize;

  if (packet_header_.version == PROTOCOL_VERSION_2) {
    packet[offset++] = packet_header_.messageId >> 24;
    packet[offset++] = packet_header_.messageId >> 16;
    packet[offset++] = packet_header_.messageId >> 8;
    packet[offset++] = packet_header_.messageId;
    }

  DCHECK((offset + packet_data_.totalDataBytes) <= MAXIMUM_FRAME_DATA_SIZE);

  size_t total_packet_size = offset;
  if (packet_data_.data) {
    memcpy(packet + offset, packet_data_.data, packet_data_.totalDataBytes);
    total_packet_size += packet_data_.totalDataBytes;
  }

  const RawMessagePtr out_message(
        new RawMessage(
          connection_id(), packet_header_.version,
          packet, total_packet_size, packet_header_.serviceType) );

  return out_message;
}

uint32_t ProtocolPacket::packet_id() const {
  return packet_id_;
}

RESULT_CODE ProtocolPacket::appendData(uint8_t* chunkData,
                                       uint32_t chunkDataSize) {
  if (data_offset_ + chunkDataSize <= packet_data_.totalDataBytes) {
    if (chunkData) {
      if (packet_data_.data) {
        memcpy(packet_data_.data + data_offset_, chunkData, chunkDataSize);
        data_offset_ += chunkDataSize;
        return RESULT_OK;
      }
    }
  }

  return RESULT_FAIL;
}

RESULT_CODE ProtocolPacket::deserializePacket(const uint8_t* message,
                                              uint32_t messageSize) {
  uint8_t offset = 0;
  uint8_t firstByte = message[offset];
  offset++;

  packet_header_.version = firstByte >> 4u;

  if (firstByte & 0x08u) {
    packet_header_.protection_flag = true;
  } else {
    packet_header_.protection_flag = false;
  }

  packet_header_.frameType = firstByte & 0x07u;

  packet_header_.serviceType = message[offset++];
  packet_header_.frameData = message[offset++];
  packet_header_.sessionId = message[offset++];

  packet_header_.dataSize = message[offset++] << 24u;
  packet_header_.dataSize |= message[offset++] << 16u;
  packet_header_.dataSize |= message[offset++] << 8u;
  packet_header_.dataSize |= message[offset++];

  if (packet_header_.version != PROTOCOL_VERSION_1) {
    packet_header_.messageId = message[offset++] << 24u;
    packet_header_.messageId |= message[offset++] << 16u;
    packet_header_.messageId |= message[offset++] << 8u;
    packet_header_.messageId |= message[offset++];
  } else {
    packet_header_.messageId = 0u;
  }

  packet_data_.totalDataBytes = packet_header_.dataSize;

  uint32_t dataPayloadSize = 0;
  if ((offset < messageSize) &&
      packet_header_.frameType != FRAME_TYPE_FIRST) {
    dataPayloadSize = messageSize - offset;
  }

  uint8_t * data = 0;
  if (dataPayloadSize) {
    data = new uint8_t[dataPayloadSize];
    if (data) {
      memcpy(data, message + offset, dataPayloadSize);
      data_offset_ = dataPayloadSize;
    } else {
      return RESULT_FAIL;
    }
  }

  if (packet_header_.frameType == FRAME_TYPE_FIRST) {
    data_offset_ = 0;
    const uint8_t* data = message + offset;
    uint32_t total_data_bytes = data[0] << 24;
    total_data_bytes |= data[1] << 16;
    total_data_bytes |= data[2] << 8;
    total_data_bytes |= data[3];
    set_total_data_bytes(total_data_bytes);
  } else {
    packet_data_.data = data;
  }

  return RESULT_OK;
}

uint8_t ProtocolPacket::protocol_version() const {
  return packet_header_.version;
}

bool ProtocolPacket::protection_flag() const {
  return packet_header_.protection_flag;
}

void ProtocolPacket::set_protection_flag(const bool protection) {
  packet_header_.protection_flag = protection;
}

uint8_t ProtocolPacket::frame_type() const {
  return packet_header_.frameType;
}

uint8_t ProtocolPacket::service_type() const {
  return packet_header_.serviceType;
}

uint8_t ProtocolPacket::frame_data() const {
  return packet_header_.frameData;
}

uint8_t ProtocolPacket::session_id() const {
  return packet_header_.sessionId;
}

uint32_t ProtocolPacket::data_size() const {
  return packet_header_.dataSize;
}

uint32_t ProtocolPacket::message_id() const {
  return packet_header_.messageId;
}

uint8_t* ProtocolPacket::data() const {
  return packet_data_.data;
}

void ProtocolPacket::set_total_data_bytes(uint32_t dataBytes) {
  if (dataBytes) {
    if (packet_data_.data) {
      delete[] packet_data_.data;
      packet_data_.data = 0;
    }
    packet_data_.data = new uint8_t[dataBytes];
    packet_data_.totalDataBytes = dataBytes;
  }
}

void ProtocolPacket::set_data(
    const uint8_t * const new_data, const size_t new_data_size) {
  if (new_data_size && new_data) {
    packet_header_.dataSize = packet_data_.totalDataBytes = new_data_size;
    delete[] packet_data_.data;
    packet_data_.data = new uint8_t[packet_data_.totalDataBytes];
    memcpy(packet_data_.data, new_data, packet_data_.totalDataBytes);
  }
}

uint32_t ProtocolPacket::total_data_bytes() const {
  return packet_data_.totalDataBytes;
}

uint8_t ProtocolPacket::connection_id() const {
  return connection_id_;
}

// End of Deserialization
}  // namespace protocol_handler<|MERGE_RESOLUTION|>--- conflicted
+++ resolved
@@ -95,50 +95,23 @@
       (packet_header_.frameType & 0x07);
 
   uint8_t offset = 0;
-<<<<<<< HEAD
   uint8_t packet[MAXIMUM_FRAME_DATA_SIZE];
   packet[offset++] = firstByte;
   packet[offset++] = packet_header_.serviceType;
   packet[offset++] = packet_header_.frameData;
   packet[offset++] = packet_header_.sessionId;
-=======
-  uint8_t compressF = 0x0;
-  packet_ = new uint8_t[MAXIMUM_FRAME_DATA_SIZE];
-  if (compress) {
-    compressF = 0x1;
-  }
-  uint8_t firstByte = ((version << 4) & 0xF0) | ((compressF << 3) & 0x08)
-      | (frameType & 0x07);
-
-  packet_[offset++] = firstByte;
-  packet_[offset++] = serviceType;
-  packet_[offset++] = frameData;
-  packet_[offset++] = sessionID;
-
-  packet_[offset++] = dataSize >> 24;
-  packet_[offset++] = dataSize >> 16;
-  packet_[offset++] = dataSize >> 8;
-  packet_[offset++] = dataSize;
-
-  if (version != PROTOCOL_VERSION_1) {
-    packet_[offset++] = messageID >> 24;
-    packet_[offset++] = messageID >> 16;
-    packet_[offset++] = messageID >> 8;
-    packet_[offset++] = messageID;
-  }
->>>>>>> c1e78024
 
   packet[offset++] = packet_header_.dataSize >> 24;
   packet[offset++] = packet_header_.dataSize >> 16;
   packet[offset++] = packet_header_.dataSize >> 8;
   packet[offset++] = packet_header_.dataSize;
 
-  if (packet_header_.version == PROTOCOL_VERSION_2) {
+  if (packet_header_.version != PROTOCOL_VERSION_1) {
     packet[offset++] = packet_header_.messageId >> 24;
     packet[offset++] = packet_header_.messageId >> 16;
     packet[offset++] = packet_header_.messageId >> 8;
     packet[offset++] = packet_header_.messageId;
-    }
+  }
 
   DCHECK((offset + packet_data_.totalDataBytes) <= MAXIMUM_FRAME_DATA_SIZE);
 
