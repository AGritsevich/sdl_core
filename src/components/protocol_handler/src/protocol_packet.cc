/*
 * Copyright (c) 2014, Ford Motor Company
 * All rights reserved.
 *
 * Redistribution and use in source and binary forms, with or without
 * modification, are permitted provided that the following conditions are met:
 *
 * Redistributions of source code must retain the above copyright notice, this
 * list of conditions and the following disclaimer.
 *
 * Redistributions in binary form must reproduce the above copyright notice,
 * this list of conditions and the following
 * disclaimer in the documentation and/or other materials provided with the
 * distribution.
 *
 * Neither the name of the Ford Motor Company nor the names of its contributors
 * may be used to endorse or promote products derived from this software
 * without specific prior written permission.
 *
 * THIS SOFTWARE IS PROVIDED BY THE COPYRIGHT HOLDERS AND CONTRIBUTORS "AS IS"
 * AND ANY EXPRESS OR IMPLIED WARRANTIES, INCLUDING, BUT NOT LIMITED TO, THE
 * IMPLIED WARRANTIES OF MERCHANTABILITY AND FITNESS FOR A PARTICULAR PURPOSE
 * ARE DISCLAIMED. IN NO EVENT SHALL THE COPYRIGHT HOLDER OR CONTRIBUTORS BE
 * LIABLE FOR ANY DIRECT, INDIRECT, INCIDENTAL, SPECIAL, EXEMPLARY, OR
 * CONSEQUENTIAL DAMAGES (INCLUDING, BUT NOT LIMITED TO, PROCUREMENT OF
 * SUBSTITUTE GOODS OR SERVICES; LOSS OF USE, DATA, OR PROFITS; OR BUSINESS
 * INTERRUPTION) HOWEVER CAUSED AND ON ANY THEORY OF LIABILITY, WHETHER IN
 * CONTRACT, STRICT LIABILITY, OR TORT (INCLUDING NEGLIGENCE OR OTHERWISE)
 * ARISING IN ANY WAY OUT OF THE USE OF THIS SOFTWARE, EVEN IF ADVISED OF THE
 * POSSIBILITY OF SUCH DAMAGE.
 */

#include <stdint.h>
#include <memory.h>
#include "protocol_handler/protocol_packet.h"
#include "utils/macro.h"

namespace protocol_handler {

ProtocolPacket::ProtocolPacket()
    : data_offset_(0),
      packet_id_(0),
      connection_id_(0)  {
}

ProtocolPacket::ProtocolPacket(uint8_t connection_id,
                               uint8_t version, bool protection,
                               uint8_t frameType,
                               uint8_t serviceType,
                               uint8_t frameData, uint8_t sessionID,
                               uint32_t dataSize, uint32_t messageID,
                               const uint8_t* data,
                               uint32_t packet_id)
    : data_offset_(0),
      packet_id_(packet_id),
      connection_id_(connection_id) {
  packet_header_.version = version;
  packet_header_.protection_flag = protection;
  packet_header_.frameType = frameType;
  packet_header_.serviceType = serviceType;
  packet_header_.frameData = frameData;
  packet_header_.sessionId = sessionID;
  packet_header_.dataSize = dataSize;
  packet_header_.messageId = messageID;
  set_data(data, dataSize);
  DCHECK(MAXIMUM_FRAME_DATA_SIZE >= dataSize);
}

ProtocolPacket::ProtocolPacket(uint8_t connection_id, uint8_t* data_param,
                               uint32_t data_size)
  : data_offset_(0),
    packet_id_(0),
    connection_id_(connection_id) {
    RESULT_CODE result = deserializePacket(data_param, data_size);
    if (result != RESULT_OK) {
      NOTREACHED();
    }
}

ProtocolPacket::~ProtocolPacket() {
<<<<<<< HEAD
  packet_id_ = 0;
  delete[] packet_data_.data;
=======
  if (packet_) {
    delete[] packet_;
  }

  if (packet_data_.data) {
    delete packet_data_.data;
  }
  packet_data_.data = 0;

  packet_ = 0;
  total_packet_size_ = 0;
  packet_id_ = 0;
>>>>>>> 5c4a8e12
}

// Serialization
RawMessagePtr ProtocolPacket::serializePacket() {
  const uint8_t protectionF = packet_header_.protection_flag ? 0x1 : 0x0;
  const uint8_t firstByte =
      ((packet_header_.version << 4) & 0xF0) |
      ((protectionF << 3) & 0x08) |
      (packet_header_.frameType & 0x07);

  uint8_t offset = 0;
  uint8_t packet[MAXIMUM_FRAME_DATA_SIZE];
  packet[offset++] = firstByte;
  packet[offset++] = packet_header_.serviceType;
  packet[offset++] = packet_header_.frameData;
  packet[offset++] = packet_header_.sessionId;

  packet[offset++] = packet_header_.dataSize >> 24;
  packet[offset++] = packet_header_.dataSize >> 16;
  packet[offset++] = packet_header_.dataSize >> 8;
  packet[offset++] = packet_header_.dataSize;

  if (packet_header_.version != PROTOCOL_VERSION_1) {
    packet[offset++] = packet_header_.messageId >> 24;
    packet[offset++] = packet_header_.messageId >> 16;
    packet[offset++] = packet_header_.messageId >> 8;
    packet[offset++] = packet_header_.messageId;
  }

  DCHECK((offset + packet_data_.totalDataBytes) <= MAXIMUM_FRAME_DATA_SIZE);

  size_t total_packet_size = offset;
  if (packet_data_.data) {
    memcpy(packet + offset, packet_data_.data, packet_data_.totalDataBytes);
    total_packet_size += packet_data_.totalDataBytes;
  }

  const RawMessagePtr out_message(
        new RawMessage(
          connection_id(), packet_header_.version,
          packet, total_packet_size, packet_header_.serviceType) );

  return out_message;
}

uint32_t ProtocolPacket::packet_id() const {
  return packet_id_;
}

RESULT_CODE ProtocolPacket::appendData(uint8_t* chunkData,
                                       uint32_t chunkDataSize) {
  if (data_offset_ + chunkDataSize <= packet_data_.totalDataBytes) {
    if (chunkData) {
      if (packet_data_.data) {
        memcpy(packet_data_.data + data_offset_, chunkData, chunkDataSize);
        data_offset_ += chunkDataSize;
        return RESULT_OK;
      }
    }
  }

  return RESULT_FAIL;
}

RESULT_CODE ProtocolPacket::deserializePacket(const uint8_t* message,
                                              uint32_t messageSize) {
  uint8_t offset = 0;
  uint8_t firstByte = message[offset];
  offset++;

  packet_header_.version = firstByte >> 4u;

  if (firstByte & 0x08u) {
    packet_header_.protection_flag = true;
  } else {
    packet_header_.protection_flag = false;
  }

  packet_header_.frameType = firstByte & 0x07u;

  packet_header_.serviceType = message[offset++];
  packet_header_.frameData = message[offset++];
  packet_header_.sessionId = message[offset++];

  packet_header_.dataSize = message[offset++] << 24u;
  packet_header_.dataSize |= message[offset++] << 16u;
  packet_header_.dataSize |= message[offset++] << 8u;
  packet_header_.dataSize |= message[offset++];

  if (packet_header_.version != PROTOCOL_VERSION_1) {
    packet_header_.messageId = message[offset++] << 24u;
    packet_header_.messageId |= message[offset++] << 16u;
    packet_header_.messageId |= message[offset++] << 8u;
    packet_header_.messageId |= message[offset++];
  } else {
    packet_header_.messageId = 0u;
  }

  packet_data_.totalDataBytes = packet_header_.dataSize;

  uint32_t dataPayloadSize = 0;
  if ((offset < messageSize) &&
      packet_header_.frameType != FRAME_TYPE_FIRST) {
    dataPayloadSize = messageSize - offset;
  }

  uint8_t * data = 0;
  if (dataPayloadSize) {
    data = new uint8_t[dataPayloadSize];
    if (data) {
      memcpy(data, message + offset, dataPayloadSize);
      data_offset_ = dataPayloadSize;
    } else {
      return RESULT_FAIL;
    }
  }

  if (packet_header_.frameType == FRAME_TYPE_FIRST) {
    data_offset_ = 0;
    const uint8_t* data = message + offset;
    uint32_t total_data_bytes = data[0] << 24;
    total_data_bytes |= data[1] << 16;
    total_data_bytes |= data[2] << 8;
    total_data_bytes |= data[3];
    set_total_data_bytes(total_data_bytes);
  } else {
    packet_data_.data = data;
  }

  return RESULT_OK;
}

uint8_t ProtocolPacket::protocol_version() const {
  return packet_header_.version;
}

bool ProtocolPacket::protection_flag() const {
  return packet_header_.protection_flag;
}

void ProtocolPacket::set_protection_flag(const bool protection) {
  packet_header_.protection_flag = protection;
}

uint8_t ProtocolPacket::frame_type() const {
  return packet_header_.frameType;
}

uint8_t ProtocolPacket::service_type() const {
  return packet_header_.serviceType;
}

uint8_t ProtocolPacket::frame_data() const {
  return packet_header_.frameData;
}

uint8_t ProtocolPacket::session_id() const {
  return packet_header_.sessionId;
}

uint32_t ProtocolPacket::data_size() const {
  return packet_header_.dataSize;
}

uint32_t ProtocolPacket::message_id() const {
  return packet_header_.messageId;
}

uint8_t* ProtocolPacket::data() const {
  return packet_data_.data;
}

void ProtocolPacket::set_total_data_bytes(uint32_t dataBytes) {
  if (dataBytes) {
    if (packet_data_.data) {
      delete[] packet_data_.data;
      packet_data_.data = 0;
    }
    packet_data_.data = new uint8_t[dataBytes];
    packet_data_.totalDataBytes = dataBytes;
  }
}

void ProtocolPacket::set_data(
    const uint8_t * const new_data, const size_t new_data_size) {
  if (new_data_size && new_data) {
    packet_header_.dataSize = packet_data_.totalDataBytes = new_data_size;
    delete[] packet_data_.data;
    packet_data_.data = new uint8_t[packet_data_.totalDataBytes];
    memcpy(packet_data_.data, new_data, packet_data_.totalDataBytes);
  }
}

uint32_t ProtocolPacket::total_data_bytes() const {
  return packet_data_.totalDataBytes;
}

uint8_t ProtocolPacket::connection_id() const {
  return connection_id_;
}

// End of Deserialization
}  // namespace protocol_handler<|MERGE_RESOLUTION|>--- conflicted
+++ resolved
@@ -78,23 +78,10 @@
 }
 
 ProtocolPacket::~ProtocolPacket() {
-<<<<<<< HEAD
+  delete[] packet_data_.data;
+  packet_data_.data = NULL;
+  packet_data_.totalDataBytes = 0;
   packet_id_ = 0;
-  delete[] packet_data_.data;
-=======
-  if (packet_) {
-    delete[] packet_;
-  }
-
-  if (packet_data_.data) {
-    delete packet_data_.data;
-  }
-  packet_data_.data = 0;
-
-  packet_ = 0;
-  total_packet_size_ = 0;
-  packet_id_ = 0;
->>>>>>> 5c4a8e12
 }
 
 // Serialization
