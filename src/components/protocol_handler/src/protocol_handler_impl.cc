--- conflicted
+++ resolved
@@ -391,7 +391,6 @@
   }
 
   for (std::vector<ProtocolFramePtr>::const_iterator it =
-<<<<<<< HEAD
        protocol_frames.begin(); it != protocol_frames.end(); ++it) {
     ProtocolFramePtr frame = *it;
     const RESULT_CODE result = DecryptFrame(frame);
@@ -399,17 +398,11 @@
       LOG4CXX_WARN(logger_, "Error frame decryption. Frame skipped.");
       continue;
     }
-    raw_ford_messages_from_mobile_.PostMessage(
-          impl::RawFordMessageFromMobile(frame));
-=======
-           protocol_frames.begin();
-       it != protocol_frames.end(); ++it) {
     impl::RawFordMessageFromMobile msg(*it);
     if (metric_observer_) {
       metric_observer_->StartMessageProcess(msg->message_id());
     }
     raw_ford_messages_from_mobile_.PostMessage(msg);
->>>>>>> affa1aa9
   }
   LOG4CXX_TRACE_EXIT(logger_);
 }
@@ -620,44 +613,8 @@
       LOG4CXX_INFO(logger_, "handleMessage() - case FRAME_TYPE_CONTROL");
       LOG4CXX_TRACE_EXIT(logger_);
       return HandleControlMessage(connection_id, packet);
-<<<<<<< HEAD
     case FRAME_TYPE_SINGLE:
       return HandleSingleFrameMessage(connection_id, packet);
-=======
-    }
-    case FRAME_TYPE_SINGLE: {
-      LOG4CXX_INFO(
-          logger_,
-            "FRAME_TYPE_SINGLE message of size " << packet->data_size() << "; message "
-            << ConvertPacketDataToString(packet->data(), packet->data_size()));
-
-      if (!session_observer_) {
-        LOG4CXX_ERROR(
-            logger_,
-            "Cannot handle message from Transport"
-            << " Manager: ISessionObserver doesn't exist.");
-
-        LOG4CXX_TRACE_EXIT(logger_);
-        return RESULT_FAIL;
-      }
-
-      int32_t connection_key = session_observer_->KeyFromPair(
-          connection_id, packet->session_id());
-
-      RawMessagePtr raw_message(
-          new RawMessage(connection_key, packet->protocol_version(), packet->data(),
-                         packet->data_size(), packet->service_type()));
-      if (metric_observer_) {
-        PHMetricObserver::MessageMetric* metric = new PHMetricObserver::MessageMetric();
-        metric->message_id = packet->message_id();
-        metric->connection_key = connection_key;
-        metric->raw_msg = raw_message;
-        metric_observer_->EndMessageProcess(metric);
-      }
-      NotifySubscribers(raw_message);
-      break;
-    }
->>>>>>> affa1aa9
     case FRAME_TYPE_FIRST:
     case FRAME_TYPE_CONSECUTIVE:
       LOG4CXX_INFO(logger_, "handleMessage() - case FRAME_TYPE_CONSECUTIVE");
@@ -682,6 +639,14 @@
         "FRAME_TYPE_SINGLE message of size " << packet->data_size() << "; message "
         << ConvertPacketDataToString(packet->data(), packet->data_size()));
 
+  if (!session_observer_) {
+    LOG4CXX_ERROR(logger_,
+                  "Cannot handle message from Transport"
+                  << " Manager: ISessionObserver doesn't exist.");
+    LOG4CXX_TRACE_EXIT(logger_);
+    return RESULT_FAIL;
+  }
+
   const uint32_t connection_key =
       session_observer_->KeyFromPair(connection_id, packet->session_id());
 
@@ -692,6 +657,14 @@
     LOG4CXX_TRACE_EXIT(logger_);
     return RESULT_FAIL;
   }
+  if (metric_observer_) {
+    PHMetricObserver::MessageMetric* metric = new PHMetricObserver::MessageMetric();
+    metric->message_id = packet->message_id();
+    metric->connection_key = connection_key;
+    metric->raw_msg = rawMessage;
+    metric_observer_->EndMessageProcess(metric);
+  }
+
   NotifySubscribers(rawMessage);
   LOG4CXX_TRACE_EXIT(logger_);
   return RESULT_OK;
@@ -754,7 +727,6 @@
         return RESULT_FAIL;
       }
 
-<<<<<<< HEAD
       ProtocolFramePtr completePacket = it->second;
 
       const uint32_t connection_key =
@@ -766,19 +738,16 @@
                            completePacket->data(),
                            completePacket->total_data_bytes(),
                            completePacket->service_type()));
+
       if (!rawMessage) {
         LOG4CXX_TRACE_EXIT(logger_);
         return RESULT_FAIL;
-=======
-      ProtocolPacket* completePacket = it->second.get();
-      RawMessagePtr rawMessage (new RawMessage(
-          key, completePacket->protocol_version(), completePacket->data(),
-          completePacket->total_data_bytes(), completePacket->service_type()));
+      }
+
       if (metric_observer_) {
         PHMetricObserver::MessageMetric* metric = new PHMetricObserver::MessageMetric();
         metric->raw_msg = rawMessage;
         metric_observer_->EndMessageProcess(metric);
->>>>>>> affa1aa9
       }
       NotifySubscribers(rawMessage);
 
@@ -791,13 +760,8 @@
 }
 
 RESULT_CODE ProtocolHandlerImpl::HandleControlMessage(
-<<<<<<< HEAD
     ConnectionID connection_id, const ProtocolFramePtr packet) {
   LOG4CXX_TRACE_ENTER(logger_);
-=======
-    ConnectionID connection_id, const ProtocolFramePtr& packet) {
-
->>>>>>> affa1aa9
   if (!session_observer_) {
     LOG4CXX_ERROR(logger_, "ISessionObserver is not set.");
     LOG4CXX_TRACE_EXIT(logger_);
