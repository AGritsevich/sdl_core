<<<<<<< HEAD
IF (${WEB_HMI})
set (BROKER_LIBRARIES
  MessageBrokerClient
  MessageBrokerServer
)
ENDIF (${WEB_HMI})
=======
cmake_policy(PUSH)
# make link_directories() treat paths relative to the source dir
# info: cmake --help-policy CMP0015
cmake_policy(SET CMP0015 NEW)
link_directories(../thirdPartyLibs/libusbx)
cmake_policy(POP)
>>>>>>> f9a7be6f

set(LIBRARIES
  ApplicationManager
  HMI_API
  MOBILE_API
  SmartObjects
  formatters
  ProtocolHandler
  connectionHandler
  TransportManager
  HMIMessageHandler
  Utils
  encryption
  jsoncpp
  bluetooth
  pthread
  rt
  avahi-client
  avahi-common
  ConfigProfile
  MobileMessageHandler
  RequestWatchdog
<<<<<<< HEAD
  AudioManager
#  usb-1.0
  MessageBroker
  ${BROKER_LIBRARIES}
=======
  MediaManager
  Libusb-1.0.16
>>>>>>> f9a7be6f
)

# required to find 'glibconfig.h'
find_package(PkgConfig)
pkg_check_modules(GLIB2 REQUIRED glib-2.0)
add_definitions(${GLIB2_CFLAGS})

include_directories (
  ./
  ../components/protocol_handler/include/
  ../thirdPartyLibs/jsoncpp/include/
  ../components/mobile_message_handler/include
  ../components/application_manager/include
  ../components/formatters/include
  ../components/transport_manager/include
  ../components/config_profile/include
  ../components/utils/include/
  ../components/connection_handler/include/
  ../components/hmi_message_handler/include
  ../components/request_watchdog/include
  ../components/smart_objects/include/
  ../components/media_manager/include/
  ../utils/include/
  ../thirdPartyLibs/MessageBroker/include
  ../thirdPartyLibs/encryption/include
  ${CMAKE_SOURCE_DIR}/src/components/
  ${CMAKE_SOURCE_DIR}/src/components/dbus/include/
  ${CMAKE_SOURCE_DIR}
  /usr/lib/i386-linux-gnu/glib-2.0/include
  /usr/lib/x86_64-linux-gnu/glib-2.0/include/
  ${GSTREAMER_gst_INCLUDE_DIR}
  ${GLIB_glib_2_INCLUDE_DIR}
)

set (SOURCES
  appMain.cpp
  life_cycle.cc
)

if( NOT CMAKE_BUILD_TYPE )
  set(CMAKE_BUILD_TYPE Debug CACHE STRING "Choose the type of build. Options are: None, Debug, Release, RelWithDebInfo, MinSizeRel." FORCE)
endif()

add_executable(${PROJECT} ${SOURCES})
target_link_libraries(${PROJECT} ${LIBRARIES})

file(COPY ${CMAKE_CURRENT_SOURCE_DIR}/log4cxx.properties DESTINATION ${CMAKE_CURRENT_BINARY_DIR})
file(COPY ${CMAKE_CURRENT_SOURCE_DIR}/audio.8bit.wav DESTINATION ${CMAKE_CURRENT_BINARY_DIR})
file(COPY ${CMAKE_CURRENT_SOURCE_DIR}/test.txt DESTINATION ${CMAKE_CURRENT_BINARY_DIR})
file(COPY ${CMAKE_CURRENT_SOURCE_DIR}/smartDeviceLink.ini DESTINATION ${CMAKE_CURRENT_BINARY_DIR})
file(COPY ${CMAKE_CURRENT_SOURCE_DIR}/policy_table.json DESTINATION ${CMAKE_CURRENT_BINARY_DIR})

IF (${QT_HMI})
  execute_process(
    COMMAND ${CMAKE_SOURCE_DIR}/FindQt5.sh binary qmlscene
    OUTPUT_VARIABLE qmlscene_binary
  )
  set(main_qml "${CMAKE_HOME_DIRECTORY}/src/components/qt_hmi/qml_model/MainWindow.qml")
  set(plugins_dir "${CMAKE_HOME_DIRECTORY}/src/components/qt_hmi/qml_model")
  file(WRITE ${CMAKE_HOME_DIRECTORY}/start_hmi.sh
             "#!/bin/sh\n${qmlscene_binary} ${main_qml} -I ${plugins_dir}")
  file(COPY ${CMAKE_HOME_DIRECTORY}/start_hmi.sh
       DESTINATION ${CMAKE_CURRENT_BINARY_DIR}
       FILE_PERMISSIONS OWNER_READ OWNER_WRITE OWNER_EXECUTE GROUP_READ
            GROUP_EXECUTE WORLD_READ WORLD_EXECUTE
       NO_SOURCE_PERMISSIONS)
  file(REMOVE ${CMAKE_HOME_DIRECTORY}/start_hmi.sh)
ENDIF (${QT_HMI})

IF (${WEB_HMI})
  file(WRITE ${CMAKE_CURRENT_BINARY_DIR}/hmi_link "${CMAKE_HOME_DIRECTORY}/src/components/HMI/index.html")
ENDIF (${WEB_HMI})



install (TARGETS ${PROJECT} DESTINATION bin)
<|MERGE_RESOLUTION|>--- conflicted
+++ resolved
@@ -1,18 +1,16 @@
-<<<<<<< HEAD
 IF (${WEB_HMI})
 set (BROKER_LIBRARIES
   MessageBrokerClient
   MessageBrokerServer
 )
 ENDIF (${WEB_HMI})
-=======
+
 cmake_policy(PUSH)
 # make link_directories() treat paths relative to the source dir
 # info: cmake --help-policy CMP0015
 cmake_policy(SET CMP0015 NEW)
 link_directories(../thirdPartyLibs/libusbx)
 cmake_policy(POP)
->>>>>>> f9a7be6f
 
 set(LIBRARIES
   ApplicationManager
@@ -35,15 +33,10 @@
   ConfigProfile
   MobileMessageHandler
   RequestWatchdog
-<<<<<<< HEAD
-  AudioManager
-#  usb-1.0
   MessageBroker
   ${BROKER_LIBRARIES}
-=======
   MediaManager
   Libusb-1.0.16
->>>>>>> f9a7be6f
 )
 
 # required to find 'glibconfig.h'
