IF (${WEB_HMI})
set (BROKER_LIBRARIES
  MessageBrokerClient
  MessageBrokerServer
)
ENDIF (${WEB_HMI})

cmake_policy(PUSH)
# make link_directories() treat paths relative to the source dir
# info: cmake --help-policy CMP0015
cmake_policy(SET CMP0015 NEW)
link_directories(../thirdPartyLibs/libusbx)
cmake_policy(POP)

if (DEFAULT_MEDIA_FLAG)
set(default_media_inc
${GSTREAMER_gst_INCLUDE_DIR}
)
else(DEFAULT_MEDIA_FLAG)
set(default_media_inc
)
endif()

set(LIBRARIES
  ApplicationManager
  HMI_API
  MOBILE_API
  SmartObjects
  formatters
  ProtocolHandler
  connectionHandler
  TransportManager
  HMIMessageHandler
  Utils
  encryption
  jsoncpp
<<<<<<< HEAD
  #rt
=======
  #bluetooth
  #pthread
  #rt
  socket
  #avahi-client
>>>>>>> 3f4fc036
  #avahi-common
  ConfigProfile
  MobileMessageHandler
  RequestWatchdog
  MessageBroker
  ${BROKER_LIBRARIES}
  #MediaManager
  #Libusb-1.0.16
  apr-1
  aprutil-1
)

<<<<<<< HEAD
if (CMAKE_SYSTEM_NAME STREQUAL "Linux")
  list(APPEND LIBRARIES pthread)
endif()


if (BUILD_MEDIA_MANAGER)
	LIST(APPEND LIBRARIES MediaManager)
endif()

if (BUILD_BT_SUPPORT)
	list(APPEND LIBRARIES bluetooth)
endif()
if (BUILD_AVAHI_SUPPORT)
	list(APPEND LIBRARIES avahi-client avahi-common)
endif()
if (BUILD_USB_SUPPORT)
  list(APPEND LIBRARIES Libusb-1.0.16)
endif()
=======
# required to find 'glibconfig.h'
find_package(PkgConfig)
pkg_check_modules(GLIB2 REQUIRED glib-2.0)
add_definitions(${GLIB2_CFLAGS})
>>>>>>> 3f4fc036

include_directories (
  ./
  ../components/protocol_handler/include/
  ../thirdPartyLibs/jsoncpp/include/
  ../components/mobile_message_handler/include
  ../components/application_manager/include
  ../components/formatters/include
  ../components/transport_manager/include
  ../components/config_profile/include
  ../components/utils/include/
  ../components/connection_handler/include/
  ../components/hmi_message_handler/include
  ../components/request_watchdog/include
  ../components/smart_objects/include/
  ../components/media_manager/include/
  ../thirdPartyLibs/MessageBroker/include
  ../thirdPartyLibs/encryption/include
  ${CMAKE_SOURCE_DIR}/src/components/
  ${CMAKE_BINARY_DIR}/src/components/
  ${CMAKE_SOURCE_DIR}/src/components/dbus/include/
  ${CMAKE_SOURCE_DIR}
  #/usr/lib/i386-linux-gnu/glib-2.0/include
  #/usr/lib/x86_64-linux-gnu/glib-2.0/include/
  #${GLIB_glib_2_INCLUDE_DIR}
  ${default_media_inc}
)

set (SOURCES
  appMain.cpp
  life_cycle.cc
)

if( NOT CMAKE_BUILD_TYPE )
  set(CMAKE_BUILD_TYPE Debug CACHE STRING "Choose the type of build. Options are: None, Debug, Release, RelWithDebInfo, MinSizeRel." FORCE)
endif()

add_executable(${PROJECT} ${SOURCES})
target_link_libraries(${PROJECT} ${LIBRARIES})

file(COPY ${CMAKE_CURRENT_SOURCE_DIR}/log4cxx.properties DESTINATION ${CMAKE_CURRENT_BINARY_DIR})
file(COPY ${CMAKE_CURRENT_SOURCE_DIR}/audio.8bit.wav DESTINATION ${CMAKE_CURRENT_BINARY_DIR})
file(COPY ${CMAKE_CURRENT_SOURCE_DIR}/test.txt DESTINATION ${CMAKE_CURRENT_BINARY_DIR})
file(COPY ${CMAKE_CURRENT_SOURCE_DIR}/smartDeviceLink.ini DESTINATION ${CMAKE_CURRENT_BINARY_DIR})
file(COPY ${CMAKE_CURRENT_SOURCE_DIR}/policy_table.json DESTINATION ${CMAKE_CURRENT_BINARY_DIR})

IF (${QT_HMI})
  execute_process(
    COMMAND ${CMAKE_SOURCE_DIR}/FindQt5.sh binary qmlscene
    OUTPUT_VARIABLE qmlscene_binary
  )
  set(main_qml "${CMAKE_BINARY_DIR}/src/components/qt_hmi/qml_model/MainWindow.qml")
  set(plugins_dir "${CMAKE_BINARY_DIR}/src/components/qt_hmi/qml_model")
  file(WRITE start_hmi_tmp/start_hmi.sh
             "#!/bin/sh\n${qmlscene_binary} ${main_qml} -I ${plugins_dir}\n")
  file(COPY start_hmi_tmp/start_hmi.sh
       DESTINATION ${CMAKE_CURRENT_BINARY_DIR}
       FILE_PERMISSIONS OWNER_READ OWNER_WRITE OWNER_EXECUTE GROUP_READ
            GROUP_EXECUTE WORLD_READ WORLD_EXECUTE
       NO_SOURCE_PERMISSIONS)
  file(REMOVE_RECURSE start_hmi_tmp)
ENDIF (${QT_HMI})

IF (${WEB_HMI})
  file(WRITE ${CMAKE_CURRENT_BINARY_DIR}/hmi_link "${CMAKE_HOME_DIRECTORY}/src/components/HMI/index.html")
ENDIF (${WEB_HMI})



install (TARGETS ${PROJECT} DESTINATION bin)
#target_link_libraries ("ApplicationManager" log4cxx)
<<<<<<< HEAD

# vim: set ts=2 sw=2 et:
=======
>>>>>>> 3f4fc036
<|MERGE_RESOLUTION|>--- conflicted
+++ resolved
@@ -34,15 +34,8 @@
   Utils
   encryption
   jsoncpp
-<<<<<<< HEAD
   #rt
-=======
-  #bluetooth
-  #pthread
-  #rt
-  socket
-  #avahi-client
->>>>>>> 3f4fc036
+  #avahi-common
   #avahi-common
   ConfigProfile
   MobileMessageHandler
@@ -55,7 +48,6 @@
   aprutil-1
 )
 
-<<<<<<< HEAD
 if (CMAKE_SYSTEM_NAME STREQUAL "Linux")
   list(APPEND LIBRARIES pthread)
 endif()
@@ -74,12 +66,6 @@
 if (BUILD_USB_SUPPORT)
   list(APPEND LIBRARIES Libusb-1.0.16)
 endif()
-=======
-# required to find 'glibconfig.h'
-find_package(PkgConfig)
-pkg_check_modules(GLIB2 REQUIRED glib-2.0)
-add_definitions(${GLIB2_CFLAGS})
->>>>>>> 3f4fc036
 
 include_directories (
   ./
@@ -151,8 +137,5 @@
 
 install (TARGETS ${PROJECT} DESTINATION bin)
 #target_link_libraries ("ApplicationManager" log4cxx)
-<<<<<<< HEAD
 
-# vim: set ts=2 sw=2 et:
-=======
->>>>>>> 3f4fc036
+# vim: set ts=2 sw=2 et: