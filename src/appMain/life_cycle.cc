/**
* \file signals.cc
* \brief Signal (i.e. SIGINT) handling.
* Copyright (c) 2013, Ford Motor Company
* All rights reserved.
*
* Redistribution and use in source and binary forms, with or without
* modification, are permitted provided that the following conditions are met:
*
* Redistributions of source code must retain the above copyright notice, this
* list of conditions and the following disclaimer.
*
* Redistributions in binary form must reproduce the above copyright notice,
* this list of conditions and the following
* disclaimer in the documentation and/or other materials provided with the
* distribution.
*
* Neither the name of the Ford Motor Company nor the names of its contributors
* may be used to endorse or promote products derived from this software
* without specific prior written permission.
*
* THIS SOFTWARE IS PROVIDED BY THE COPYRIGHT HOLDERS AND CONTRIBUTORS "AS IS"
* AND ANY EXPRESS OR IMPLIED WARRANTIES, INCLUDING, BUT NOT LIMITED TO, THE
* IMPLIED WARRANTIES OF MERCHANTABILITY AND FITNESS FOR A PARTICULAR PURPOSE
* ARE DISCLAIMED. IN NO EVENT SHALL THE COPYRIGHT HOLDER OR CONTRIBUTORS BE
* LIABLE FOR ANY DIRECT, INDIRECT, INCIDENTAL, SPECIAL, EXEMPLARY, OR
* CONSEQUENTIAL DAMAGES (INCLUDING, BUT NOT LIMITED TO, PROCUREMENT OF
* SUBSTITUTE GOODS OR SERVICES; LOSS OF USE, DATA, OR PROFITS; OR BUSINESS
* INTERRUPTION) HOWEVER CAUSED AND ON ANY THEORY OF LIABILITY, WHETHER IN
* CONTRACT, STRICT LIABILITY, OR TORT (INCLUDING NEGLIGENCE OR OTHERWISE)
* ARISING IN ANY WAY OUT OF THE USE OF THIS SOFTWARE, EVEN IF ADVISED OF THE
* POSSIBILITY OF SUCH DAMAGE.
*/

#include "./life_cycle.h"
#include "utils/signals.h"
#include "config_profile/profile.h"

namespace main_namespace {
log4cxx::LoggerPtr LifeCycle::logger_ = log4cxx::LoggerPtr(
    log4cxx::Logger::getLogger("appMain"));

LifeCycle::LifeCycle()
  : transport_manager_(NULL)
  , protocol_handler_(NULL)
  , mmh_(NULL)
  , connection_handler_(NULL)
  , app_manager_(NULL)
  , hmi_handler_(NULL)
  , media_manager_(NULL)
  , mb_adapter_(NULL)
  , message_broker_(NULL)
  , message_broker_server_(NULL)
  , mb_thread_(NULL)
  , mb_server_thread_(NULL)
  , mb_adapter_thread_(NULL) {
}

LifeCycle* LifeCycle::instance() {
  static LifeCycle instance;
  return &instance;
}

bool LifeCycle::StartComponents() {
  LOG4CXX_INFO(logger_, "LifeCycle::StartComponents()");
  transport_manager_ =
    transport_manager::TransportManagerDefault::Instance();
  DCHECK(transport_manager_);

  protocol_handler_ =
    new protocol_handler::ProtocolHandlerImpl(transport_manager_);
  DCHECK(protocol_handler_);

  mmh_ =
    mobile_message_handler::MobileMessageHandlerImpl::instance();
  DCHECK(mmh_);

  connection_handler_ =
    connection_handler::ConnectionHandlerImpl::instance();
  DCHECK(connection_handler_);

  app_manager_ =
    application_manager::ApplicationManagerImpl::instance();
  DCHECK(app_manager_);

  hmi_handler_ =
    hmi_message_handler::HMIMessageHandlerImpl::instance();
  DCHECK(hmi_handler_)

  transport_manager_->SetProtocolHandler(protocol_handler_);
  transport_manager_->AddEventListener(protocol_handler_);
  transport_manager_->AddEventListener(connection_handler_);

  mmh_->set_protocol_handler(protocol_handler_);
  hmi_handler_->set_message_observer(app_manager_);

  media_manager_ = media_manager::MediaManagerImpl::instance();

  protocol_handler_->set_session_observer(connection_handler_);
  protocol_handler_->AddProtocolObserver(mmh_);
  protocol_handler_->AddProtocolObserver(media_manager_);
  protocol_handler_->AddProtocolObserver(app_manager_);
  media_manager_->SetProtocolHandler(protocol_handler_);
<<<<<<< HEAD
  media_manager_->setVideoRedecoder(NULL);

  if ("socket" == profile::Profile::instance()->video_server_type()) {
    media_manager_->setConsumer(
       new media_manager::video_stream_producer_consumer::SocketVideoServer());
  } else if ("pipe" == profile::Profile::instance()->video_server_type()) {
    media_manager_->setConsumer(
       new media_manager::video_stream_producer_consumer::PipeVideoServer());
  }

  // TODO(PV): add media manager
=======
>>>>>>> 355693a6

  connection_handler_->set_transport_manager(transport_manager_);
  connection_handler_->set_connection_handler_observer(app_manager_);

  // It's important to initialise TM after setting up listener chain
  // [TM -> CH -> AM], otherwise some events from TM could arrive at nowhere
  transport_manager_->Init();

  app_manager_->set_mobile_message_handler(mmh_);
  mmh_->AddMobileMessageListener(app_manager_);
  app_manager_->set_connection_handler(connection_handler_);
  app_manager_->set_hmi_message_handler(hmi_handler_);

  return true;
}

bool LifeCycle::InitMessageBroker() {
  message_broker_ =
    NsMessageBroker::CMessageBroker::getInstance();
  if (!message_broker_) {
    LOG4CXX_INFO(logger_, " Wrong pMessageBroker pointer!");
    return false;
  }

  message_broker_server_ =
    new NsMessageBroker::TcpServer(
    profile::Profile::instance()->server_address(),
    profile::Profile::instance()->server_port(),
    message_broker_);
  if (!message_broker_server_) {
    LOG4CXX_INFO(logger_, " Wrong pJSONRPC20Server pointer!");
    return false;
  }
  message_broker_->startMessageBroker(message_broker_server_);
  if (!networking::init()) {
    LOG4CXX_INFO(logger_, " Networking initialization failed!");
    return false;
  }

  if (!message_broker_server_->Bind()) {
    LOG4CXX_FATAL(logger_, "Bind failed!");
    return false;
  } else {
    LOG4CXX_INFO(logger_, "Bind successful!");
  }

  if (!message_broker_server_->Listen()) {
    LOG4CXX_FATAL(logger_, "Listen failed!");
    return false;
  } else {
    LOG4CXX_INFO(logger_, " Listen successful!");
  }

  mb_adapter_ =
    new hmi_message_handler::MessageBrokerAdapter(
    hmi_message_handler::HMIMessageHandlerImpl::instance(),
    profile::Profile::instance()->server_address(),
    profile::Profile::instance()->server_port());

  hmi_message_handler::HMIMessageHandlerImpl::instance()->AddHMIMessageAdapter(
    mb_adapter_);
  if (!mb_adapter_->Connect()) {
    LOG4CXX_INFO(logger_, "Cannot connect to remote peer!");
    return false;
  }

  LOG4CXX_INFO(logger_, "Start CMessageBroker thread!");
  mb_thread_ = new System::Thread(
    new System::ThreadArgImpl<NsMessageBroker::CMessageBroker>(
      *message_broker_, &NsMessageBroker::CMessageBroker::MethodForThread,
      NULL));
  mb_thread_->Start(false);

  LOG4CXX_INFO(logger_, "Start MessageBroker TCP server thread!");
  mb_server_thread_  = new System::Thread(
    new System::ThreadArgImpl<NsMessageBroker::TcpServer>(
      *message_broker_server_, &NsMessageBroker::TcpServer::MethodForThread,
      NULL));
  mb_server_thread_->Start(false);

  LOG4CXX_INFO(logger_, "StartAppMgr JSONRPC 2.0 controller receiver thread!");
  mb_adapter_thread_  = new System::Thread(
    new System::ThreadArgImpl<hmi_message_handler::MessageBrokerAdapter>(
      *mb_adapter_,
      &hmi_message_handler::MessageBrokerAdapter::MethodForReceiverThread,
      NULL));
  mb_adapter_thread_->Start(false);

  mb_adapter_->registerController();
  mb_adapter_->SubscribeTo();

  return true;
}

void LifeCycle::StopComponents(int params) {
  utils::ResetSubscribeToTerminateSignal();
  LOG4CXX_INFO(logger_, "Destroying Application Manager.");
  instance()->hmi_handler_->set_message_observer(NULL);
  instance()->connection_handler_->set_connection_handler_observer(NULL);
  instance()->mmh_->RemoveMobileMessageListener(instance()->app_manager_);
  instance()->app_manager_->~ApplicationManagerImpl();

  LOG4CXX_INFO(logger_, "Destroying Connection Handler.");
  instance()->transport_manager_->RemoveEventListener(
    instance()->connection_handler_);
  instance()->protocol_handler_->set_session_observer(NULL);
  instance()->connection_handler_->~ConnectionHandlerImpl();

  LOG4CXX_INFO(logger_, "Destroying Mobile Message Handler.");
  instance()->protocol_handler_->RemoveProtocolObserver(instance()->mmh_);
  delete instance()->mmh_;

  LOG4CXX_INFO(logger_, "Destroying Protocol Handler");
  instance()->transport_manager_->SetProtocolHandler(NULL);
  instance()->transport_manager_->RemoveEventListener(
    instance()->protocol_handler_);

  LOG4CXX_INFO(logger_, "Destroying Media Manager");
  instance()->media_manager_->SetProtocolHandler(NULL);
<<<<<<< HEAD
  delete instance()->media_manager_;
=======
  delete instance()->protocol_handler_;
  instance()->media_manager_->~MediaManagerImpl();
>>>>>>> 355693a6

  delete instance()->protocol_handler_;

  LOG4CXX_INFO(logger_, "Fasten your seatbelts, we're going to remove TM");
  delete instance()->transport_manager_;

  LOG4CXX_INFO(logger_, "Destroying HMI Message Handler and MB adapter.");
  instance()->hmi_handler_->RemoveHMIMessageAdapter(instance()->mb_adapter_);
  instance()->mb_adapter_->unregisterController();
  instance()->mb_adapter_thread_->Stop();
  instance()->mb_adapter_thread_->Join();
  instance()->mb_adapter_->Close();
  delete instance()->mb_adapter_;
  instance()->hmi_handler_->~HMIMessageHandlerImpl();

  LOG4CXX_INFO(logger_, "Destroying Message Broker");
  instance()->mb_server_thread_->Stop();
  instance()->mb_server_thread_->Join();
  instance()->mb_thread_->Stop();
  instance()->mb_thread_->Join();
  instance()->message_broker_server_->Close();
  instance()->message_broker_->stopMessageBroker();
  delete instance()->mb_server_thread_;
  instance()->message_broker_->~CMessageBroker();

  networking::cleanup();

  utils::ForwardSignal();
}
}  //  namespace main_namespace<|MERGE_RESOLUTION|>--- conflicted
+++ resolved
@@ -101,21 +101,6 @@
   protocol_handler_->AddProtocolObserver(media_manager_);
   protocol_handler_->AddProtocolObserver(app_manager_);
   media_manager_->SetProtocolHandler(protocol_handler_);
-<<<<<<< HEAD
-  media_manager_->setVideoRedecoder(NULL);
-
-  if ("socket" == profile::Profile::instance()->video_server_type()) {
-    media_manager_->setConsumer(
-       new media_manager::video_stream_producer_consumer::SocketVideoServer());
-  } else if ("pipe" == profile::Profile::instance()->video_server_type()) {
-    media_manager_->setConsumer(
-       new media_manager::video_stream_producer_consumer::PipeVideoServer());
-  }
-
-  // TODO(PV): add media manager
-=======
->>>>>>> 355693a6
-
   connection_handler_->set_transport_manager(transport_manager_);
   connection_handler_->set_connection_handler_observer(app_manager_);
 
@@ -234,14 +219,8 @@
 
   LOG4CXX_INFO(logger_, "Destroying Media Manager");
   instance()->media_manager_->SetProtocolHandler(NULL);
-<<<<<<< HEAD
-  delete instance()->media_manager_;
-=======
   delete instance()->protocol_handler_;
   instance()->media_manager_->~MediaManagerImpl();
->>>>>>> 355693a6
-
-  delete instance()->protocol_handler_;
 
   LOG4CXX_INFO(logger_, "Fasten your seatbelts, we're going to remove TM");
   delete instance()->transport_manager_;
