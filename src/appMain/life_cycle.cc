/**
* \file signals.cc
* \brief Signal (i.e. SIGINT) handling.
* Copyright (c) 2013, Ford Motor Company
* All rights reserved.
*
* Redistribution and use in source and binary forms, with or without
* modification, are permitted provided that the following conditions are met:
*
* Redistributions of source code must retain the above copyright notice, this
* list of conditions and the following disclaimer.
*
* Redistributions in binary form must reproduce the above copyright notice,
* this list of conditions and the following
* disclaimer in the documentation and/or other materials provided with the
* distribution.
*
* Neither the name of the Ford Motor Company nor the names of its contributors
* may be used to endorse or promote products derived from this software
* without specific prior written permission.
*
* THIS SOFTWARE IS PROVIDED BY THE COPYRIGHT HOLDERS AND CONTRIBUTORS "AS IS"
* AND ANY EXPRESS OR IMPLIED WARRANTIES, INCLUDING, BUT NOT LIMITED TO, THE
* IMPLIED WARRANTIES OF MERCHANTABILITY AND FITNESS FOR A PARTICULAR PURPOSE
* ARE DISCLAIMED. IN NO EVENT SHALL THE COPYRIGHT HOLDER OR CONTRIBUTORS BE
* LIABLE FOR ANY DIRECT, INDIRECT, INCIDENTAL, SPECIAL, EXEMPLARY, OR
* CONSEQUENTIAL DAMAGES (INCLUDING, BUT NOT LIMITED TO, PROCUREMENT OF
* SUBSTITUTE GOODS OR SERVICES; LOSS OF USE, DATA, OR PROFITS; OR BUSINESS
* INTERRUPTION) HOWEVER CAUSED AND ON ANY THEORY OF LIABILITY, WHETHER IN
* CONTRACT, STRICT LIABILITY, OR TORT (INCLUDING NEGLIGENCE OR OTHERWISE)
* ARISING IN ANY WAY OUT OF THE USE OF THIS SOFTWARE, EVEN IF ADVISED OF THE
* POSSIBILITY OF SUCH DAMAGE.
*/

#include "./life_cycle.h"
#include "utils/signals.h"
#include "config_profile/profile.h"

using threads::Thread;

namespace main_namespace {
log4cxx::LoggerPtr LifeCycle::logger_ = log4cxx::LoggerPtr(
    log4cxx::Logger::getLogger("appMain"));

namespace {

void NameMessageBrokerThread(const System::Thread& thread,
                             const std::string& name) {
  Thread::SetNameForId(Thread::Id(thread.GetId()), name);
}

} // namespace

LifeCycle::LifeCycle()
  : transport_manager_(NULL)
  , protocol_handler_(NULL)
  , connection_handler_(NULL)
  , app_manager_(NULL)
  , hmi_handler_(NULL)
  , media_manager_(NULL)
  , policy_manager_(NULL)
#ifdef QT_HMI
  , dbus_adapter_(NULL)
  , dbus_adapter_thread_(NULL) {
#endif  // QT_HMI
#ifdef WEB_HMI
  , mb_adapter_(NULL)
  , message_broker_(NULL)
  , message_broker_server_(NULL)
  , mb_thread_(NULL)
  , mb_server_thread_(NULL)
  , mb_adapter_thread_(NULL) {
#endif  // WEB_HMI
}

bool LifeCycle::StartComponents() {
  LOG4CXX_INFO(logger_, "LifeCycle::StartComponents()");
  transport_manager_ =
    transport_manager::TransportManagerDefault::instance();
  DCHECK(transport_manager_ != NULL);

  protocol_handler_ =
    new protocol_handler::ProtocolHandlerImpl(transport_manager_);
  DCHECK(protocol_handler_ != NULL);

  connection_handler_ =
    connection_handler::ConnectionHandlerImpl::instance();
  DCHECK(connection_handler_ != NULL);

  app_manager_ =
    application_manager::ApplicationManagerImpl::instance();
  DCHECK(app_manager_ != NULL);

  hmi_handler_ =
    hmi_message_handler::HMIMessageHandlerImpl::instance();
  DCHECK(hmi_handler_ != NULL)

  transport_manager_->AddEventListener(protocol_handler_);
  transport_manager_->AddEventListener(connection_handler_);

  hmi_handler_->set_message_observer(app_manager_);

  media_manager_ = media_manager::MediaManagerImpl::instance();

  protocol_handler_->set_session_observer(connection_handler_);
  protocol_handler_->AddProtocolObserver(media_manager_);
  protocol_handler_->AddProtocolObserver(app_manager_);
  media_manager_->SetProtocolHandler(protocol_handler_);

  connection_handler_->set_transport_manager(transport_manager_);
  connection_handler_->set_connection_handler_observer(app_manager_);

  // It's important to initialise TM after setting up listener chain
  // [TM -> CH -> AM], otherwise some events from TM could arrive at nowhere
  transport_manager_->Init();

  policy_manager_ = policies::PolicyManagerImpl::instance();
  DCHECK(policy_manager_);

  policies::PolicyConfiguration policy_config;
  policy_config.set_pt_file_name("wp1_policy_table.json");
  policy_manager_->Init(policy_config);

  app_manager_->set_protocol_handler(protocol_handler_);
  app_manager_->set_connection_handler(connection_handler_);
  app_manager_->set_hmi_message_handler(hmi_handler_);
  app_manager_->set_policy_manager(policy_manager_);

  return true;
}

#ifdef WEB_HMI
bool LifeCycle::InitMessageSystem() {
  message_broker_ =
    NsMessageBroker::CMessageBroker::getInstance();
  if (!message_broker_) {
    LOG4CXX_INFO(logger_, " Wrong pMessageBroker pointer!");
    return false;
  }

  message_broker_server_ =
    new NsMessageBroker::TcpServer(
    profile::Profile::instance()->server_address(),
    profile::Profile::instance()->server_port(),
    message_broker_);
  if (!message_broker_server_) {
    LOG4CXX_INFO(logger_, " Wrong pJSONRPC20Server pointer!");
    return false;
  }
  message_broker_->startMessageBroker(message_broker_server_);
  if (!networking::init()) {
    LOG4CXX_INFO(logger_, " Networking initialization failed!");
    return false;
  }

  if (!message_broker_server_->Bind()) {
    LOG4CXX_FATAL(logger_, "Bind failed!");
    return false;
  } else {
    LOG4CXX_INFO(logger_, "Bind successful!");
  }

  if (!message_broker_server_->Listen()) {
    LOG4CXX_FATAL(logger_, "Listen failed!");
    return false;
  } else {
    LOG4CXX_INFO(logger_, " Listen successful!");
  }

  mb_adapter_ =
    new hmi_message_handler::MessageBrokerAdapter(
    hmi_message_handler::HMIMessageHandlerImpl::instance(),
    profile::Profile::instance()->server_address(),
    profile::Profile::instance()->server_port());

  hmi_message_handler::HMIMessageHandlerImpl::instance()->AddHMIMessageAdapter(
    mb_adapter_);
  if (!mb_adapter_->Connect()) {
    LOG4CXX_INFO(logger_, "Cannot connect to remote peer!");
    return false;
  }

  LOG4CXX_INFO(logger_, "Start CMessageBroker thread!");
  mb_thread_ = new System::Thread(
    new System::ThreadArgImpl<NsMessageBroker::CMessageBroker>(
      *message_broker_, &NsMessageBroker::CMessageBroker::MethodForThread,
      NULL));
  mb_thread_->Start(false);
  // Thread can be named only when started because before that point
  // thread doesn't have valid Id to associate name with
  NameMessageBrokerThread(*mb_thread_, "MessageBrokerThread");

  LOG4CXX_INFO(logger_, "Start MessageBroker TCP server thread!");
  mb_server_thread_  = new System::Thread(
    new System::ThreadArgImpl<NsMessageBroker::TcpServer>(
      *message_broker_server_, &NsMessageBroker::TcpServer::MethodForThread,
      NULL));
  mb_server_thread_->Start(false);
  NameMessageBrokerThread(*mb_server_thread_, "MessageBrokerTCPServerThread");

  LOG4CXX_INFO(logger_, "StartAppMgr JSONRPC 2.0 controller receiver thread!");
  mb_adapter_thread_  = new System::Thread(
    new System::ThreadArgImpl<hmi_message_handler::MessageBrokerAdapter>(
      *mb_adapter_,
      &hmi_message_handler::MessageBrokerAdapter::SubscribeAndBeginReceiverThread,
      NULL));
  mb_adapter_thread_->Start(false);
  NameMessageBrokerThread(*mb_adapter_thread_, "MessageBrokerAdapterThread");

  return true;
}
#endif  // WEB_HMI

#ifdef QT_HMI
/**
 * Initialize DBus component
 * @return true if success otherwise false.
 */
bool LifeCycle::InitMessageSystem() {
  log4cxx::LoggerPtr logger = log4cxx::LoggerPtr(
      log4cxx::Logger::getLogger("appMain"));

  dbus_adapter_ = new hmi_message_handler::DBusMessageAdapter(
      hmi_message_handler::HMIMessageHandlerImpl::instance());

  hmi_message_handler::HMIMessageHandlerImpl::instance()->AddHMIMessageAdapter(
      dbus_adapter_);
  if (!dbus_adapter_->Init()) {
    LOG4CXX_INFO(logger, "Cannot init DBus service!");
    return false;
  }

  dbus_adapter_->SubscribeTo();

  LOG4CXX_INFO(logger, "Start DBusMessageAdapter thread!");
  dbus_adapter_thread_ = new System::Thread(
      new System::ThreadArgImpl<hmi_message_handler::DBusMessageAdapter>(
          *dbus_adapter_,
          &hmi_message_handler::DBusMessageAdapter::MethodForReceiverThread,
          NULL));
  dbus_adapter_thread_->Start(false);

  return true;
}
#endif  // QT_HMI

void LifeCycle::StopComponents() {
  hmi_handler_->set_message_observer(NULL);
  connection_handler_->set_connection_handler_observer(NULL);
  protocol_handler_->RemoveProtocolObserver(app_manager_);

  LOG4CXX_INFO(logger_, "Destroying Application Manager.");
  app_manager_->Stop();
  delete app_manager_;

  LOG4CXX_INFO(logger_, "Destroying Policy Manager.");
  delete policy_manager_;

  transport_manager_->Stop();

  LOG4CXX_INFO(logger_, "Destroying Media Manager");
  protocol_handler_->RemoveProtocolObserver(media_manager_);
  media_manager_->SetProtocolHandler(NULL);
  delete media_manager_;

  LOG4CXX_INFO(logger_, "Destroying Connection Handler.");
  protocol_handler_->set_session_observer(NULL);
  delete connection_handler_;

  LOG4CXX_INFO(logger_, "Destroying Protocol Handler");
  delete protocol_handler_;

<<<<<<< HEAD
  LOG4CXX_INFO(logger_, "Destroying HMI Message Handler and MB adapter.");
#ifdef QT_HMI
  instance()->hmi_handler_->RemoveHMIMessageAdapter(instance()->dbus_adapter_);
  instance()->dbus_adapter_thread_->Stop();
  instance()->dbus_adapter_thread_->Join();
=======
  LOG4CXX_INFO(logger_, "Destroying TM");
  delete transport_manager_;

  LOG4CXX_INFO(logger_, "Destroying HMI Message Handler and MB adapter.");
#ifdef QT_HMI
  if (dbus_adapter_) {
    if (hmi_handler_) {
      hmi_handler_->RemoveHMIMessageAdapter(dbus_adapter_);
    }
    if (dbus_adapter_thread_) {
      dbus_adapter_thread_->Stop();
      dbus_adapter_thread_->Join();
    }
    delete dbus_adapter_;
  }
>>>>>>> 538c2bd6
#endif  // QT_HMI
#ifdef WEB_HMI
  hmi_handler_->RemoveHMIMessageAdapter(mb_adapter_);
  mb_adapter_->unregisterController();
  mb_adapter_thread_->Stop();
  mb_adapter_thread_->Join();
  mb_adapter_->Close();
  delete mb_adapter_;
#endif  // WEB_HMI
  delete hmi_handler_;

#ifdef WEB_HMI
  LOG4CXX_INFO(logger_, "Destroying Message Broker");
  mb_server_thread_->Stop();
  mb_server_thread_->Join();
  mb_thread_->Stop();
  mb_thread_->Join();
  message_broker_server_->Close();
  message_broker_->stopMessageBroker();
  delete mb_server_thread_;
  delete message_broker_;

  networking::cleanup();
#endif  // WEB_HMI
}

void LifeCycle::StopComponentsOnSignal(int32_t params) {
  utils::ResetSubscribeToTerminateSignal();
  instance()->StopComponents();
  utils::ForwardSignal();
}

}  //  namespace main_namespace<|MERGE_RESOLUTION|>--- conflicted
+++ resolved
@@ -251,34 +251,18 @@
 
   LOG4CXX_INFO(logger_, "Destroying Application Manager.");
   app_manager_->Stop();
-  delete app_manager_;
-
-  LOG4CXX_INFO(logger_, "Destroying Policy Manager.");
-  delete policy_manager_;
 
   transport_manager_->Stop();
 
   LOG4CXX_INFO(logger_, "Destroying Media Manager");
   protocol_handler_->RemoveProtocolObserver(media_manager_);
   media_manager_->SetProtocolHandler(NULL);
-  delete media_manager_;
 
   LOG4CXX_INFO(logger_, "Destroying Connection Handler.");
   protocol_handler_->set_session_observer(NULL);
-  delete connection_handler_;
 
   LOG4CXX_INFO(logger_, "Destroying Protocol Handler");
   delete protocol_handler_;
-
-<<<<<<< HEAD
-  LOG4CXX_INFO(logger_, "Destroying HMI Message Handler and MB adapter.");
-#ifdef QT_HMI
-  instance()->hmi_handler_->RemoveHMIMessageAdapter(instance()->dbus_adapter_);
-  instance()->dbus_adapter_thread_->Stop();
-  instance()->dbus_adapter_thread_->Join();
-=======
-  LOG4CXX_INFO(logger_, "Destroying TM");
-  delete transport_manager_;
 
   LOG4CXX_INFO(logger_, "Destroying HMI Message Handler and MB adapter.");
 #ifdef QT_HMI
@@ -292,7 +276,6 @@
     }
     delete dbus_adapter_;
   }
->>>>>>> 538c2bd6
 #endif  // QT_HMI
 #ifdef WEB_HMI
   hmi_handler_->RemoveHMIMessageAdapter(mb_adapter_);
@@ -302,7 +285,6 @@
   mb_adapter_->Close();
   delete mb_adapter_;
 #endif  // WEB_HMI
-  delete hmi_handler_;
 
 #ifdef WEB_HMI
   LOG4CXX_INFO(logger_, "Destroying Message Broker");
