--- conflicted
+++ resolved
@@ -476,12 +476,8 @@
     delete time_tester_;
     time_tester_ = NULL;
   }
-<<<<<<< HEAD
 #endif  // TIME_TESTER
-=======
-#endif //TIME_TESTER
   components_started =false;
->>>>>>> 6391f552
 }
 
 }  //  namespace main_namespace