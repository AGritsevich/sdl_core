/*
 * Copyright (c) 2015, Ford Motor Company
 * All rights reserved.
 *
 * Redistribution and use in source and binary forms, with or without
 * modification, are permitted provided that the following conditions are met:
 *
 * Redistributions of source code must retain the above copyright notice, this
 * list of conditions and the following disclaimer.
 *
 * Redistributions in binary form must reproduce the above copyright notice,
 * this list of conditions and the following
 * disclaimer in the documentation and/or other materials provided with the
 * distribution.
 *
 * Neither the name of the Ford Motor Company nor the names of its contributors
 * may be used to endorse or promote products derived from this software
 * without specific prior written permission.
 *
 * THIS SOFTWARE IS PROVIDED BY THE COPYRIGHT HOLDERS AND CONTRIBUTORS "AS IS"
 * AND ANY EXPRESS OR IMPLIED WARRANTIES, INCLUDING, BUT NOT LIMITED TO, THE
 * IMPLIED WARRANTIES OF MERCHANTABILITY AND FITNESS FOR A PARTICULAR PURPOSE
 * ARE DISCLAIMED. IN NO EVENT SHALL THE COPYRIGHT HOLDER OR CONTRIBUTORS BE
 * LIABLE FOR ANY DIRECT, INDIRECT, INCIDENTAL, SPECIAL, EXEMPLARY, OR
 * CONSEQUENTIAL DAMAGES (INCLUDING, BUT NOT LIMITED TO, PROCUREMENT OF
 * SUBSTITUTE GOODS OR SERVICES; LOSS OF USE, DATA, OR PROFITS; OR BUSINESS
 * INTERRUPTION) HOWEVER CAUSED AND ON ANY THEORY OF LIABILITY, WHETHER IN
 * CONTRACT, STRICT LIABILITY, OR TORT (INCLUDING NEGLIGENCE OR OTHERWISE)
 * ARISING IN ANY WAY OUT OF THE USE OF THIS SOFTWARE, EVEN IF ADVISED OF THE
 * POSSIBILITY OF SUCH DAMAGE.
 */
#include <csignal>

#ifdef OS_WINDOWS
#include "utils/winhdr.h"
#endif

#include "utils/logger.h"
#include "life_cycle.h"
#include "utils/signals.h"
#include "utils/make_shared.h"
#include "config_profile/profile.h"
#include "resumption/last_state.h"

#ifdef ENABLE_SECURITY
#include "security_manager/security_manager_impl.h"
#include "security_manager/crypto_manager_impl.h"
#include "security_manager/crypto_manager_settings_impl.h"
#include "application_manager/policies/policy_handler.h"
#endif  // ENABLE_SECURITY

using threads::Thread;

namespace main_namespace {

CREATE_LOGGERPTR_GLOBAL(logger_, "appMain")

namespace {
void NameMessageBrokerThread(const System::Thread& thread,
                             const std::string& name) {
  Thread::SetNameForId(thread.GetId(), name);
}

void StopThread(System::Thread* thread) {
  if (thread) {
    thread->Stop();
    thread->Join();
    delete thread;
  }
}
}  // namespace

LifeCycle::LifeCycle(const profile::Profile& profile)
    : transport_manager_(NULL)
    , protocol_handler_(NULL)
    , connection_handler_(NULL)
    , app_manager_(NULL)
#ifdef ENABLE_SECURITY
    , crypto_manager_(NULL)
    , security_manager_(NULL)
#endif  // ENABLE_SECURITY
    , hmi_handler_(NULL)
    , hmi_message_adapter_(NULL)
    , media_manager_(NULL)
    , last_state_(NULL)
#ifdef TELEMETRY_MONITOR
    , telemetry_monitor_(NULL)
#endif  // TELEMETRY_MONITOR
#ifdef DBUS_HMIADAPTER
    , dbus_adapter_(NULL)
    , dbus_adapter_thread_(NULL)
#endif  // DBUS_HMIADAPTER
#ifdef MESSAGEBROKER_HMIADAPTER
    , mb_adapter_(NULL)
    , message_broker_(NULL)
    , message_broker_server_(NULL)
    , mb_thread_(NULL)
    , mb_server_thread_(NULL)
    , mb_adapter_thread_(NULL)
#endif  // MESSAGEBROKER_HMIADAPTER
    , profile_(profile) {
}

bool LifeCycle::StartComponents() {
  LOGGER_AUTO_TRACE(logger_);
<<<<<<< HEAD
  DCHECK(!last_state_);
  last_state_ = new resumption::LastState(profile_.app_storage_folder(),
                                          profile_.app_info_storage());

  DCHECK(!transport_manager_);
  transport_manager_ = new transport_manager::TransportManagerDefault(profile_);
=======

#ifdef OS_WINDOWS
  WSAData wsa_data;
  if (0 != WSAStartup(MAKEWORD(2, 2), &wsa_data)) {
    LOGGER_ERROR(logger_, "WSAStartup() failed");
    return false;
  }
#endif

  profile::Profile* profile = profile::Profile::instance();
  last_state_ = new resumption::LastState(profile->app_storage_folder(),
                                          profile->app_info_storage());
  DCHECK(last_state_ != NULL);

  transport_manager_ = transport_manager::TransportManagerDefault::instance();
  DCHECK(transport_manager_ != NULL);
>>>>>>> 64ac11d0

  connection_handler_ = new connection_handler::ConnectionHandlerImpl(
<<<<<<< HEAD
      profile_, *transport_manager_);
=======
      *profile::Profile::instance(), *transport_manager_);
  DCHECK(connection_handler_ != NULL);
>>>>>>> 64ac11d0

  protocol_handler_ =
      new protocol_handler::ProtocolHandlerImpl(profile_,
                                                *connection_handler_,
                                                *connection_handler_,
                                                *transport_manager_);
  DCHECK(protocol_handler_ != NULL);

<<<<<<< HEAD
  DCHECK(!app_manager_);
  app_manager_ =
      new application_manager::ApplicationManagerImpl(profile_, profile_);

  DCHECK(!hmi_handler_);
  hmi_handler_ = new hmi_message_handler::HMIMessageHandlerImpl(profile_);

  media_manager_ = new media_manager::MediaManagerImpl(*app_manager_, profile_);
=======
  app_manager_ = application_manager::ApplicationManagerImpl::instance();
  DCHECK(app_manager_ != NULL);

  hmi_handler_ = new hmi_message_handler::HMIMessageHandlerImpl(
      *(profile::Profile::instance()));
  DCHECK(hmi_handler_ != NULL);

  media_manager_ = new media_manager::MediaManagerImpl(
      *app_manager_, *protocol_handler_, *profile);
  DCHECK(media_manager_ != NULL);

>>>>>>> 64ac11d0
  if (!app_manager_->Init(*last_state_, media_manager_)) {
    LOGGER_ERROR(logger_, "Application manager init failed.");
    return false;
  }

#ifdef ENABLE_SECURITY
  security_manager_ = new security_manager::SecurityManagerImpl();
  crypto_manager_ = new security_manager::CryptoManagerImpl(
      utils::MakeShared<security_manager::CryptoManagerSettingsImpl>(
<<<<<<< HEAD
          profile_, app_manager_->GetPolicyHandler().RetrieveCertificate()));
=======
          *(profile::Profile::instance()),
          app_manager_->GetPolicyHandler().RetrieveCertificate()));
>>>>>>> 64ac11d0
  protocol_handler_->AddProtocolObserver(security_manager_);
  protocol_handler_->set_security_manager(security_manager_);

  security_manager_->set_session_observer(connection_handler_);
  security_manager_->set_protocol_handler(protocol_handler_);
  security_manager_->set_crypto_manager(crypto_manager_);
  security_manager_->AddListener(app_manager_);

  app_manager_->AddPolicyObserver(crypto_manager_);
  if (!crypto_manager_->Init()) {
    LOGGER_ERROR(logger_, "CryptoManager initialization fail.");
    return false;
  }
#endif  // ENABLE_SECURITY

  transport_manager_->AddEventListener(protocol_handler_);
  transport_manager_->AddEventListener(connection_handler_);

  hmi_handler_->set_message_observer(app_manager_);

  protocol_handler_->AddProtocolObserver(media_manager_);
  protocol_handler_->AddProtocolObserver(app_manager_);

  connection_handler_->set_protocol_handler(protocol_handler_);
  connection_handler_->set_connection_handler_observer(app_manager_);

// it is important to initialise TelemetryMonitor before TM to listen TM
// Adapters
#ifdef TELEMETRY_MONITOR
  telemetry_monitor_ = new telemetry_monitor::TelemetryMonitor(
<<<<<<< HEAD
      profile_.server_address(), profile_.time_testing_port());
=======
      profile::Profile::instance()->server_address(),
      profile::Profile::instance()->time_testing_port());
>>>>>>> 64ac11d0
  telemetry_monitor_->Start();
  telemetry_monitor_->Init(protocol_handler_, app_manager_, transport_manager_);
#endif  // TELEMETRY_MONITOR

  // It's important to initialise TM after setting up listener chain
  // [TM -> CH -> AM], otherwise some events from TM could arrive at nowhere
  app_manager_->set_protocol_handler(protocol_handler_);
  app_manager_->set_connection_handler(connection_handler_);
  app_manager_->set_hmi_message_handler(hmi_handler_);

  transport_manager_->Init(*last_state_);
  // start transport manager
  transport_manager_->Visibility(true);

  return true;
}

#ifdef MESSAGEBROKER_HMIADAPTER
bool LifeCycle::InitMessageSystem() {
  message_broker_ = NsMessageBroker::CMessageBroker::getInstance();
  if (!message_broker_) {
    LOGGER_FATAL(logger_, " Wrong pMessageBroker pointer!");
    return false;
  }

  message_broker_server_ = new NsMessageBroker::TcpServer(
      profile_.server_address(), profile_.server_port(), message_broker_);
  if (!message_broker_server_) {
    LOGGER_FATAL(logger_, " Wrong pJSONRPC20Server pointer!");
    return false;
  }
  message_broker_->startMessageBroker(message_broker_server_);
  if (!networking::init()) {
    LOGGER_FATAL(logger_, " Networking initialization failed!");
    return false;
  }

  if (!message_broker_server_->Bind()) {
    LOGGER_FATAL(logger_, "Message broker server bind failed!");
    return false;
  } else {
    LOGGER_INFO(logger_, "Message broker server bind successful!");
  }

  if (!message_broker_server_->Listen()) {
    LOGGER_FATAL(logger_, "Message broker server listen failed!");
    return false;
  } else {
    LOGGER_INFO(logger_, " Message broker server listen successful!");
  }

  mb_adapter_ = new hmi_message_handler::MessageBrokerAdapter(
      hmi_handler_, profile_.server_address(), profile_.server_port());

  hmi_handler_->AddHMIMessageAdapter(mb_adapter_);
  if (!mb_adapter_->Connect()) {
    LOGGER_FATAL(logger_, "Cannot connect to remote peer!");
    return false;
  }

  LOGGER_INFO(logger_, "Start CMessageBroker thread!");
  mb_thread_ = new System::Thread(
      new System::ThreadArgImpl<NsMessageBroker::CMessageBroker>(
          *message_broker_,
          &NsMessageBroker::CMessageBroker::MethodForThread,
          NULL));
  mb_thread_->Start(false);
  // Thread can be named only when started because before that point
  // thread doesn't have valid Id to associate name with
  NameMessageBrokerThread(*mb_thread_, "MessageBroker");

  LOGGER_INFO(logger_, "Start MessageBroker TCP server thread!");
  mb_server_thread_ =
      new System::Thread(new System::ThreadArgImpl<NsMessageBroker::TcpServer>(
          *message_broker_server_,
          &NsMessageBroker::TcpServer::MethodForThread,
          NULL));
  mb_server_thread_->Start(false);
  NameMessageBrokerThread(*mb_server_thread_, "MB TCPServer");

  LOGGER_INFO(logger_, "StartAppMgr JSONRPC 2.0 controller receiver thread!");
  mb_adapter_thread_ = new System::Thread(
      new System::ThreadArgImpl<hmi_message_handler::MessageBrokerAdapter>(
          *mb_adapter_,
          &hmi_message_handler::MessageBrokerAdapter::
              SubscribeAndBeginReceiverThread,
          NULL));
  mb_adapter_thread_->Start(false);
  NameMessageBrokerThread(*mb_adapter_thread_, "MB Adapter");

  return true;
}
#endif  // MESSAGEBROKER_HMIADAPTER

#ifdef DBUS_HMIADAPTER
/**
 * Initialize DBus component
 * @return true if success otherwise false.
 */
bool LifeCycle::InitMessageSystem() {
  dbus_adapter_ = new hmi_message_handler::DBusMessageAdapter(hmi_handler_);

  hmi_handler_.AddHMIMessageAdapter(dbus_adapter_);
  if (!dbus_adapter_->Init()) {
    LOGGER_FATAL(logger_, "Cannot init DBus service!");
    return false;
  }

  dbus_adapter_->SubscribeTo();

  LOGGER_INFO(logger_, "Start DBusMessageAdapter thread!");
  dbus_adapter_thread_ = new System::Thread(
      new System::ThreadArgImpl<hmi_message_handler::DBusMessageAdapter>(
          *dbus_adapter_,
          &hmi_message_handler::DBusMessageAdapter::MethodForReceiverThread,
          NULL));
  dbus_adapter_thread_->Start(false);

  return true;
}
#endif  // DBUS_HMIADAPTER

#ifdef MQUEUE_HMIADAPTER
bool LifeCycle::InitMessageSystem() {
  hmi_message_adapter_ = new hmi_message_handler::MqueueAdapter(hmi_handler_);
  hmi_handler.AddHMIMessageAdapter(hmi_message_adapter_);
  return true;
}

#endif  // MQUEUE_HMIADAPTER

<<<<<<< HEAD
namespace {
void sig_handler(int sig) {
  switch (sig) {
    case SIGINT:
      LOGGER_DEBUG(logger_, "SIGINT signal has been caught");
      break;
    case SIGTERM:
      LOGGER_DEBUG(logger_, "SIGTERM signal has been caught");
      break;
    case SIGSEGV:
      LOGGER_DEBUG(logger_, "SIGSEGV signal has been caught");
      FLUSH_LOGGER();
      // exit need to prevent endless sending SIGSEGV
      // http://stackoverflow.com/questions/2663456/how-to-write-a-signal-handler-to-catch-sigsegv
      abort();
    default:
      LOGGER_DEBUG(logger_, "Unexpected signal has been caught");
      exit(EXIT_FAILURE);
  }
}
}  //  namespace

void LifeCycle::Run() {
  LOGGER_AUTO_TRACE(logger_);
  // Register signal handlers and wait sys signals
  // from OS
  if (!utils::WaitTerminationSignals(&sig_handler)) {
    LOGGER_FATAL(logger_, "Fail to catch system signal!");
  }
=======
void LifeCycle::Run() {
  LOGGER_AUTO_TRACE(logger_);
  ::utils::CreateSdlEvent();
  ::utils::SubscribeToTerminationSignals();
  ::utils::WaitForSdlExecute();
>>>>>>> 64ac11d0
}

void LifeCycle::StopComponents() {
  LOGGER_AUTO_TRACE(logger_);

  LOGGER_INFO(logger_, "Stopping Application Manager");
  DCHECK_OR_RETURN_VOID(hmi_handler_);
  hmi_handler_->set_message_observer(NULL);

  DCHECK_OR_RETURN_VOID(connection_handler_);
  connection_handler_->set_connection_handler_observer(NULL);

  DCHECK_OR_RETURN_VOID(protocol_handler_);
  protocol_handler_->RemoveProtocolObserver(app_manager_);

  DCHECK_OR_RETURN_VOID(app_manager_);
  app_manager_->Stop();

  LOGGER_INFO(logger_, "Stopping Protocol Handler");
  DCHECK_OR_RETURN_VOID(protocol_handler_);
  protocol_handler_->RemoveProtocolObserver(media_manager_);

#ifdef ENABLE_SECURITY
  protocol_handler_->RemoveProtocolObserver(security_manager_);
  if (security_manager_) {
    security_manager_->RemoveListener(app_manager_);
    LOGGER_INFO(logger_, "Destroying Crypto Manager");
    delete crypto_manager_;
<<<<<<< HEAD
    crypto_manager_ = NULL;
=======
>>>>>>> 64ac11d0
    LOGGER_INFO(logger_, "Destroying Security Manager");
    delete security_manager_;
    security_manager_ = NULL;
  }
#endif  // ENABLE_SECURITY
  protocol_handler_->Stop();

  LOGGER_INFO(logger_, "Destroying Media Manager");
  DCHECK_OR_RETURN_VOID(media_manager_);
  delete media_manager_;
  media_manager_ = NULL;

  LOGGER_INFO(logger_, "Destroying Transport Manager.");
  DCHECK_OR_RETURN_VOID(transport_manager_);
  transport_manager_->Visibility(false);
  transport_manager_->Stop();
  delete transport_manager_;
  transport_manager_ = NULL;

  LOGGER_INFO(logger_, "Stopping Connection Handler.");
  DCHECK_OR_RETURN_VOID(connection_handler_);
  connection_handler_->Stop();

  LOGGER_INFO(logger_, "Destroying Protocol Handler");
  DCHECK(protocol_handler_);
  delete protocol_handler_;
  protocol_handler_ = NULL;

  LOGGER_INFO(logger_, "Destroying Connection Handler.");
  delete connection_handler_;
  connection_handler_ = NULL;

  LOGGER_INFO(logger_, "Destroying Last State");
  DCHECK(last_state_);
  delete last_state_;
  last_state_ = NULL;

  LOGGER_INFO(logger_, "Destroying Application Manager.");
<<<<<<< HEAD
  DCHECK(app_manager_);
  delete app_manager_;
  app_manager_ = NULL;
=======
  application_manager::ApplicationManagerImpl::destroy();
>>>>>>> 64ac11d0

  LOGGER_INFO(logger_, "Destroying HMI Message Handler and MB adapter.");

#ifdef DBUS_HMIADAPTER
  if (dbus_adapter_) {
    DCHECK_OR_RETURN_VOID(hmi_handler_);
    hmi_handler_->RemoveHMIMessageAdapter(dbus_adapter_);
    dbus_adapter_->exitReceivingThread();
    StopThread(dbus_adapter_thread_);
    delete dbus_adapter_;
    dbus_adapter_ = NULL;
  }
#endif  // DBUS_HMIADAPTER

#ifdef MESSAGEBROKER_HMIADAPTER
  if (mb_adapter_) {
    DCHECK_OR_RETURN_VOID(hmi_handler_);
    hmi_handler_->RemoveHMIMessageAdapter(mb_adapter_);
    mb_adapter_->unregisterController();
    mb_adapter_->exitReceivingThread();
    StopThread(mb_adapter_thread_);
    delete mb_adapter_;
    mb_adapter_ = NULL;
  }

  DCHECK_OR_RETURN_VOID(hmi_handler_);
  delete hmi_handler_;
  hmi_handler_ = NULL;

  LOGGER_INFO(logger_, "Destroying Message Broker");
<<<<<<< HEAD
  StopThread(mb_server_thread_);
  StopThread(mb_thread_);

=======
  if (mb_server_thread_) {
    mb_server_thread_->Stop();
    mb_server_thread_->Join();
    delete mb_server_thread_;
  }
  if (mb_thread_) {
    mb_thread_->Stop();
    mb_thread_->Join();
    delete mb_thread_;
  }
>>>>>>> 64ac11d0
  if (message_broker_server_) {
    message_broker_server_->Close();
    delete message_broker_server_;
    message_broker_server_ = NULL;
  }
  if (message_broker_) {
    message_broker_->stopMessageBroker();
  }

  networking::cleanup();
#endif  // MESSAGEBROKER_HMIADAPTER

#ifdef TELEMETRY_MONITOR
  // It's important to delete tester Obcervers after TM adapters destruction
  if (telemetry_monitor_) {
    telemetry_monitor_->Stop();
    delete telemetry_monitor_;
    telemetry_monitor_ = NULL;
  }
#endif  // TELEMETRY_MONITOR

#ifdef OS_WINDOWS
  WSACleanup();
#endif
}

}  //  namespace main_namespace<|MERGE_RESOLUTION|>--- conflicted
+++ resolved
@@ -1,34 +1,34 @@
 /*
- * Copyright (c) 2015, Ford Motor Company
- * All rights reserved.
- *
- * Redistribution and use in source and binary forms, with or without
- * modification, are permitted provided that the following conditions are met:
- *
- * Redistributions of source code must retain the above copyright notice, this
- * list of conditions and the following disclaimer.
- *
- * Redistributions in binary form must reproduce the above copyright notice,
- * this list of conditions and the following
- * disclaimer in the documentation and/or other materials provided with the
- * distribution.
- *
- * Neither the name of the Ford Motor Company nor the names of its contributors
- * may be used to endorse or promote products derived from this software
- * without specific prior written permission.
- *
- * THIS SOFTWARE IS PROVIDED BY THE COPYRIGHT HOLDERS AND CONTRIBUTORS "AS IS"
- * AND ANY EXPRESS OR IMPLIED WARRANTIES, INCLUDING, BUT NOT LIMITED TO, THE
- * IMPLIED WARRANTIES OF MERCHANTABILITY AND FITNESS FOR A PARTICULAR PURPOSE
- * ARE DISCLAIMED. IN NO EVENT SHALL THE COPYRIGHT HOLDER OR CONTRIBUTORS BE
- * LIABLE FOR ANY DIRECT, INDIRECT, INCIDENTAL, SPECIAL, EXEMPLARY, OR
- * CONSEQUENTIAL DAMAGES (INCLUDING, BUT NOT LIMITED TO, PROCUREMENT OF
- * SUBSTITUTE GOODS OR SERVICES; LOSS OF USE, DATA, OR PROFITS; OR BUSINESS
- * INTERRUPTION) HOWEVER CAUSED AND ON ANY THEORY OF LIABILITY, WHETHER IN
- * CONTRACT, STRICT LIABILITY, OR TORT (INCLUDING NEGLIGENCE OR OTHERWISE)
- * ARISING IN ANY WAY OUT OF THE USE OF THIS SOFTWARE, EVEN IF ADVISED OF THE
- * POSSIBILITY OF SUCH DAMAGE.
- */
+* Copyright (c) 2016, Ford Motor Company
+* All rights reserved.
+*
+* Redistribution and use in source and binary forms, with or without
+* modification, are permitted provided that the following conditions are met:
+*
+* Redistributions of source code must retain the above copyright notice, this
+* list of conditions and the following disclaimer.
+*
+* Redistributions in binary form must reproduce the above copyright notice,
+* this list of conditions and the following
+* disclaimer in the documentation and/or other materials provided with the
+* distribution.
+*
+* Neither the name of the Ford Motor Company nor the names of its contributors
+* may be used to endorse or promote products derived from this software
+* without specific prior written permission.
+*
+* THIS SOFTWARE IS PROVIDED BY THE COPYRIGHT HOLDERS AND CONTRIBUTORS "AS IS"
+* AND ANY EXPRESS OR IMPLIED WARRANTIES, INCLUDING, BUT NOT LIMITED TO, THE
+* IMPLIED WARRANTIES OF MERCHANTABILITY AND FITNESS FOR A PARTICULAR PURPOSE
+* ARE DISCLAIMED. IN NO EVENT SHALL THE COPYRIGHT HOLDER OR CONTRIBUTORS BE
+* LIABLE FOR ANY DIRECT, INDIRECT, INCIDENTAL, SPECIAL, EXEMPLARY, OR
+* CONSEQUENTIAL DAMAGES (INCLUDING, BUT NOT LIMITED TO, PROCUREMENT OF
+* SUBSTITUTE GOODS OR SERVICES; LOSS OF USE, DATA, OR PROFITS; OR BUSINESS
+* INTERRUPTION) HOWEVER CAUSED AND ON ANY THEORY OF LIABILITY, WHETHER IN
+* CONTRACT, STRICT LIABILITY, OR TORT (INCLUDING NEGLIGENCE OR OTHERWISE)
+* ARISING IN ANY WAY OUT OF THE USE OF THIS SOFTWARE, EVEN IF ADVISED OF THE
+* POSSIBILITY OF SUCH DAMAGE.
+*/
 #include <csignal>
 
 #ifdef OS_WINDOWS
@@ -49,11 +49,15 @@
 #include "application_manager/policies/policy_handler.h"
 #endif  // ENABLE_SECURITY
 
+#ifdef ENABLE_LOG
+#include "utils/log_message_loop_thread.h"
+#endif  // ENABLE_LOG
+
 using threads::Thread;
 
 namespace main_namespace {
 
-CREATE_LOGGERPTR_GLOBAL(logger_, "appMain")
+CREATE_LOGGERPTR_GLOBAL(logger_, "SDLMain")
 
 namespace {
 void NameMessageBrokerThread(const System::Thread& thread,
@@ -103,15 +107,6 @@
 
 bool LifeCycle::StartComponents() {
   LOGGER_AUTO_TRACE(logger_);
-<<<<<<< HEAD
-  DCHECK(!last_state_);
-  last_state_ = new resumption::LastState(profile_.app_storage_folder(),
-                                          profile_.app_info_storage());
-
-  DCHECK(!transport_manager_);
-  transport_manager_ = new transport_manager::TransportManagerDefault(profile_);
-=======
-
 #ifdef OS_WINDOWS
   WSAData wsa_data;
   if (0 != WSAStartup(MAKEWORD(2, 2), &wsa_data)) {
@@ -119,32 +114,25 @@
     return false;
   }
 #endif
-
-  profile::Profile* profile = profile::Profile::instance();
-  last_state_ = new resumption::LastState(profile->app_storage_folder(),
-                                          profile->app_info_storage());
-  DCHECK(last_state_ != NULL);
-
-  transport_manager_ = transport_manager::TransportManagerDefault::instance();
-  DCHECK(transport_manager_ != NULL);
->>>>>>> 64ac11d0
-
+  DCHECK(!last_state_);
+  last_state_ = new resumption::LastState(profile_.app_storage_folder(),
+                                          profile_.app_info_storage());
+
+  DCHECK(!transport_manager_);
+  transport_manager_ = new transport_manager::TransportManagerDefault(profile_);
+
+  DCHECK(!connection_handler_);
   connection_handler_ = new connection_handler::ConnectionHandlerImpl(
-<<<<<<< HEAD
       profile_, *transport_manager_);
-=======
-      *profile::Profile::instance(), *transport_manager_);
-  DCHECK(connection_handler_ != NULL);
->>>>>>> 64ac11d0
-
+
+  DCHECK(!protocol_handler_);
   protocol_handler_ =
       new protocol_handler::ProtocolHandlerImpl(profile_,
                                                 *connection_handler_,
                                                 *connection_handler_,
                                                 *transport_manager_);
-  DCHECK(protocol_handler_ != NULL);
-
-<<<<<<< HEAD
+  DCHECK(protocol_handler_);
+
   DCHECK(!app_manager_);
   app_manager_ =
       new application_manager::ApplicationManagerImpl(profile_, profile_);
@@ -153,19 +141,6 @@
   hmi_handler_ = new hmi_message_handler::HMIMessageHandlerImpl(profile_);
 
   media_manager_ = new media_manager::MediaManagerImpl(*app_manager_, profile_);
-=======
-  app_manager_ = application_manager::ApplicationManagerImpl::instance();
-  DCHECK(app_manager_ != NULL);
-
-  hmi_handler_ = new hmi_message_handler::HMIMessageHandlerImpl(
-      *(profile::Profile::instance()));
-  DCHECK(hmi_handler_ != NULL);
-
-  media_manager_ = new media_manager::MediaManagerImpl(
-      *app_manager_, *protocol_handler_, *profile);
-  DCHECK(media_manager_ != NULL);
-
->>>>>>> 64ac11d0
   if (!app_manager_->Init(*last_state_, media_manager_)) {
     LOGGER_ERROR(logger_, "Application manager init failed.");
     return false;
@@ -174,13 +149,8 @@
 #ifdef ENABLE_SECURITY
   security_manager_ = new security_manager::SecurityManagerImpl();
   crypto_manager_ = new security_manager::CryptoManagerImpl(
-      utils::MakeShared<security_manager::CryptoManagerSettingsImpl>(
-<<<<<<< HEAD
+        utils::MakeShared<security_manager::CryptoManagerSettingsImpl>(
           profile_, app_manager_->GetPolicyHandler().RetrieveCertificate()));
-=======
-          *(profile::Profile::instance()),
-          app_manager_->GetPolicyHandler().RetrieveCertificate()));
->>>>>>> 64ac11d0
   protocol_handler_->AddProtocolObserver(security_manager_);
   protocol_handler_->set_security_manager(security_manager_);
 
@@ -204,6 +174,8 @@
   protocol_handler_->AddProtocolObserver(media_manager_);
   protocol_handler_->AddProtocolObserver(app_manager_);
 
+  media_manager_->SetProtocolHandler(protocol_handler_);
+
   connection_handler_->set_protocol_handler(protocol_handler_);
   connection_handler_->set_connection_handler_observer(app_manager_);
 
@@ -211,16 +183,10 @@
 // Adapters
 #ifdef TELEMETRY_MONITOR
   telemetry_monitor_ = new telemetry_monitor::TelemetryMonitor(
-<<<<<<< HEAD
       profile_.server_address(), profile_.time_testing_port());
-=======
-      profile::Profile::instance()->server_address(),
-      profile::Profile::instance()->time_testing_port());
->>>>>>> 64ac11d0
   telemetry_monitor_->Start();
   telemetry_monitor_->Init(protocol_handler_, app_manager_, transport_manager_);
 #endif  // TELEMETRY_MONITOR
-
   // It's important to initialise TM after setting up listener chain
   // [TM -> CH -> AM], otherwise some events from TM could arrive at nowhere
   app_manager_->set_protocol_handler(protocol_handler_);
@@ -236,6 +202,7 @@
 
 #ifdef MESSAGEBROKER_HMIADAPTER
 bool LifeCycle::InitMessageSystem() {
+  DCHECK(!message_broker_)
   message_broker_ = NsMessageBroker::CMessageBroker::getInstance();
   if (!message_broker_) {
     LOGGER_FATAL(logger_, " Wrong pMessageBroker pointer!");
@@ -306,7 +273,6 @@
           NULL));
   mb_adapter_thread_->Start(false);
   NameMessageBrokerThread(*mb_adapter_thread_, "MB Adapter");
-
   return true;
 }
 #endif  // MESSAGEBROKER_HMIADAPTER
@@ -348,7 +314,6 @@
 
 #endif  // MQUEUE_HMIADAPTER
 
-<<<<<<< HEAD
 namespace {
 void sig_handler(int sig) {
   switch (sig) {
@@ -373,24 +338,14 @@
 
 void LifeCycle::Run() {
   LOGGER_AUTO_TRACE(logger_);
-  // Register signal handlers and wait sys signals
-  // from OS
-  if (!utils::WaitTerminationSignals(&sig_handler)) {
-    LOGGER_FATAL(logger_, "Fail to catch system signal!");
-  }
-=======
-void LifeCycle::Run() {
-  LOGGER_AUTO_TRACE(logger_);
   ::utils::CreateSdlEvent();
   ::utils::SubscribeToTerminationSignals();
   ::utils::WaitForSdlExecute();
->>>>>>> 64ac11d0
 }
 
 void LifeCycle::StopComponents() {
   LOGGER_AUTO_TRACE(logger_);
 
-  LOGGER_INFO(logger_, "Stopping Application Manager");
   DCHECK_OR_RETURN_VOID(hmi_handler_);
   hmi_handler_->set_message_observer(NULL);
 
@@ -413,10 +368,7 @@
     security_manager_->RemoveListener(app_manager_);
     LOGGER_INFO(logger_, "Destroying Crypto Manager");
     delete crypto_manager_;
-<<<<<<< HEAD
     crypto_manager_ = NULL;
-=======
->>>>>>> 64ac11d0
     LOGGER_INFO(logger_, "Destroying Security Manager");
     delete security_manager_;
     security_manager_ = NULL;
@@ -426,6 +378,7 @@
 
   LOGGER_INFO(logger_, "Destroying Media Manager");
   DCHECK_OR_RETURN_VOID(media_manager_);
+  media_manager_->SetProtocolHandler(NULL);
   delete media_manager_;
   media_manager_ = NULL;
 
@@ -455,13 +408,9 @@
   last_state_ = NULL;
 
   LOGGER_INFO(logger_, "Destroying Application Manager.");
-<<<<<<< HEAD
   DCHECK(app_manager_);
   delete app_manager_;
   app_manager_ = NULL;
-=======
-  application_manager::ApplicationManagerImpl::destroy();
->>>>>>> 64ac11d0
 
   LOGGER_INFO(logger_, "Destroying HMI Message Handler and MB adapter.");
 
@@ -479,12 +428,12 @@
 #ifdef MESSAGEBROKER_HMIADAPTER
   if (mb_adapter_) {
     DCHECK_OR_RETURN_VOID(hmi_handler_);
-    hmi_handler_->RemoveHMIMessageAdapter(mb_adapter_);
-    mb_adapter_->unregisterController();
-    mb_adapter_->exitReceivingThread();
+  hmi_handler_->RemoveHMIMessageAdapter(mb_adapter_);
+  mb_adapter_->unregisterController();
+  mb_adapter_->exitReceivingThread();
     StopThread(mb_adapter_thread_);
-    delete mb_adapter_;
-    mb_adapter_ = NULL;
+  delete mb_adapter_;
+  mb_adapter_ = NULL;
   }
 
   DCHECK_OR_RETURN_VOID(hmi_handler_);
@@ -492,27 +441,14 @@
   hmi_handler_ = NULL;
 
   LOGGER_INFO(logger_, "Destroying Message Broker");
-<<<<<<< HEAD
   StopThread(mb_server_thread_);
   StopThread(mb_thread_);
-
-=======
-  if (mb_server_thread_) {
-    mb_server_thread_->Stop();
-    mb_server_thread_->Join();
-    delete mb_server_thread_;
-  }
-  if (mb_thread_) {
-    mb_thread_->Stop();
-    mb_thread_->Join();
-    delete mb_thread_;
-  }
->>>>>>> 64ac11d0
   if (message_broker_server_) {
     message_broker_server_->Close();
     delete message_broker_server_;
     message_broker_server_ = NULL;
   }
+
   if (message_broker_) {
     message_broker_->stopMessageBroker();
   }
@@ -528,7 +464,6 @@
     telemetry_monitor_ = NULL;
   }
 #endif  // TELEMETRY_MONITOR
-
 #ifdef OS_WINDOWS
   WSACleanup();
 #endif
