/**
 * \file appMain.cpp
 * \brief SmartDeviceLink main application sources
 * Copyright (c) 2013, Ford Motor Company
 * All rights reserved.
 *
 * Redistribution and use in source and binary forms, with or without
 * modification, are permitted provided that the following conditions are met:
 *
 * Redistributions of source code must retain the above copyright notice, this
 * list of conditions and the following disclaimer.
 *
 * Redistributions in binary form must reproduce the above copyright notice,
 * this list of conditions and the following
 * disclaimer in the documentation and/or other materials provided with the
 * distribution.
 *
 * Neither the name of the Ford Motor Company nor the names of its contributors
 * may be used to endorse or promote products derived from this software
 * without specific prior written permission.
 *
 * THIS SOFTWARE IS PROVIDED BY THE COPYRIGHT HOLDERS AND CONTRIBUTORS "AS IS"
 * AND ANY EXPRESS OR IMPLIED WARRANTIES, INCLUDING, BUT NOT LIMITED TO, THE
 * IMPLIED WARRANTIES OF MERCHANTABILITY AND FITNESS FOR A PARTICULAR PURPOSE
 * ARE DISCLAIMED. IN NO EVENT SHALL THE COPYRIGHT HOLDER OR CONTRIBUTORS BE
 * LIABLE FOR ANY DIRECT, INDIRECT, INCIDENTAL, SPECIAL, EXEMPLARY, OR
 * CONSEQUENTIAL DAMAGES (INCLUDING, BUT NOT LIMITED TO, PROCUREMENT OF
 * SUBSTITUTE GOODS OR SERVICES; LOSS OF USE, DATA, OR PROFITS; OR BUSINESS
 * INTERRUPTION) HOWEVER CAUSED AND ON ANY THEORY OF LIABILITY, WHETHER IN
 * CONTRACT, STRICT LIABILITY, OR TORT (INCLUDING NEGLIGENCE OR OTHERWISE)
 * ARISING IN ANY WAY OUT OF THE USE OF THIS SOFTWARE, EVEN IF ADVISED OF THE
 * POSSIBILITY OF SUCH DAMAGE.
 */

#include <sys/stat.h>
#include <signal.h>
#include <fcntl.h>
#include <unistd.h>
#include <getopt.h>
#include <cstdio>
#include <cstdlib>
#include <vector>
#include <string>
#include <iostream>  // cpplint: Streams are highly discouraged.
#include <fstream>   // cpplint: Streams are highly discouraged.

// ----------------------------------------------------------------------------

#include "./appMain.h"
#include "./life_cycle.h"

#include "utils/macro.h"
#include "utils/logger.h"
#include "utils/signals.h"
#include "config_profile/profile.h"

// ----------------------------------------------------------------------------
// Third-Party includes
#include "networking.h"  // cpplint: Include the directory when naming .h files

// ----------------------------------------------------------------------------

namespace {

const char kBrowser[] = "/usr/bin/chromium-browser";
const char kBrowserName[] = "chromium-browser";
const char kBrowserParams[] = "--auth-schemes=basic,digest,ntlm";

/**
 * Initialize HTML based HMI.
 * @return true if success otherwise false.
 */
bool InitHmi() {
log4cxx::LoggerPtr logger = log4cxx::LoggerPtr(
                              log4cxx::Logger::getLogger("appMain"));

pid_t pid_hmi = 0;
struct stat sb;
if (stat("hmi_link", &sb) == -1) {
  LOG4CXX_INFO(logger, "File with HMI link doesn't exist!");
  return false;
}

std::ifstream file_str;
file_str.open("hmi_link");

if (!file_str.is_open()) {
  LOG4CXX_INFO(logger, "File with HMI link was not opened!");
  return false;
}

file_str.seekg(0, std::ios::end);
int length = file_str.tellg();
file_str.seekg(0, std::ios::beg);

char* raw_data = new char[length + 1];
if (!raw_data) {
  LOG4CXX_INFO(logger, "Memory allocation failed.");
  return false;
}

memset(raw_data, 0, length + 1);
file_str.getline(raw_data, length + 1);
std::string hmi_link = std::string(raw_data, strlen(raw_data));
delete[] raw_data;

LOG4CXX_INFO(logger,
             "Input string:" << hmi_link << " length = " << hmi_link.size());
file_str.close();

if (stat(hmi_link.c_str(), &sb) == -1) {
  LOG4CXX_INFO(logger, "HMI index.html doesn't exist!");
  return false;
}
// Create a child process.
pid_hmi = fork();

switch (pid_hmi) {
  case -1: {  // Error
    LOG4CXX_INFO(logger, "fork() failed!");
    return false;
  }
  case 0: {  // Child process
    int fd_dev0 = open("/dev/null", O_RDWR, S_IWRITE);
    if (0 > fd_dev0) {
      LOG4CXX_WARN(logger, "Open dev0 failed!");
      return false;
    }
    // close input/output file descriptors.
    close(STDIN_FILENO);
    close(STDOUT_FILENO);
    close(STDERR_FILENO);

    // move input/output to /dev/null.
    dup2(fd_dev0, STDIN_FILENO);
    dup2(fd_dev0, STDOUT_FILENO);
    dup2(fd_dev0, STDERR_FILENO);

    // Execute the program.
    execlp(kBrowser, kBrowserName, kBrowserParams, hmi_link.c_str(),
           reinterpret_cast<char*>(0));
    LOG4CXX_WARN(logger, "execl() failed! Install chromium-browser!");

    return true;
  }
  default: { /* Parent process */
    LOG4CXX_INFO(logger, "Process created with pid " << pid_hmi);
    return true;
  }
}
}
}

<<<<<<< HEAD
=======
void flushCoverageInfo() {
log4cxx::LoggerPtr logger = log4cxx::LoggerPtr(
                              log4cxx::Logger::getLogger("appMain"));
LOG4CXX_INFO(logger, "Flush code coverage info");
#ifdef __cplusplus
  __gcov_flush();
#endif
}

>>>>>>> e82643ae
/**
 * \brief Entry point of the program.
 * \param argc number of argument
 * \param argv array of arguments
 * \return EXIT_SUCCESS or EXIT_FAILURE
 */
int main(int argc, char** argv) {

  // --------------------------------------------------------------------------
  // Logger initialization

  log4cxx::LoggerPtr logger = log4cxx::LoggerPtr(
                                log4cxx::Logger::getLogger("appMain"));
  log4cxx::PropertyConfigurator::configure("log4cxx.properties");

<<<<<<< HEAD
=======
  bool shouldReturn = false;
  bool shouldFlush = false;
  int next_option;

  const char* const short_options = "hf";
  const struct option long_options[] = {
    { "help",     0, NULL, 'h' },
    { "flush",    0, NULL, 'f' },
    { NULL,       0, NULL, 0   }
  };

  do {
    next_option = getopt_long(argc, argv, short_options,
                              long_options, NULL);

    switch (next_option) {
      case 'h':
        LOG4CXX_INFO(logger, "-h or --help");
        shouldReturn = true;
        break;
      case 'f':
        LOG4CXX_INFO(logger, "-f or --flush flag");
        // -f or --flush flag
        shouldFlush = true;
        break;
      case '?':
        LOG4CXX_INFO(logger, "Wrong input");
        shouldReturn = true;
        break;
      case -1:
        LOG4CXX_INFO(logger, "No more options");
        break;
      default:
        break;
    }
  } while (next_option != -1);

  // Check shouldReturn fist
  if (shouldReturn) {
    return 0;
  }

  if (shouldFlush) {
    flushCoverageInfo();
    return 0;
  }

>>>>>>> e82643ae
  LOG4CXX_INFO(logger, " Application started!");

  // Initialize gstreamer. Needed to activate debug from the command line.
  gst_init(&argc, &argv);

  // --------------------------------------------------------------------------
  // Components initialization

  profile::Profile::instance()->config_file_name("smartDeviceLink.ini");

  main_namespace::LifeCycle::instance()->StartComponents();

  // --------------------------------------------------------------------------
  // Third-Party components initialization.

  if (!main_namespace::LifeCycle::instance()->InitMessageBroker()) {
    exit(EXIT_FAILURE);
  }
  LOG4CXX_INFO(logger, "InitMessageBroker successful");

  if (!InitHmi()) {
    exit(EXIT_FAILURE);
  }
  LOG4CXX_INFO(logger, "InitHmi successful");
  // --------------------------------------------------------------------------

  utils::SubscribeToTerminateSignal(
    &main_namespace::LifeCycle::StopComponents);

  while (true) {
    sleep(100500);
  }
}
<|MERGE_RESOLUTION|>--- conflicted
+++ resolved
@@ -151,18 +151,6 @@
 }
 }
 
-<<<<<<< HEAD
-=======
-void flushCoverageInfo() {
-log4cxx::LoggerPtr logger = log4cxx::LoggerPtr(
-                              log4cxx::Logger::getLogger("appMain"));
-LOG4CXX_INFO(logger, "Flush code coverage info");
-#ifdef __cplusplus
-  __gcov_flush();
-#endif
-}
-
->>>>>>> e82643ae
 /**
  * \brief Entry point of the program.
  * \param argc number of argument
@@ -178,56 +166,6 @@
                                 log4cxx::Logger::getLogger("appMain"));
   log4cxx::PropertyConfigurator::configure("log4cxx.properties");
 
-<<<<<<< HEAD
-=======
-  bool shouldReturn = false;
-  bool shouldFlush = false;
-  int next_option;
-
-  const char* const short_options = "hf";
-  const struct option long_options[] = {
-    { "help",     0, NULL, 'h' },
-    { "flush",    0, NULL, 'f' },
-    { NULL,       0, NULL, 0   }
-  };
-
-  do {
-    next_option = getopt_long(argc, argv, short_options,
-                              long_options, NULL);
-
-    switch (next_option) {
-      case 'h':
-        LOG4CXX_INFO(logger, "-h or --help");
-        shouldReturn = true;
-        break;
-      case 'f':
-        LOG4CXX_INFO(logger, "-f or --flush flag");
-        // -f or --flush flag
-        shouldFlush = true;
-        break;
-      case '?':
-        LOG4CXX_INFO(logger, "Wrong input");
-        shouldReturn = true;
-        break;
-      case -1:
-        LOG4CXX_INFO(logger, "No more options");
-        break;
-      default:
-        break;
-    }
-  } while (next_option != -1);
-
-  // Check shouldReturn fist
-  if (shouldReturn) {
-    return 0;
-  }
-
-  if (shouldFlush) {
-    flushCoverageInfo();
-    return 0;
-  }
-
->>>>>>> e82643ae
   LOG4CXX_INFO(logger, " Application started!");
 
   // Initialize gstreamer. Needed to activate debug from the command line.
