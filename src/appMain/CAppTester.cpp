/**
 * \file CBTAdapter.cpp
 * \brief Bluetooth adapter for AppLink.
 * \author AKara
 */
#include "btinclude.h"
#include <stdlib.h>
#include "CAppTester.hpp"
#include <fstream>

namespace NsApplicationTester
{

   CAppTester::CAppTester()/*:
   mpProtocolHandler(NULL)*/
   {
   }

   CAppTester::~CAppTester()
   {
   }

   int CAppTester::startSession(int count)
   {
      printf("%s:%d CAppTester::startSession()\n", __FILE__, __LINE__);

      printf("Start session (RPC Service)\n");
      void* sPacketData = malloc(8);
      memset(sPacketData, 0, 8);
      ((UInt8*)sPacketData)[0] = 16;
      ((UInt8*)sPacketData)[1] = 7;
      ((UInt8*)sPacketData)[2] = 1;
      blobQueue.push(Blob((UInt8*)sPacketData, 8, blobQueue.size()));
/*
      if (NULL != mpProtocolHandler)
      {
         mpProtocolHandler->dataReceived();
      }
      if (1 < count)
      {
         printf("Start session (Bulk Service)\n");
         sPacketData = malloc(8);
         memset(sPacketData, 0, 8);
         ((UInt8*)sPacketData)[0] = 16;
         ((UInt8*)sPacketData)[1] = 15;
         ((UInt8*)sPacketData)[2] = 1;
         blobQueue.push(Blob((UInt8*)sPacketData, 8, blobQueue.size()));
         if (NULL != mpProtocolHandler)
         {
            mpProtocolHandler->dataReceived();
         }
      }
<<<<<<< HEAD
      return count;
=======
*/      
>>>>>>> 9393faa5
   }
   
   int CAppTester::sendDataFromFile(const char * fileName)
   {
      using namespace std;
      printf("%s:%d CAppTester::sendDataFromFile()\n", __FILE__, __LINE__);

      ifstream file_str;
      file_str.open (fileName);

      if (!file_str.is_open())
      {
        printf("File wasn't opened!\n");
        return -1;
      }

      int startpos = 0;
      file_str.seekg(0, ios::end);
      int length = file_str.tellg();
      file_str.seekg(0, ios::beg);
      printf("length = %d \n", length);
      while (startpos < length)
      {
        char * raw_data = new char[length];
        file_str.getline(raw_data, length);
        printf("strlen = %d \n", strlen(raw_data));
        startpos += strlen(raw_data)+1;
        std::string instr = std::string(raw_data, strlen(raw_data));
        delete[] raw_data;
        printf("Input string:\n %s\n", instr.c_str());
        // create a Blob and send
        generateSingleMessage(1, 7, 1, instr);
        printf("length = %d \n", length);
        printf("startpos = %d \n", startpos);
      }
      file_str.close();
      return 0;
   }

  void CAppTester::generateSingleMessage(UInt8 protocolVersion,
                                       UInt8 serviceType,
                                       UInt8 sessionID,
                                       std::string payload)
  {
     UInt32 headerSize = 8;
     if (protocolVersion == 0x02)
        headerSize = 12;

     UInt8 sVersion        = protocolVersion;
     UInt8 sCompressedFlag = 0;
     UInt8 sFrameType      = 0x01; //Single
     UInt8 sServiceType    = serviceType;
     UInt8 sFrameData      = 0x00; //Single Frame
     UInt8 sSessionID      = sessionID;
     UInt32 sDataSize       = payload.length();//' + 1; //
     UInt32 sMessageID      = 12345;

     void* sPacketData = malloc(headerSize + sDataSize);

     UInt8 firstByte = ( (sVersion << 4) & 0xF0 )
                     | ( (sCompressedFlag << 3) & 0x08)
                     | (sFrameType & 0x07);

     UInt32 offset = 0;
     memcpy((UInt8*)sPacketData + offset++, &firstByte, 1);
     memcpy((UInt8*)sPacketData + offset++, &sServiceType, 1);
     memcpy((UInt8*)sPacketData + offset++, &sFrameData, 1);
     memcpy((UInt8*)sPacketData + offset++, &sSessionID, 1);

     UInt8 tmp = sDataSize >> 24;
     memcpy((UInt8*)sPacketData + offset++, &tmp, 1);
     tmp = sDataSize >> 16;
     memcpy((UInt8*)sPacketData + offset++, &tmp, 1);
     tmp = sDataSize >> 8;
     memcpy((UInt8*)sPacketData + offset++, &tmp, 1);
     tmp = sDataSize;
     memcpy((UInt8*)sPacketData + offset++, &tmp, 1);


     if (protocolVersion == 0x02)
     {
         UInt8 tmp1 = sMessageID >> 24;
         memcpy((UInt8*)sPacketData + offset++, &tmp1, 1);
         tmp1 = sMessageID >> 16;
         memcpy((UInt8*)sPacketData + offset++, &tmp1, 1);
         tmp1 = sMessageID >> 8;
         memcpy((UInt8*)sPacketData + offset++, &tmp1, 1);
         tmp1 = sMessageID;
         memcpy((UInt8*)sPacketData + offset++, &tmp1, 1);
     }

     memcpy((UInt8*)sPacketData + offset, (void*)const_cast<char*>(payload.c_str()), sDataSize);

     printf("SINGLE MESSAGE GENERATED!\n");

     blobQueue.push(Blob((UInt8*)sPacketData, offset + sDataSize, blobQueue.size()));

     //mpProtocolHandler->dataReceived();
  }
/*
  void CAppTester::initBluetooth(Bluetooth::IBluetoothHandler * pHandler)
  {
      printf("%s:%d CAppTester::initBluetooth()\n", __FILE__, __LINE__);
      if (NULL != pHandler)
      {
         mpProtocolHandler = pHandler;
      }
  }
*/
  void CAppTester::deinitBluetooth()
  {
      printf("%s:%d CAppTester::deinitBluetooth()\n", __FILE__, __LINE__);
  }

  const Blob CAppTester::getBuffer()
  {
      printf("%s:%d CBTAdapter::getBuffer()\n", __FILE__, __LINE__);
      return blobQueue.front();
  }

  void CAppTester::releaseBuffer(const Blob& blob)
  {
      printf("%s:%d CAppTester::releaseBuffer()\n", __FILE__, __LINE__);
      free(blob.buffer());
      blobQueue.pop();
  }

  void CAppTester::sendBuffer(UInt8 * pBuffer, size_t size)
  {
      printf("%s:%d CAppTester::sendBuffer()\n", __FILE__, __LINE__);
      std::string str = std::string((const char*)pBuffer, size);
      printf("%s\n", str.c_str());
  }
} /* namespace NsApplicationTester */
<|MERGE_RESOLUTION|>--- conflicted
+++ resolved
@@ -1,191 +1,189 @@
-/**
- * \file CBTAdapter.cpp
- * \brief Bluetooth adapter for AppLink.
- * \author AKara
- */
-#include "btinclude.h"
-#include <stdlib.h>
-#include "CAppTester.hpp"
-#include <fstream>
-
-namespace NsApplicationTester
-{
-
-   CAppTester::CAppTester()/*:
-   mpProtocolHandler(NULL)*/
-   {
-   }
-
-   CAppTester::~CAppTester()
-   {
-   }
-
-   int CAppTester::startSession(int count)
-   {
-      printf("%s:%d CAppTester::startSession()\n", __FILE__, __LINE__);
-
-      printf("Start session (RPC Service)\n");
-      void* sPacketData = malloc(8);
-      memset(sPacketData, 0, 8);
-      ((UInt8*)sPacketData)[0] = 16;
-      ((UInt8*)sPacketData)[1] = 7;
-      ((UInt8*)sPacketData)[2] = 1;
-      blobQueue.push(Blob((UInt8*)sPacketData, 8, blobQueue.size()));
-/*
-      if (NULL != mpProtocolHandler)
-      {
-         mpProtocolHandler->dataReceived();
-      }
-      if (1 < count)
-      {
-         printf("Start session (Bulk Service)\n");
-         sPacketData = malloc(8);
-         memset(sPacketData, 0, 8);
-         ((UInt8*)sPacketData)[0] = 16;
-         ((UInt8*)sPacketData)[1] = 15;
-         ((UInt8*)sPacketData)[2] = 1;
-         blobQueue.push(Blob((UInt8*)sPacketData, 8, blobQueue.size()));
-         if (NULL != mpProtocolHandler)
-         {
-            mpProtocolHandler->dataReceived();
-         }
-      }
-<<<<<<< HEAD
-      return count;
-=======
-*/      
->>>>>>> 9393faa5
-   }
-   
-   int CAppTester::sendDataFromFile(const char * fileName)
-   {
-      using namespace std;
-      printf("%s:%d CAppTester::sendDataFromFile()\n", __FILE__, __LINE__);
-
-      ifstream file_str;
-      file_str.open (fileName);
-
-      if (!file_str.is_open())
-      {
-        printf("File wasn't opened!\n");
-        return -1;
-      }
-
-      int startpos = 0;
-      file_str.seekg(0, ios::end);
-      int length = file_str.tellg();
-      file_str.seekg(0, ios::beg);
-      printf("length = %d \n", length);
-      while (startpos < length)
-      {
-        char * raw_data = new char[length];
-        file_str.getline(raw_data, length);
-        printf("strlen = %d \n", strlen(raw_data));
-        startpos += strlen(raw_data)+1;
-        std::string instr = std::string(raw_data, strlen(raw_data));
-        delete[] raw_data;
-        printf("Input string:\n %s\n", instr.c_str());
-        // create a Blob and send
-        generateSingleMessage(1, 7, 1, instr);
-        printf("length = %d \n", length);
-        printf("startpos = %d \n", startpos);
-      }
-      file_str.close();
-      return 0;
-   }
-
-  void CAppTester::generateSingleMessage(UInt8 protocolVersion,
-                                       UInt8 serviceType,
-                                       UInt8 sessionID,
-                                       std::string payload)
-  {
-     UInt32 headerSize = 8;
-     if (protocolVersion == 0x02)
-        headerSize = 12;
-
-     UInt8 sVersion        = protocolVersion;
-     UInt8 sCompressedFlag = 0;
-     UInt8 sFrameType      = 0x01; //Single
-     UInt8 sServiceType    = serviceType;
-     UInt8 sFrameData      = 0x00; //Single Frame
-     UInt8 sSessionID      = sessionID;
-     UInt32 sDataSize       = payload.length();//' + 1; //
-     UInt32 sMessageID      = 12345;
-
-     void* sPacketData = malloc(headerSize + sDataSize);
-
-     UInt8 firstByte = ( (sVersion << 4) & 0xF0 )
-                     | ( (sCompressedFlag << 3) & 0x08)
-                     | (sFrameType & 0x07);
-
-     UInt32 offset = 0;
-     memcpy((UInt8*)sPacketData + offset++, &firstByte, 1);
-     memcpy((UInt8*)sPacketData + offset++, &sServiceType, 1);
-     memcpy((UInt8*)sPacketData + offset++, &sFrameData, 1);
-     memcpy((UInt8*)sPacketData + offset++, &sSessionID, 1);
-
-     UInt8 tmp = sDataSize >> 24;
-     memcpy((UInt8*)sPacketData + offset++, &tmp, 1);
-     tmp = sDataSize >> 16;
-     memcpy((UInt8*)sPacketData + offset++, &tmp, 1);
-     tmp = sDataSize >> 8;
-     memcpy((UInt8*)sPacketData + offset++, &tmp, 1);
-     tmp = sDataSize;
-     memcpy((UInt8*)sPacketData + offset++, &tmp, 1);
-
-
-     if (protocolVersion == 0x02)
-     {
-         UInt8 tmp1 = sMessageID >> 24;
-         memcpy((UInt8*)sPacketData + offset++, &tmp1, 1);
-         tmp1 = sMessageID >> 16;
-         memcpy((UInt8*)sPacketData + offset++, &tmp1, 1);
-         tmp1 = sMessageID >> 8;
-         memcpy((UInt8*)sPacketData + offset++, &tmp1, 1);
-         tmp1 = sMessageID;
-         memcpy((UInt8*)sPacketData + offset++, &tmp1, 1);
-     }
-
-     memcpy((UInt8*)sPacketData + offset, (void*)const_cast<char*>(payload.c_str()), sDataSize);
-
-     printf("SINGLE MESSAGE GENERATED!\n");
-
-     blobQueue.push(Blob((UInt8*)sPacketData, offset + sDataSize, blobQueue.size()));
-
-     //mpProtocolHandler->dataReceived();
-  }
-/*
-  void CAppTester::initBluetooth(Bluetooth::IBluetoothHandler * pHandler)
-  {
-      printf("%s:%d CAppTester::initBluetooth()\n", __FILE__, __LINE__);
-      if (NULL != pHandler)
-      {
-         mpProtocolHandler = pHandler;
-      }
-  }
-*/
-  void CAppTester::deinitBluetooth()
-  {
-      printf("%s:%d CAppTester::deinitBluetooth()\n", __FILE__, __LINE__);
-  }
-
-  const Blob CAppTester::getBuffer()
-  {
-      printf("%s:%d CBTAdapter::getBuffer()\n", __FILE__, __LINE__);
-      return blobQueue.front();
-  }
-
-  void CAppTester::releaseBuffer(const Blob& blob)
-  {
-      printf("%s:%d CAppTester::releaseBuffer()\n", __FILE__, __LINE__);
-      free(blob.buffer());
-      blobQueue.pop();
-  }
-
-  void CAppTester::sendBuffer(UInt8 * pBuffer, size_t size)
-  {
-      printf("%s:%d CAppTester::sendBuffer()\n", __FILE__, __LINE__);
-      std::string str = std::string((const char*)pBuffer, size);
-      printf("%s\n", str.c_str());
-  }
-} /* namespace NsApplicationTester */
+/**
+ * \file CBTAdapter.cpp
+ * \brief Bluetooth adapter for AppLink.
+ * \author AKara
+ */
+#include "btinclude.h"
+#include <stdlib.h>
+#include "CAppTester.hpp"
+#include <fstream>
+
+namespace NsApplicationTester
+{
+
+   CAppTester::CAppTester()/*:
+   mpProtocolHandler(NULL)*/
+   {
+   }
+
+   CAppTester::~CAppTester()
+   {
+   }
+
+   int CAppTester::startSession(int count)
+   {
+      printf("%s:%d CAppTester::startSession()\n", __FILE__, __LINE__);
+
+      printf("Start session (RPC Service)\n");
+      void* sPacketData = malloc(8);
+      memset(sPacketData, 0, 8);
+      ((UInt8*)sPacketData)[0] = 16;
+      ((UInt8*)sPacketData)[1] = 7;
+      ((UInt8*)sPacketData)[2] = 1;
+      blobQueue.push(Blob((UInt8*)sPacketData, 8, blobQueue.size()));
+/*
+      if (NULL != mpProtocolHandler)
+      {
+         mpProtocolHandler->dataReceived();
+      }
+      if (1 < count)
+      {
+         printf("Start session (Bulk Service)\n");
+         sPacketData = malloc(8);
+         memset(sPacketData, 0, 8);
+         ((UInt8*)sPacketData)[0] = 16;
+         ((UInt8*)sPacketData)[1] = 15;
+         ((UInt8*)sPacketData)[2] = 1;
+         blobQueue.push(Blob((UInt8*)sPacketData, 8, blobQueue.size()));
+         if (NULL != mpProtocolHandler)
+         {
+            mpProtocolHandler->dataReceived();
+         }
+      }
+*/
+      return count;
+      
+   }
+   
+   int CAppTester::sendDataFromFile(const char * fileName)
+   {
+      using namespace std;
+      printf("%s:%d CAppTester::sendDataFromFile()\n", __FILE__, __LINE__);
+
+      ifstream file_str;
+      file_str.open (fileName);
+
+      if (!file_str.is_open())
+      {
+        printf("File wasn't opened!\n");
+        return -1;
+      }
+
+      int startpos = 0;
+      file_str.seekg(0, ios::end);
+      int length = file_str.tellg();
+      file_str.seekg(0, ios::beg);
+      printf("length = %d \n", length);
+      while (startpos < length)
+      {
+        char * raw_data = new char[length];
+        file_str.getline(raw_data, length);
+        printf("strlen = %d \n", strlen(raw_data));
+        startpos += strlen(raw_data)+1;
+        std::string instr = std::string(raw_data, strlen(raw_data));
+        delete[] raw_data;
+        printf("Input string:\n %s\n", instr.c_str());
+        // create a Blob and send
+        generateSingleMessage(1, 7, 1, instr);
+        printf("length = %d \n", length);
+        printf("startpos = %d \n", startpos);
+      }
+      file_str.close();
+      return 0;
+   }
+
+  void CAppTester::generateSingleMessage(UInt8 protocolVersion,
+                                       UInt8 serviceType,
+                                       UInt8 sessionID,
+                                       std::string payload)
+  {
+     UInt32 headerSize = 8;
+     if (protocolVersion == 0x02)
+        headerSize = 12;
+
+     UInt8 sVersion        = protocolVersion;
+     UInt8 sCompressedFlag = 0;
+     UInt8 sFrameType      = 0x01; //Single
+     UInt8 sServiceType    = serviceType;
+     UInt8 sFrameData      = 0x00; //Single Frame
+     UInt8 sSessionID      = sessionID;
+     UInt32 sDataSize       = payload.length();//' + 1; //
+     UInt32 sMessageID      = 12345;
+
+     void* sPacketData = malloc(headerSize + sDataSize);
+
+     UInt8 firstByte = ( (sVersion << 4) & 0xF0 )
+                     | ( (sCompressedFlag << 3) & 0x08)
+                     | (sFrameType & 0x07);
+
+     UInt32 offset = 0;
+     memcpy((UInt8*)sPacketData + offset++, &firstByte, 1);
+     memcpy((UInt8*)sPacketData + offset++, &sServiceType, 1);
+     memcpy((UInt8*)sPacketData + offset++, &sFrameData, 1);
+     memcpy((UInt8*)sPacketData + offset++, &sSessionID, 1);
+
+     UInt8 tmp = sDataSize >> 24;
+     memcpy((UInt8*)sPacketData + offset++, &tmp, 1);
+     tmp = sDataSize >> 16;
+     memcpy((UInt8*)sPacketData + offset++, &tmp, 1);
+     tmp = sDataSize >> 8;
+     memcpy((UInt8*)sPacketData + offset++, &tmp, 1);
+     tmp = sDataSize;
+     memcpy((UInt8*)sPacketData + offset++, &tmp, 1);
+
+
+     if (protocolVersion == 0x02)
+     {
+         UInt8 tmp1 = sMessageID >> 24;
+         memcpy((UInt8*)sPacketData + offset++, &tmp1, 1);
+         tmp1 = sMessageID >> 16;
+         memcpy((UInt8*)sPacketData + offset++, &tmp1, 1);
+         tmp1 = sMessageID >> 8;
+         memcpy((UInt8*)sPacketData + offset++, &tmp1, 1);
+         tmp1 = sMessageID;
+         memcpy((UInt8*)sPacketData + offset++, &tmp1, 1);
+     }
+
+     memcpy((UInt8*)sPacketData + offset, (void*)const_cast<char*>(payload.c_str()), sDataSize);
+
+     printf("SINGLE MESSAGE GENERATED!\n");
+
+     blobQueue.push(Blob((UInt8*)sPacketData, offset + sDataSize, blobQueue.size()));
+
+     //mpProtocolHandler->dataReceived();
+  }
+/*
+  void CAppTester::initBluetooth(Bluetooth::IBluetoothHandler * pHandler)
+  {
+      printf("%s:%d CAppTester::initBluetooth()\n", __FILE__, __LINE__);
+      if (NULL != pHandler)
+      {
+         mpProtocolHandler = pHandler;
+      }
+  }
+*/
+  void CAppTester::deinitBluetooth()
+  {
+      printf("%s:%d CAppTester::deinitBluetooth()\n", __FILE__, __LINE__);
+  }
+
+  const Blob CAppTester::getBuffer()
+  {
+      printf("%s:%d CBTAdapter::getBuffer()\n", __FILE__, __LINE__);
+      return blobQueue.front();
+  }
+
+  void CAppTester::releaseBuffer(const Blob& blob)
+  {
+      printf("%s:%d CAppTester::releaseBuffer()\n", __FILE__, __LINE__);
+      free(blob.buffer());
+      blobQueue.pop();
+  }
+
+  void CAppTester::sendBuffer(UInt8 * pBuffer, size_t size)
+  {
+      printf("%s:%d CAppTester::sendBuffer()\n", __FILE__, __LINE__);
+      std::string str = std::string((const char*)pBuffer, size);
+      printf("%s\n", str.c_str());
+  }
+} /* namespace NsApplicationTester */