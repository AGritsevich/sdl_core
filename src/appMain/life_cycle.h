/**
* \file signals.cc
* \brief Signal (i.e. SIGINT) handling.
* Copyright (c) 2013, Ford Motor Company
* All rights reserved.
*
* Redistribution and use in source and binary forms, with or without
* modification, are permitted provided that the following conditions are met:
*
* Redistributions of source code must retain the above copyright notice, this
* list of conditions and the following disclaimer.
*
* Redistributions in binary form must reproduce the above copyright notice,
* this list of conditions and the following
* disclaimer in the documentation and/or other materials provided with the
* distribution.
*
* Neither the name of the Ford Motor Company nor the names of its contributors
* may be used to endorse or promote products derived from this software
* without specific prior written permission.
*
* THIS SOFTWARE IS PROVIDED BY THE COPYRIGHT HOLDERS AND CONTRIBUTORS "AS IS"
* AND ANY EXPRESS OR IMPLIED WARRANTIES, INCLUDING, BUT NOT LIMITED TO, THE
* IMPLIED WARRANTIES OF MERCHANTABILITY AND FITNESS FOR A PARTICULAR PURPOSE
* ARE DISCLAIMED. IN NO EVENT SHALL THE COPYRIGHT HOLDER OR CONTRIBUTORS BE
* LIABLE FOR ANY DIRECT, INDIRECT, INCIDENTAL, SPECIAL, EXEMPLARY, OR
* CONSEQUENTIAL DAMAGES (INCLUDING, BUT NOT LIMITED TO, PROCUREMENT OF
* SUBSTITUTE GOODS OR SERVICES; LOSS OF USE, DATA, OR PROFITS; OR BUSINESS
* INTERRUPTION) HOWEVER CAUSED AND ON ANY THEORY OF LIABILITY, WHETHER IN
* CONTRACT, STRICT LIABILITY, OR TORT (INCLUDING NEGLIGENCE OR OTHERWISE)
* ARISING IN ANY WAY OUT OF THE USE OF THIS SOFTWARE, EVEN IF ADVISED OF THE
* POSSIBILITY OF SUCH DAMAGE.
*/

#ifndef SRC_APPMAIN_LIFE_CYCLE_H_
#define SRC_APPMAIN_LIFE_CYCLE_H_

#include "mobile_message_handler/mobile_message_handler_impl.h"
#include "hmi_message_handler/hmi_message_handler_impl.h"
#ifdef QT_HMI
#  include "hmi_message_handler/dbus_message_adapter.h"
#endif  // QT_HMI
#ifdef WEB_HMI
#  include "hmi_message_handler/messagebroker_adapter.h"
#endif  // WEB_HMI
#include "application_manager/application_manager_impl.h"
#include "connection_handler/connection_handler_impl.h"
#include "protocol_handler/protocol_handler_impl.h"
#include "transport_manager/transport_manager.h"
#include "transport_manager/transport_manager_default.h"
//#include "media_manager/media_manager_impl.h"

#ifdef WEB_HMI
#  include "CMessageBroker.hpp"
#  include "mb_tcpserver.hpp"
#  include "networking.h"  // cpplint: Include the directory when naming .h files
#endif  // WEB_HMI
#include "system.h"      // cpplint: Include the directory when naming .h files

namespace main_namespace {
class LifeCycle {
  public:
    static LifeCycle* instance();
    bool StartComponents();
    /**
    * Initialize MessageBroker component
    * @return true if success otherwise false.
    */
    bool InitMessageSystem();
    static void StopComponents(int params);

  private:
    LifeCycle();
    transport_manager::TransportManager* transport_manager_;
    protocol_handler::ProtocolHandlerImpl* protocol_handler_;
    mobile_message_handler::MobileMessageHandlerImpl* mmh_;
    connection_handler::ConnectionHandlerImpl* connection_handler_;
    application_manager::ApplicationManagerImpl* app_manager_;
    hmi_message_handler::HMIMessageHandlerImpl* hmi_handler_;
#ifdef QT_HMI
    hmi_message_handler::DBusMessageAdapter* dbus_adapter_;
#endif  // QT_HMI
#ifdef WEB_HMI
    hmi_message_handler::MessageBrokerAdapter* mb_adapter_;
<<<<<<< HEAD
    //media_manager::MediaManagerImpl* media_manager_;
=======
#endif  // WEB_HMI
    media_manager::MediaManagerImpl* media_manager_;
>>>>>>> d4576c98

#ifdef WEB_HMI
    NsMessageBroker::CMessageBroker* message_broker_;
    NsMessageBroker::TcpServer* message_broker_server_;
    System::Thread* mb_thread_;
    System::Thread* mb_server_thread_;
    System::Thread* mb_adapter_thread_;
#endif  // WEB_HMI
#ifdef QT_HMI
    System::Thread* dbus_adapter_thread_;
#endif  // QT_HMI

    static log4cxx::LoggerPtr logger_;
};
}  //  namespace main_namespace

#endif  //  SRC_APPMAIN_LIFE_CYCLE_H_<|MERGE_RESOLUTION|>--- conflicted
+++ resolved
@@ -62,6 +62,7 @@
   public:
     static LifeCycle* instance();
     bool StartComponents();
+
     /**
     * Initialize MessageBroker component
     * @return true if success otherwise false.
@@ -82,12 +83,8 @@
 #endif  // QT_HMI
 #ifdef WEB_HMI
     hmi_message_handler::MessageBrokerAdapter* mb_adapter_;
-<<<<<<< HEAD
+#endif  // WEB_HMI
     //media_manager::MediaManagerImpl* media_manager_;
-=======
-#endif  // WEB_HMI
-    media_manager::MediaManagerImpl* media_manager_;
->>>>>>> d4576c98
 
 #ifdef WEB_HMI
     NsMessageBroker::CMessageBroker* message_broker_;
