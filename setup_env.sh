--- conflicted
+++ resolved
@@ -32,7 +32,6 @@
 
 set -e
 
-<<<<<<< HEAD
 echo "Detecting machine architecture"
 uname_result=`uname -i`
 if [ ${uname_result} = "i386" ] || [ ${uname_result} = "i686" ]; then
@@ -47,8 +46,6 @@
 fi
 echo
 
-=======
->>>>>>> 6bfc9c54
 SUBVERSION="subversion"
 GNU_CPP_COMPILER="g++"
 BLUEZ_PROTOCOL_STACK="libbluetooth3 libbluetooth-dev"
