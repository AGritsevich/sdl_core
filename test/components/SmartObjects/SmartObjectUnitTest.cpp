--- conflicted
+++ resolved
@@ -270,14 +270,10 @@
     {
         CSmartObject obj;
 
-        ASSERT_EQ(0, obj.size()) << "Wrong size for the uninitialized object";
+        ASSERT_EQ(0, obj.length()) << "Wrong size for the uninitialized object";
 
         obj = 1234;
-<<<<<<< HEAD
-        ASSERT_EQ(1, obj.size()) << "Wrong size for the int object";
-=======
-        ASSERT_EQ(1, obj.length());
->>>>>>> b4191e58
+        ASSERT_EQ(1, obj.length()) << "Wrong size for the int object";
 
         std::string str("Some test very long string");
         obj = str;
