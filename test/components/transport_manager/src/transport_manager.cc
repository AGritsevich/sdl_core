/*
 * \file transport_manager.cc
 * \brief
 *
 * Copyright (c) 2013, Ford Motor Company
 * All rights reserved.
 *
 * Redistribution and use in source and binary forms, with or without
 * modification, are permitted provided that the following conditions are met:
 *
 * Redistributions of source code must retain the above copyright notice, this
 * list of conditions and the following disclaimer.
 *
 * Redistributions in binary form must reproduce the above copyright notice,
 * this list of conditions and the following
 * disclaimer in the documentation and/or other materials provided with the
 * distribution.
 *
 * Neither the name of the Ford Motor Company nor the names of its contributors
 * may be used to endorse or promote products derived from this software
 * without specific prior written permission.
 *
 * THIS SOFTWARE IS PROVIDED BY THE COPYRIGHT HOLDERS AND CONTRIBUTORS "AS IS"
 * AND ANY EXPRESS OR IMPLIED WARRANTIES, INCLUDING, BUT NOT LIMITED TO, THE
 * IMPLIED WARRANTIES OF MERCHANTABILITY AND FITNESS FOR A PARTICULAR PURPOSE
 * ARE DISCLAIMED. IN NO EVENT SHALL THE COPYRIGHT HOLDER OR CONTRIBUTORS BE
 * LIABLE FOR ANY DIRECT, INDIRECT, INCIDENTAL, SPECIAL, EXEMPLARY, OR
 * CONSEQUENTIAL DAMAGES (INCLUDING, BUT NOT LIMITED TO, PROCUREMENT OF
 * SUBSTITUTE GOODS OR SERVICES; LOSS OF USE, DATA, OR PROFITS; OR BUSINESS
 * INTERRUPTION) HOWEVER CAUSED AND ON ANY THEORY OF LIABILITY, WHETHER IN
 * CONTRACT, STRICT LIABILITY, OR TORT (INCLUDING NEGLIGENCE OR OTHERWISE)
 * ARISING IN ANY WAY OUT OF THE USE OF THIS SOFTWARE, EVEN IF ADVISED OF THE
 * POSSIBILITY OF SUCH DAMAGE.
 */

#include <gmock/gmock.h>
#include <gtest/gtest.h>

#include <transport_manager/transport_manager_impl.h>
#include <transport_manager/mock_device_adapter.h>
#include <transport_manager/mock_device_adapter_listener.h>
#include <transport_manager/mock_transport_manager_listener.h>
#include <protocol_handler/raw_message.h>
#include "transport_manager/device_handle_generator_impl.h"
#include "transport_manager/device_adapter_listener_impl.h"
#include "transport_manager/transport_manager_listener_impl.h"

using namespace transport_manager;
using namespace test::components::transport_manager;
using protocol_handler::RawMessage;

using testing::_;
using ::testing::AtLeast;

TEST(TransportManagerImpl, instance)
{
  TransportManagerImpl* prev_impl = TransportManagerImpl::instance();
  ASSERT_EQ(prev_impl, TransportManagerImpl::instance());
}

DeviceHandle hello;
ApplicationHandle hello_app;
volatile bool flag = false;

class MyListener : public TransportManagerListenerImpl {
  void onSearchDeviceDone(const DeviceHandle device,
                          const ApplicationList app_list) {
    hello = device;
    hello_app = *app_list.begin();
    flag = true;
  }
  void onConnectDone(const DeviceAdapter* device_adapter,
                     const transport_manager::SessionID session_id) {
    flag = true;
  }
  void onDataReceiveDone(const DeviceAdapter* device_adapter,
                         const transport_manager::SessionID session_id,
                         const RawMessageSptr data_container) {
    flag = true;

  }
};

TEST(TransportManagerImpl, searchDevice)
{
  TransportManagerImpl* tm = TransportManagerImpl::instance();

  MockDeviceAdapter *mock_da = new MockDeviceAdapter();
  tm->addDeviceAdapter(mock_da);

  MockTransportManagerListener *tml = new MockTransportManagerListener();

  EXPECT_CALL(*tml, onSearchDeviceDone(_, _));
  EXPECT_CALL(*tml, onSearchDeviceFailed(_, _)).Times(AtLeast(0));
  EXPECT_CALL(*tml, onConnectDone(_, 42)).Times(1);
  EXPECT_CALL(*tml, onDataSendDone(_, _, _)).Times(1);
  EXPECT_CALL(*tml, onDataSendFailed(_, _, _)).Times(0);


  tm->addEventListener(tml);
  tm->addEventListener(new MyListener());
  tm->addAdapterListener(mock_da, new DeviceAdapterListenerImpl(tm));

  mock_da->init(new DeviceHandleGeneratorImpl(),
      NULL);

  char *result_data = NULL;

<<<<<<< HEAD
=======
  EXPECT_CALL(*tml, onSearchDeviceDone(_, _)).Times(AtLeast(1));
  EXPECT_CALL(*tml, onSearchDeviceFailed(_, _)).Times(AtLeast(0));
  EXPECT_CALL(*tml, onConnectDone(_, 42)).Times(1);
  EXPECT_CALL(*tml, onDataSendFailed(_, _, _)).Times(AtLeast(0));
  EXPECT_CALL(*tml, onDataReceiveDone(_, _, _)).Times(AtLeast(1));
  EXPECT_CALL(*tml, onDataReceiveFailed(_, _, _)).Times(AtLeast(0));

>>>>>>> a5f33052
  tm->searchDevices();

  while(!flag) {}
  flag = false;

  tm->connectDevice(hello, hello_app, 42);
  while(!flag) {}
  flag = false;

  unsigned char data[100] = {99};

  utils::SharedPtr<RawMessage> srm = new RawMessage(42, 1, data, 100);
  tm->sendMessageToDevice(srm);

<<<<<<< HEAD
=======
  while(!flag) {}
  flag = false;

>>>>>>> a5f33052
}<|MERGE_RESOLUTION|>--- conflicted
+++ resolved
@@ -90,13 +90,6 @@
 
   MockTransportManagerListener *tml = new MockTransportManagerListener();
 
-  EXPECT_CALL(*tml, onSearchDeviceDone(_, _));
-  EXPECT_CALL(*tml, onSearchDeviceFailed(_, _)).Times(AtLeast(0));
-  EXPECT_CALL(*tml, onConnectDone(_, 42)).Times(1);
-  EXPECT_CALL(*tml, onDataSendDone(_, _, _)).Times(1);
-  EXPECT_CALL(*tml, onDataSendFailed(_, _, _)).Times(0);
-
-
   tm->addEventListener(tml);
   tm->addEventListener(new MyListener());
   tm->addAdapterListener(mock_da, new DeviceAdapterListenerImpl(tm));
@@ -106,8 +99,6 @@
 
   char *result_data = NULL;
 
-<<<<<<< HEAD
-=======
   EXPECT_CALL(*tml, onSearchDeviceDone(_, _)).Times(AtLeast(1));
   EXPECT_CALL(*tml, onSearchDeviceFailed(_, _)).Times(AtLeast(0));
   EXPECT_CALL(*tml, onConnectDone(_, 42)).Times(1);
@@ -115,7 +106,6 @@
   EXPECT_CALL(*tml, onDataReceiveDone(_, _, _)).Times(AtLeast(1));
   EXPECT_CALL(*tml, onDataReceiveFailed(_, _, _)).Times(AtLeast(0));
 
->>>>>>> a5f33052
   tm->searchDevices();
 
   while(!flag) {}
@@ -130,10 +120,7 @@
   utils::SharedPtr<RawMessage> srm = new RawMessage(42, 1, data, 100);
   tm->sendMessageToDevice(srm);
 
-<<<<<<< HEAD
-=======
   while(!flag) {}
   flag = false;
 
->>>>>>> a5f33052
 }