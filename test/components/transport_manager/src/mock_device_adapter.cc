--- conflicted
+++ resolved
@@ -43,35 +43,6 @@
 namespace components {
 namespace transport_manager {
 
-MockDeviceAdapter::MockDeviceAdapter()
-    : DeviceAdapterImpl(new MockDeviceScanner(this),
-                        new MockConnectionFactory(this), 0) {}
-
-<<<<<<< HEAD
 } // namespace transport_manager
 } // namespace components
-} // namespace test
-=======
-void MockDeviceAdapter::addDevice(std::string name) {
-  devices_.push_back(new MockDevice(name));
-}
-
-void MockDeviceAdapter::clearDevices() {
-  devices_.clear();
-}
-
-void MockDeviceAdapter::addConnection(const DeviceHandle& device_id,
-                                      const ApplicationHandle& app_id) {
-  DeviceAdapterImpl::connectionCreated(new MockConnection(device_id, app_id,this),
-                                       device_id, app_id);
-  connections_.push_back(::std::make_pair(device_id, app_id));
-}
-
-void MockDeviceAdapter::clearConnection() {
-  connections_.clear();
-}
-
-}  // namespace transport_manager
-}  // namespace components
-}  // namespace test
->>>>>>> c1cd706e
+} // namespace test