include_directories (
  ../../../../src/components/utils/include
  ../../../../src/thirdPartyLibs/gmock-1.6.0/include
  ../../../../src/thirdPartyLibs/gmock-1.6.0/gtest/include
  ../../../../src/components/smart_objects/include
  ../../../../src/components/formatters/include/
  ../../../../src//thirdPartyLibs/jsoncpp/include/
  ../../../../src/components/formatters/include/
)

# Libraries are the same for all SchemaItem tests
set (LIBRARIES
    gtest
    gtest_main
    gmock
    gmock_main
    SmartObjects
    formatters
<<<<<<< HEAD
    jsoncpp
=======
    apr-1
    aprutil-1
>>>>>>> 444cc6e8
)

create_test("test_SmartObject_BoolSchemaItemTest"           "./test_BoolSchemaItemTest.cpp"   "${LIBRARIES}")
create_test("test_SmartObject_NumberSchemaItemTest"         "./test_NumberSchemaItemTest.cpp" "${LIBRARIES}")
create_test("test_SmartObject_StringSchemaItemTest"         "./test_StringSchemaItemTest.cpp" "${LIBRARIES}")
create_test("test_SmartObject_ArraySchemaItemTest"          "./test_ArraySchemaItemTest.cpp"  "${LIBRARIES}")
create_test("test_SmartObject_EnumSchemaItemTest"           "./EnumSchemaItemTest.cpp"  "${LIBRARIES}")
create_test("test_SmartObject_ObjectSchemaItemTest"         "./ObjectSchemaItemTest.cpp"  "${LIBRARIES}")
create_test("test_SmartObject_AlwaysTrueSchemaItemTest"     "./AlwaysTrueSchemaItemTest.cpp"  "${LIBRARIES}")
create_test("test_SmartObject_AlwaysFalseSchemaItemTest"    "./AlwaysFalseSchemaItemTest.cpp"  "${LIBRARIES}")
<<<<<<< HEAD
create_test("test_SmartObject_ObjectOptionalSchemaItemTest" "./object_optional_schema_test.cc"  "${LIBRARIES}")
=======

# vim: set ts=2 sw=2 et:
>>>>>>> 444cc6e8
<|MERGE_RESOLUTION|>--- conflicted
+++ resolved
@@ -16,12 +16,9 @@
     gmock_main
     SmartObjects
     formatters
-<<<<<<< HEAD
     jsoncpp
-=======
     apr-1
     aprutil-1
->>>>>>> 444cc6e8
 )
 
 create_test("test_SmartObject_BoolSchemaItemTest"           "./test_BoolSchemaItemTest.cpp"   "${LIBRARIES}")
@@ -32,9 +29,4 @@
 create_test("test_SmartObject_ObjectSchemaItemTest"         "./ObjectSchemaItemTest.cpp"  "${LIBRARIES}")
 create_test("test_SmartObject_AlwaysTrueSchemaItemTest"     "./AlwaysTrueSchemaItemTest.cpp"  "${LIBRARIES}")
 create_test("test_SmartObject_AlwaysFalseSchemaItemTest"    "./AlwaysFalseSchemaItemTest.cpp"  "${LIBRARIES}")
-<<<<<<< HEAD
-create_test("test_SmartObject_ObjectOptionalSchemaItemTest" "./object_optional_schema_test.cc"  "${LIBRARIES}")
-=======
-
-# vim: set ts=2 sw=2 et:
->>>>>>> 444cc6e8
+create_test("test_SmartObject_ObjectOptionalSchemaItemTest" "./object_optional_schema_test.cc"  "${LIBRARIES}")