--- conflicted
+++ resolved
@@ -23,7 +23,6 @@
 #add_subdirectory(./mobile_message_handler)
 
 # --- Audio Manager
-<<<<<<< HEAD
 add_subdirectory(./audio_manager)
 
 # --- HMI Message Handler
@@ -33,6 +32,4 @@
 IF (${QT_HMI})
     add_subdirectory(./dbus)
 ENDIF (${QT_HMI})
-=======
-#add_subdirectory(./audio_manager)
->>>>>>> b3432b76
+ 